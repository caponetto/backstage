--- conflicted
+++ resolved
@@ -231,11 +231,6 @@
     "@backstage/plugin-user-settings-backend": "0.1.12",
     "@backstage/plugin-vault": "0.1.15",
     "@backstage/plugin-vault-backend": "0.3.4",
-<<<<<<< HEAD
-    "@backstage/plugin-xcmetrics": "0.2.41"
-  },
-  "changesets": []
-=======
     "@backstage/plugin-xcmetrics": "0.2.41",
     "@backstage/plugin-auth-backend-module-gcp-iap-provider": "0.0.0",
     "@backstage/plugin-auth-backend-module-github-provider": "0.0.0",
@@ -356,5 +351,4 @@
     "young-ants-nail",
     "young-panthers-mix"
   ]
->>>>>>> f4e1ea3c
 }
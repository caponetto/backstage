# @backstage/backend-app-api

<<<<<<< HEAD
=======
## 0.5.2-next.0

### Patch Changes

- Updated dependencies
  - @backstage/plugin-auth-node@0.3.0-next.0
  - @backstage/backend-common@0.19.4-next.0
  - @backstage/config-loader@1.5.0-next.0
  - @backstage/backend-tasks@0.5.7-next.0
  - @backstage/backend-plugin-api@0.6.2-next.0
  - @backstage/cli-common@0.1.12
  - @backstage/cli-node@0.1.3
  - @backstage/config@1.0.8
  - @backstage/errors@1.2.1
  - @backstage/types@1.1.0
  - @backstage/plugin-permission-node@0.7.13-next.0

>>>>>>> 413caa19
## 0.5.0

### Minor Changes

- b9c57a4f857e: **BREAKING**: Renamed `configServiceFactory` to `rootConfigServiceFactory`.
- a6d7983f349c: **BREAKING**: Removed the `services` option from `createBackend`. Service factories are now `BackendFeature`s and should be installed with `backend.add(...)` instead. The following should be migrated:

  ```ts
  const backend = createBackend({ services: [myCustomServiceFactory] });
  ```

  To instead pass the service factory via `backend.add(...)`:

  ```ts
  const backend = createBackend();
  backend.add(customRootLoggerServiceFactory);
  ```

### Patch Changes

- e65c4896f755: Do not throw in backend.stop, if start failed
- c7aa4ff1793c: Allow modules to register extension points.
- 57a10c6c69cc: Add validation to make sure that extension points do not cross plugin boundaries.
- cc9256a33bcc: Added new experimental `featureDiscoveryServiceFactory`, available as an `/alpha` export.
- Updated dependencies
  - @backstage/backend-common@0.19.2
  - @backstage/config-loader@1.4.0
  - @backstage/backend-plugin-api@0.6.0
  - @backstage/cli-node@0.1.3
  - @backstage/plugin-auth-node@0.2.17
  - @backstage/backend-tasks@0.5.5
  - @backstage/plugin-permission-node@0.7.11
  - @backstage/cli-common@0.1.12
  - @backstage/config@1.0.8
  - @backstage/errors@1.2.1
  - @backstage/types@1.1.0

## 0.5.0-next.2

### Patch Changes

- e65c4896f755: Do not throw in backend.stop, if start failed
- cc9256a33bcc: Added new experimental `featureDiscoveryServiceFactory`, available as an `/alpha` export.
- Updated dependencies
  - @backstage/backend-plugin-api@0.6.0-next.2
  - @backstage/backend-tasks@0.5.5-next.2
  - @backstage/backend-common@0.19.2-next.2
  - @backstage/plugin-permission-node@0.7.11-next.2
  - @backstage/plugin-auth-node@0.2.17-next.2
  - @backstage/config-loader@1.4.0-next.1

## 0.5.0-next.1

### Minor Changes

- b9c57a4f857e: **BREAKING**: Renamed `configServiceFactory` to `rootConfigServiceFactory`.

### Patch Changes

- Updated dependencies
  - @backstage/backend-common@0.19.2-next.1
  - @backstage/config-loader@1.4.0-next.1
  - @backstage/plugin-auth-node@0.2.17-next.1
  - @backstage/backend-plugin-api@0.6.0-next.1
  - @backstage/backend-tasks@0.5.5-next.1
  - @backstage/plugin-permission-node@0.7.11-next.1
  - @backstage/cli-common@0.1.12
  - @backstage/config@1.0.8
  - @backstage/errors@1.2.1
  - @backstage/types@1.1.0

## 0.4.6-next.0

### Patch Changes

- Updated dependencies
  - @backstage/config-loader@1.4.0-next.0
  - @backstage/backend-common@0.19.2-next.0
  - @backstage/backend-plugin-api@0.5.5-next.0
  - @backstage/backend-tasks@0.5.5-next.0
  - @backstage/cli-common@0.1.12
  - @backstage/config@1.0.8
  - @backstage/errors@1.2.1
  - @backstage/types@1.1.0
  - @backstage/plugin-auth-node@0.2.17-next.0
  - @backstage/plugin-permission-node@0.7.11-next.0

## 0.4.5

### Patch Changes

- Updated dependencies
  - @backstage/errors@1.2.1
  - @backstage/backend-common@0.19.1
  - @backstage/backend-plugin-api@0.5.4
  - @backstage/backend-tasks@0.5.4
  - @backstage/cli-common@0.1.12
  - @backstage/config@1.0.8
  - @backstage/config-loader@1.3.2
  - @backstage/types@1.1.0
  - @backstage/plugin-auth-node@0.2.16
  - @backstage/plugin-permission-node@0.7.10

## 0.4.5-next.0

### Patch Changes

- Updated dependencies
  - @backstage/errors@1.2.1-next.0
  - @backstage/backend-common@0.19.1-next.0
  - @backstage/backend-plugin-api@0.5.4-next.0
  - @backstage/backend-tasks@0.5.4-next.0
  - @backstage/cli-common@0.1.12
  - @backstage/config@1.0.8
  - @backstage/config-loader@1.3.2-next.0
  - @backstage/types@1.1.0
  - @backstage/plugin-auth-node@0.2.16-next.0
  - @backstage/plugin-permission-node@0.7.10-next.0

## 0.4.4

### Patch Changes

- 3bb4158a8aa4: Switched startup strategy to initialize all plugins in parallel, as well as hook into the new startup lifecycle hooks.
- 68a21956ef52: Remove reference to deprecated import
- a5c5491ff50c: Use `durationToMilliseconds` from `@backstage/types` instead of our own
- 2c9f67e6f166: Introduced built-in middleware into the default `HttpService` implementation that throws a `ServiceNotAvailable` error when plugins aren't able to serve request. Also introduced a request stalling mechanism that pauses incoming request until plugins have been fully initialized.
- c4e8fefd9f13: Added handling of `ServiceUnavailableError` to error handling middleware.
- Updated dependencies
  - @backstage/backend-common@0.19.0
  - @backstage/types@1.1.0
  - @backstage/config-loader@1.3.1
  - @backstage/errors@1.2.0
  - @backstage/backend-plugin-api@0.5.3
  - @backstage/backend-tasks@0.5.3
  - @backstage/plugin-auth-node@0.2.15
  - @backstage/plugin-permission-node@0.7.9
  - @backstage/cli-common@0.1.12
  - @backstage/config@1.0.8

## 0.4.4-next.2

### Patch Changes

- Updated dependencies
  - @backstage/backend-common@0.19.0-next.2
  - @backstage/backend-plugin-api@0.5.3-next.2
  - @backstage/backend-tasks@0.5.3-next.2
  - @backstage/cli-common@0.1.12
  - @backstage/config@1.0.7
  - @backstage/config-loader@1.3.1-next.1
  - @backstage/errors@1.2.0-next.0
  - @backstage/types@1.0.2
  - @backstage/plugin-auth-node@0.2.15-next.2
  - @backstage/plugin-permission-node@0.7.9-next.2

## 0.4.4-next.1

### Patch Changes

- 3bb4158a8aa4: Switched startup strategy to initialize all plugins in parallel, as well as hook into the new startup lifecycle hooks.
- 2c9f67e6f166: Introduced built-in middleware into the default `HttpService` implementation that throws a `ServiceNotAvailable` error when plugins aren't able to serve request. Also introduced a request stalling mechanism that pauses incoming request until plugins have been fully initialized.
- c4e8fefd9f13: Added handling of `ServiceUnavailableError` to error handling middleware.
- Updated dependencies
  - @backstage/backend-common@0.19.0-next.1
  - @backstage/errors@1.2.0-next.0
  - @backstage/backend-plugin-api@0.5.3-next.1
  - @backstage/backend-tasks@0.5.3-next.1
  - @backstage/plugin-auth-node@0.2.15-next.1
  - @backstage/plugin-permission-node@0.7.9-next.1
  - @backstage/config-loader@1.3.1-next.1
  - @backstage/cli-common@0.1.12
  - @backstage/config@1.0.7
  - @backstage/types@1.0.2

## 0.4.4-next.0

### Patch Changes

- Updated dependencies
  - @backstage/config-loader@1.3.1-next.0
  - @backstage/backend-common@0.18.6-next.0
  - @backstage/config@1.0.7
  - @backstage/backend-plugin-api@0.5.3-next.0
  - @backstage/backend-tasks@0.5.3-next.0
  - @backstage/cli-common@0.1.12
  - @backstage/errors@1.1.5
  - @backstage/types@1.0.2
  - @backstage/plugin-auth-node@0.2.15-next.0
  - @backstage/plugin-permission-node@0.7.9-next.0

## 0.4.3

### Patch Changes

- cf13b482f9e: Switch `configServiceFactory` to use `ConfigSources` from `@backstage/config-loader` to load config.
- Updated dependencies
  - @backstage/backend-common@0.18.5
  - @backstage/config-loader@1.3.0
  - @backstage/plugin-permission-node@0.7.8
  - @backstage/backend-tasks@0.5.2
  - @backstage/plugin-auth-node@0.2.14
  - @backstage/backend-plugin-api@0.5.2
  - @backstage/cli-common@0.1.12
  - @backstage/config@1.0.7
  - @backstage/errors@1.1.5
  - @backstage/types@1.0.2

## 0.4.3-next.1

### Patch Changes

- Updated dependencies
  - @backstage/backend-common@0.18.5-next.1
  - @backstage/backend-tasks@0.5.2-next.1
  - @backstage/plugin-auth-node@0.2.14-next.1
  - @backstage/plugin-permission-node@0.7.8-next.1
  - @backstage/backend-plugin-api@0.5.2-next.1
  - @backstage/config-loader@1.3.0-next.0
  - @backstage/config@1.0.7

## 0.4.3-next.0

### Patch Changes

- cf13b482f9e: Switch `configServiceFactory` to use `ConfigSources` from `@backstage/config-loader` to load config.
- Updated dependencies
  - @backstage/backend-common@0.18.5-next.0
  - @backstage/config-loader@1.3.0-next.0
  - @backstage/plugin-permission-node@0.7.8-next.0
  - @backstage/backend-tasks@0.5.2-next.0
  - @backstage/plugin-auth-node@0.2.14-next.0
  - @backstage/backend-plugin-api@0.5.2-next.0
  - @backstage/cli-common@0.1.12
  - @backstage/config@1.0.7
  - @backstage/errors@1.1.5
  - @backstage/types@1.0.2

## 0.4.2

### Patch Changes

- 5c7ce585824: Allow an additionalConfig to be provided to loadBackendConfig that fetches config values during runtime.
- 8cce2205a39: Register unhandled rejection and uncaught exception handlers to avoid backend crashes.
- Updated dependencies
  - @backstage/backend-common@0.18.4
  - @backstage/config-loader@1.2.0
  - @backstage/plugin-permission-node@0.7.7
  - @backstage/backend-tasks@0.5.1
  - @backstage/plugin-auth-node@0.2.13
  - @backstage/backend-plugin-api@0.5.1
  - @backstage/cli-common@0.1.12
  - @backstage/config@1.0.7
  - @backstage/errors@1.1.5
  - @backstage/types@1.0.2

## 0.4.2-next.2

### Patch Changes

- 5c7ce585824: Allow an additionalConfig to be provided to loadBackendConfig that fetches config values during runtime.
- Updated dependencies
  - @backstage/backend-common@0.18.4-next.2
  - @backstage/plugin-permission-node@0.7.7-next.2
  - @backstage/backend-plugin-api@0.5.1-next.2
  - @backstage/backend-tasks@0.5.1-next.2
  - @backstage/cli-common@0.1.12
  - @backstage/config@1.0.7
  - @backstage/config-loader@1.1.9
  - @backstage/errors@1.1.5
  - @backstage/types@1.0.2
  - @backstage/plugin-auth-node@0.2.13-next.2

## 0.4.2-next.1

### Patch Changes

- Updated dependencies
  - @backstage/plugin-permission-node@0.7.7-next.1
  - @backstage/backend-tasks@0.5.1-next.1
  - @backstage/backend-common@0.18.4-next.1
  - @backstage/backend-plugin-api@0.5.1-next.1
  - @backstage/cli-common@0.1.12
  - @backstage/config@1.0.7
  - @backstage/config-loader@1.1.9
  - @backstage/errors@1.1.5
  - @backstage/types@1.0.2
  - @backstage/plugin-auth-node@0.2.13-next.1

## 0.4.2-next.0

### Patch Changes

- 8cce2205a39: Register unhandled rejection and uncaught exception handlers to avoid backend crashes.
- Updated dependencies
  - @backstage/backend-common@0.18.4-next.0
  - @backstage/config@1.0.7
  - @backstage/backend-plugin-api@0.5.1-next.0
  - @backstage/backend-tasks@0.5.1-next.0
  - @backstage/cli-common@0.1.12
  - @backstage/config-loader@1.1.9
  - @backstage/errors@1.1.5
  - @backstage/types@1.0.2
  - @backstage/plugin-auth-node@0.2.13-next.0
  - @backstage/plugin-permission-node@0.7.7-next.0

## 0.4.1

### Patch Changes

- 928a12a9b3e: Internal refactor of `/alpha` exports.
- 482dae5de1c: Updated link to docs.
- 915e46622cf: Add support for `NotImplementedError`, properly returning 501 as status code.
- Updated dependencies
  - @backstage/plugin-permission-node@0.7.6
  - @backstage/plugin-auth-node@0.2.12
  - @backstage/backend-tasks@0.5.0
  - @backstage/backend-common@0.18.3
  - @backstage/errors@1.1.5
  - @backstage/backend-plugin-api@0.5.0
  - @backstage/config-loader@1.1.9
  - @backstage/cli-common@0.1.12
  - @backstage/config@1.0.7
  - @backstage/types@1.0.2

## 0.4.1-next.2

### Patch Changes

- Updated dependencies
  - @backstage/plugin-auth-node@0.2.12-next.2
  - @backstage/backend-tasks@0.5.0-next.2
  - @backstage/backend-common@0.18.3-next.2
  - @backstage/backend-plugin-api@0.4.1-next.2
  - @backstage/plugin-permission-node@0.7.6-next.2
  - @backstage/config@1.0.7-next.0

## 0.4.1-next.1

### Patch Changes

- 482dae5de1c: Updated link to docs.
- 915e46622cf: Add support for `NotImplementedError`, properly returning 501 as status code.
- Updated dependencies
  - @backstage/plugin-permission-node@0.7.6-next.1
  - @backstage/errors@1.1.5-next.0
  - @backstage/backend-common@0.18.3-next.1
  - @backstage/config-loader@1.1.9-next.0
  - @backstage/plugin-auth-node@0.2.12-next.1
  - @backstage/backend-plugin-api@0.4.1-next.1
  - @backstage/backend-tasks@0.4.4-next.1
  - @backstage/cli-common@0.1.12-next.0
  - @backstage/config@1.0.7-next.0
  - @backstage/types@1.0.2

## 0.4.1-next.0

### Patch Changes

- 928a12a9b3: Internal refactor of `/alpha` exports.
- Updated dependencies
  - @backstage/backend-tasks@0.4.4-next.0
  - @backstage/backend-plugin-api@0.4.1-next.0
  - @backstage/backend-common@0.18.3-next.0
  - @backstage/cli-common@0.1.11
  - @backstage/config@1.0.6
  - @backstage/config-loader@1.1.8
  - @backstage/errors@1.1.4
  - @backstage/types@1.0.2
  - @backstage/plugin-auth-node@0.2.12-next.0
  - @backstage/plugin-permission-node@0.7.6-next.0

## 0.4.0

### Minor Changes

- 01a075ec1d: **BREAKING**: Renamed `RootHttpRouterConfigureOptions` to `RootHttpRouterConfigureContext`, and removed the unused type `ServiceOrExtensionPoint`.
- 4ae71b7f2e: **BREAKING** Renaming `*Factory` exports to `*ServiceFactory` instead. For example `configFactory` now is exported as `configServiceFactory`.
- d31d8e00b3: **BREAKING** `HttpServerCertificateOptions` when specified with a `key` and `cert` should also have the `type: 'pem'` instead of `type: 'plain'`

### Patch Changes

- a18da2f8b5: Fixed an issue were the log redaction didn't properly escape RegExp characters.
- 5febb216fe: Updated to match the new `CacheService` interface.
- e716946103: Updated usage of the lifecycle service.
- f60cca9da1: Updated database factory to pass service deps required for restoring database state during development.
- 610d65e143: Updates to match new `BackendFeature` type.
- 725383f69d: Tweaked messaging in the README.
- b86efa2d04: Updated usage of `ServiceFactory`.
- ab22515647: The shutdown signal handlers are now installed as part of the backend instance rather than the lifecycle service, and explicitly cause the process to exit.
- b729f9f31f: Moved the options of the `config` and `rootHttpRouter` services out to the factories themselves, where they belong
- ed8b5967d7: `HttpRouterFactoryOptions.getPath` is now optional as a default value is always provided in the factory.
- 71a5ec0f06: Updated usages of `LogMeta`.
- Updated dependencies
  - @backstage/backend-plugin-api@0.4.0
  - @backstage/backend-common@0.18.2
  - @backstage/backend-tasks@0.4.3
  - @backstage/cli-common@0.1.11
  - @backstage/config@1.0.6
  - @backstage/config-loader@1.1.8
  - @backstage/errors@1.1.4
  - @backstage/types@1.0.2
  - @backstage/plugin-auth-node@0.2.11
  - @backstage/plugin-permission-node@0.7.5

## 0.4.0-next.2

### Minor Changes

- 01a075ec1d: **BREAKING**: Renamed `RootHttpRouterConfigureOptions` to `RootHttpRouterConfigureContext`, and removed the unused type `ServiceOrExtensionPoint`.
- 4ae71b7f2e: **BREAKING** Renaming `*Factory` exports to `*ServiceFactory` instead. For example `configFactory` now is exported as `configServiceFactory`.
- d31d8e00b3: **BREAKING** `HttpServerCertificateOptions` when specified with a `key` and `cert` should also have the `type: 'pem'` instead of `type: 'plain'`

### Patch Changes

- e716946103: Updated usage of the lifecycle service.
- f60cca9da1: Updated database factory to pass service deps required for restoring database state during development.
- 610d65e143: Updates to match new `BackendFeature` type.
- ab22515647: The shutdown signal handlers are now installed as part of the backend instance rather than the lifecycle service, and explicitly cause the process to exit.
- b729f9f31f: Moved the options of the `config` and `rootHttpRouter` services out to the factories themselves, where they belong
- 71a5ec0f06: Updated usages of `LogMeta`.
- Updated dependencies
  - @backstage/backend-plugin-api@0.4.0-next.2
  - @backstage/backend-common@0.18.2-next.2
  - @backstage/backend-tasks@0.4.3-next.2
  - @backstage/plugin-auth-node@0.2.11-next.2
  - @backstage/plugin-permission-node@0.7.5-next.2
  - @backstage/cli-common@0.1.11
  - @backstage/config@1.0.6
  - @backstage/config-loader@1.1.8
  - @backstage/errors@1.1.4
  - @backstage/types@1.0.2

## 0.3.2-next.1

### Patch Changes

- Updated dependencies
  - @backstage/backend-common@0.18.2-next.1
  - @backstage/backend-plugin-api@0.3.2-next.1
  - @backstage/backend-tasks@0.4.3-next.1
  - @backstage/cli-common@0.1.11
  - @backstage/config@1.0.6
  - @backstage/config-loader@1.1.8
  - @backstage/errors@1.1.4
  - @backstage/types@1.0.2
  - @backstage/plugin-auth-node@0.2.11-next.1
  - @backstage/plugin-permission-node@0.7.5-next.1

## 0.3.2-next.0

### Patch Changes

- a18da2f8b5: Fixed an issue were the log redaction didn't properly escape RegExp characters.
- ed8b5967d7: `HttpRouterFactoryOptions.getPath` is now optional as a default value is always provided in the factory.
- Updated dependencies
  - @backstage/backend-common@0.18.2-next.0
  - @backstage/backend-tasks@0.4.3-next.0
  - @backstage/plugin-auth-node@0.2.11-next.0
  - @backstage/plugin-permission-node@0.7.5-next.0
  - @backstage/backend-plugin-api@0.3.2-next.0

## 0.3.0

### Minor Changes

- 02b119ff93: **BREAKING**: The `httpRouterFactory` now accepts a `getPath` option rather than `indexPlugin`. To set up custom index path, configure the new `rootHttpRouterFactory` with a custom `indexPath` instead.

  Added an implementation for the new `rootHttpRouterServiceRef`.

### Patch Changes

- ecc6bfe4c9: Use new `ServiceFactoryOrFunction` type.
- b99c030f1b: Moved over implementation of the root HTTP service from `@backstage/backend-common`, and replaced the `middleware` option with a `configure` callback option.
- 170282ece6: Fixed a bug in the default token manager factory where it created multiple incompatible instances.
- 843a0a158c: Added service factory for the new core identity service.
- 150a7dd790: An error will now be thrown if attempting to override the plugin metadata service.
- 483e907eaf: Internal updates of `createServiceFactory` from `@backstage/backend-plugin-api`.
- 015a6dced6: The `createSpecializedBackend` function will now throw an error if duplicate service implementations are provided.
- e3fca10038: Tweaked the plugin logger to use `plugin` as the label for the plugin ID, rather than `pluginId`.
- ecbec4ec4c: Internal refactor to match new options pattern in the experimental backend system.
- 51b7a7ed07: Exported the default root HTTP router implementation as `DefaultRootHttpRouter`. It only implements the routing layer and needs to be exposed via an HTTP server similar to the built-in setup in the `rootHttpRouterFactory`.
- 0e63aab311: Moved over logging and configuration loading implementations from `@backstage/backend-common`. There is a now `WinstonLogger` which implements the `RootLoggerService` through Winston with accompanying utilities. For configuration the `loadBackendConfig` function has been moved over, but it now instead returns an object with a `config` property.
- 8e06f3cf00: Switched imports of `loggerToWinstonLogger` to `@backstage/backend-common`.
- 3b8fd4169b: Internal folder structure refactor.
- 6cfd4d7073: Updated implementations for the new `RootLifecycleService`.
- Updated dependencies
  - @backstage/backend-plugin-api@0.3.0
  - @backstage/backend-common@0.18.0
  - @backstage/backend-tasks@0.4.1
  - @backstage/config@1.0.6
  - @backstage/cli-common@0.1.11
  - @backstage/config-loader@1.1.8
  - @backstage/errors@1.1.4
  - @backstage/types@1.0.2
  - @backstage/plugin-auth-node@0.2.9
  - @backstage/plugin-permission-node@0.7.3

## 0.3.0-next.1

### Minor Changes

- 02b119ff93: **BREAKING**: The `httpRouterFactory` now accepts a `getPath` option rather than `indexPlugin`. To set up custom index path, configure the new `rootHttpRouterFactory` with a custom `indexPath` instead.

  Added an implementation for the new `rootHttpRouterServiceRef`.

### Patch Changes

- ecc6bfe4c9: Use new `ServiceFactoryOrFunction` type.
- b99c030f1b: Moved over implementation of the root HTTP service from `@backstage/backend-common`, and replaced the `middleware` option with a `configure` callback option.
- 150a7dd790: An error will now be thrown if attempting to override the plugin metadata service.
- 015a6dced6: The `createSpecializedBackend` function will now throw an error if duplicate service implementations are provided.
- e3fca10038: Tweaked the plugin logger to use `plugin` as the label for the plugin ID, rather than `pluginId`.
- 8e06f3cf00: Switched imports of `loggerToWinstonLogger` to `@backstage/backend-common`.
- Updated dependencies
  - @backstage/backend-plugin-api@0.3.0-next.1
  - @backstage/backend-common@0.18.0-next.1
  - @backstage/backend-tasks@0.4.1-next.1
  - @backstage/plugin-permission-node@0.7.3-next.1
  - @backstage/config@1.0.6-next.0
  - @backstage/errors@1.1.4

## 0.2.5-next.0

### Patch Changes

- 6cfd4d7073: Updated implementations for the new `RootLifecycleService`.
- Updated dependencies
  - @backstage/backend-plugin-api@0.2.1-next.0
  - @backstage/backend-common@0.18.0-next.0
  - @backstage/backend-tasks@0.4.1-next.0
  - @backstage/errors@1.1.4
  - @backstage/plugin-permission-node@0.7.3-next.0

## 0.2.4

### Patch Changes

- cb1c2781c0: Updated logger implementations to match interface changes.
- 884d749b14: Refactored to use `coreServices` from `@backstage/backend-plugin-api`.
- afa3bf5657: Added `.stop()` method to `Backend`.
- d6dbf1792b: Added `lifecycleFactory` implementation.
- 05a928e296: Updated usages of types from `@backstage/backend-plugin-api`.
- 5260d8fc7d: Root scoped services are now always initialized, regardless of whether they're used by any features.
- Updated dependencies
  - @backstage/backend-common@0.17.0
  - @backstage/backend-tasks@0.4.0
  - @backstage/plugin-permission-node@0.7.2
  - @backstage/errors@1.1.4
  - @backstage/backend-plugin-api@0.2.0

## 0.2.4-next.3

### Patch Changes

- Updated dependencies
  - @backstage/backend-tasks@0.4.0-next.3
  - @backstage/plugin-permission-node@0.7.2-next.3
  - @backstage/backend-common@0.17.0-next.3
  - @backstage/backend-plugin-api@0.2.0-next.3
  - @backstage/errors@1.1.4-next.1

## 0.2.4-next.2

### Patch Changes

- 884d749b14: Refactored to use `coreServices` from `@backstage/backend-plugin-api`.
- Updated dependencies
  - @backstage/backend-common@0.17.0-next.2
  - @backstage/backend-plugin-api@0.2.0-next.2
  - @backstage/backend-tasks@0.4.0-next.2
  - @backstage/plugin-permission-node@0.7.2-next.2
  - @backstage/errors@1.1.4-next.1

## 0.2.4-next.1

### Patch Changes

- Updated dependencies
  - @backstage/backend-common@0.17.0-next.1
  - @backstage/backend-tasks@0.4.0-next.1
  - @backstage/backend-plugin-api@0.1.5-next.1
  - @backstage/plugin-permission-node@0.7.2-next.1
  - @backstage/errors@1.1.4-next.1

## 0.2.4-next.0

### Patch Changes

- d6dbf1792b: Added `lifecycleFactory` implementation.
- Updated dependencies
  - @backstage/backend-common@0.16.1-next.0
  - @backstage/plugin-permission-node@0.7.2-next.0
  - @backstage/backend-plugin-api@0.1.5-next.0
  - @backstage/backend-tasks@0.3.8-next.0
  - @backstage/errors@1.1.4-next.0

## 0.2.3

### Patch Changes

- Updated dependencies
  - @backstage/backend-common@0.16.0
  - @backstage/backend-tasks@0.3.7
  - @backstage/backend-plugin-api@0.1.4
  - @backstage/plugin-permission-node@0.7.1
  - @backstage/errors@1.1.3

## 0.2.3-next.1

### Patch Changes

- Updated dependencies
  - @backstage/backend-common@0.16.0-next.1
  - @backstage/backend-plugin-api@0.1.4-next.1
  - @backstage/backend-tasks@0.3.7-next.1
  - @backstage/plugin-permission-node@0.7.1-next.1
  - @backstage/errors@1.1.3-next.0

## 0.2.3-next.0

### Patch Changes

- Updated dependencies
  - @backstage/backend-common@0.16.0-next.0
  - @backstage/backend-tasks@0.3.7-next.0
  - @backstage/backend-plugin-api@0.1.4-next.0
  - @backstage/plugin-permission-node@0.7.1-next.0
  - @backstage/errors@1.1.3-next.0

## 0.2.2

### Patch Changes

- 0027a749cd: Added possibility to configure index plugin of the HTTP router service.
- 45857bffae: Properly export `rootLoggerFactory`.
- Updated dependencies
  - @backstage/backend-common@0.15.2
  - @backstage/backend-tasks@0.3.6
  - @backstage/plugin-permission-node@0.7.0
  - @backstage/backend-plugin-api@0.1.3
  - @backstage/errors@1.1.2

## 0.2.2-next.2

### Patch Changes

- Updated dependencies
  - @backstage/backend-tasks@0.3.6-next.2
  - @backstage/backend-common@0.15.2-next.2
  - @backstage/plugin-permission-node@0.7.0-next.2
  - @backstage/backend-plugin-api@0.1.3-next.2
  - @backstage/errors@1.1.2-next.2

## 0.2.2-next.1

### Patch Changes

- Updated dependencies
  - @backstage/backend-common@0.15.2-next.1
  - @backstage/backend-plugin-api@0.1.3-next.1
  - @backstage/backend-tasks@0.3.6-next.1
  - @backstage/errors@1.1.2-next.1
  - @backstage/plugin-permission-node@0.6.6-next.1

## 0.2.2-next.0

### Patch Changes

- 0027a749cd: Added possibility to configure index plugin of the HTTP router service.
- 45857bffae: Properly export `rootLoggerFactory`.
- Updated dependencies
  - @backstage/backend-plugin-api@0.1.3-next.0
  - @backstage/backend-common@0.15.2-next.0
  - @backstage/backend-tasks@0.3.6-next.0
  - @backstage/plugin-permission-node@0.6.6-next.0
  - @backstage/errors@1.1.2-next.0

## 0.2.1

### Patch Changes

- 2c57c0c499: Made `ApiRef.defaultFactory` internal.
- 854ba37357: Updated to support new `ServiceFactory` formats.
- af6bb42c68: Updated `ServiceRegistry` to not initialize factories more than once.
- 409ed984e8: Updated service implementations and backend wiring to support scoped service.
- de3347ca74: Updated usages of `ServiceFactory`.
- 1f384c5644: Improved error messaging when failing to instantiate services.
- Updated dependencies
  - @backstage/backend-plugin-api@0.1.2
  - @backstage/backend-common@0.15.1
  - @backstage/plugin-permission-node@0.6.5
  - @backstage/backend-tasks@0.3.5
  - @backstage/errors@1.1.1

## 0.2.1-next.2

### Patch Changes

- 854ba37357: Updated to support new `ServiceFactory` formats.
- 409ed984e8: Updated service implementations and backend wiring to support scoped service.
- Updated dependencies
  - @backstage/backend-plugin-api@0.1.2-next.2
  - @backstage/errors@1.1.1-next.0
  - @backstage/backend-common@0.15.1-next.3
  - @backstage/backend-tasks@0.3.5-next.1
  - @backstage/plugin-permission-node@0.6.5-next.3

## 0.2.1-next.1

### Patch Changes

- 2c57c0c499: Made `ApiRef.defaultFactory` internal.
- af6bb42c68: Updated `ServiceRegistry` to not initialize factories more than once.
- 1f384c5644: Improved error messaging when failing to instantiate services.
- Updated dependencies
  - @backstage/backend-plugin-api@0.1.2-next.1
  - @backstage/backend-common@0.15.1-next.2
  - @backstage/plugin-permission-node@0.6.5-next.2

## 0.2.1-next.0

### Patch Changes

- de3347ca74: Updated usages of `ServiceFactory`.
- Updated dependencies
  - @backstage/backend-common@0.15.1-next.0
  - @backstage/backend-tasks@0.3.5-next.0
  - @backstage/backend-plugin-api@0.1.2-next.0
  - @backstage/plugin-permission-node@0.6.5-next.0

## 0.2.0

### Minor Changes

- 5df230d48c: Introduced a new `backend-defaults` package carrying `createBackend` which was previously exported from `backend-app-api`.
  The `backend-app-api` package now exports the `createSpecializedBacked` that does not add any service factories by default.

### Patch Changes

- 0599732ec0: Refactored experimental backend system with new type names.
- Updated dependencies
  - @backstage/backend-common@0.15.0
  - @backstage/backend-plugin-api@0.1.1
  - @backstage/backend-tasks@0.3.4
  - @backstage/plugin-permission-node@0.6.4

## 0.1.1-next.0

### Patch Changes

- Updated dependencies
  - @backstage/backend-common@0.15.0-next.0
  - @backstage/backend-tasks@0.3.4-next.0
  - @backstage/backend-plugin-api@0.1.1-next.0
  - @backstage/plugin-permission-node@0.6.4-next.0

## 0.1.0

### Minor Changes

- 91c1d12123: Add initial plumbing for creating backends using the experimental backend framework.

  This package is highly **EXPERIMENTAL** and should not be used in production.

### Patch Changes

- Updated dependencies
  - @backstage/backend-plugin-api@0.1.0
  - @backstage/backend-common@0.14.1
  - @backstage/plugin-permission-node@0.6.3
  - @backstage/backend-tasks@0.3.3

## 0.1.0-next.0

### Minor Changes

- 91c1d12123: Add initial plumbing for creating backends using the experimental backend framework.

  This package is highly **EXPERIMENTAL** and should not be used in production.

### Patch Changes

- Updated dependencies
  - @backstage/backend-plugin-api@0.1.0-next.0
  - @backstage/backend-common@0.14.1-next.3
  - @backstage/plugin-permission-node@0.6.3-next.2
  - @backstage/backend-tasks@0.3.3-next.3<|MERGE_RESOLUTION|>--- conflicted
+++ resolved
@@ -1,7 +1,5 @@
 # @backstage/backend-app-api
 
-<<<<<<< HEAD
-=======
 ## 0.5.2-next.0
 
 ### Patch Changes
@@ -19,7 +17,6 @@
   - @backstage/types@1.1.0
   - @backstage/plugin-permission-node@0.7.13-next.0
 
->>>>>>> 413caa19
 ## 0.5.0
 
 ### Minor Changes

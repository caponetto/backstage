--- conflicted
+++ resolved
@@ -1,11 +1,7 @@
 {
   "name": "@backstage/backend-app-api",
   "description": "Core API used by Backstage backend apps",
-<<<<<<< HEAD
-  "version": "0.5.0",
-=======
   "version": "0.5.2-next.0",
->>>>>>> 413caa19
   "main": "src/index.ts",
   "types": "src/index.ts",
   "publishConfig": {

--- conflicted
+++ resolved
@@ -1,7 +1,5 @@
 # @backstage/dev-utils
 
-<<<<<<< HEAD
-=======
 ## 1.0.20-next.0
 
 ### Patch Changes
@@ -17,7 +15,6 @@
   - @backstage/theme@0.4.1
   - @backstage/plugin-catalog-react@1.8.3-next.0
 
->>>>>>> 413caa19
 ## 1.0.18
 
 ### Patch Changes

--- conflicted
+++ resolved
@@ -1,11 +1,7 @@
 {
   "name": "@backstage/dev-utils",
   "description": "Utilities for developing Backstage plugins.",
-<<<<<<< HEAD
-  "version": "1.0.18",
-=======
   "version": "1.0.21-next.2",
->>>>>>> f4e1ea3c
   "publishConfig": {
     "access": "public",
     "main": "dist/index.esm.js",

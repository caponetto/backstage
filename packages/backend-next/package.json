{
  "name": "example-backend-next",
<<<<<<< HEAD
  "version": "0.0.14",
=======
  "version": "0.0.15-next.2",
>>>>>>> f4e1ea3c
  "main": "dist/index.cjs.js",
  "types": "src/index.ts",
  "license": "Apache-2.0",
  "private": true,
  "backstage": {
    "role": "backend"
  },
  "homepage": "https://backstage.io",
  "repository": {
    "type": "git",
    "url": "https://github.com/backstage/backstage",
    "directory": "packages/backend-next"
  },
  "keywords": [
    "backstage"
  ],
  "scripts": {
    "start": "EXPERIMENTAL_BACKEND_START=1 backstage-cli package start",
    "build": "backstage-cli package build",
    "lint": "backstage-cli package lint",
    "test": "backstage-cli package test",
    "clean": "backstage-cli package clean"
  },
  "dependencies": {
    "@backstage/backend-defaults": "workspace:^",
    "@backstage/backend-plugin-api": "workspace:^",
    "@backstage/backend-tasks": "workspace:^",
    "@backstage/plugin-adr-backend": "workspace:^",
    "@backstage/plugin-app-backend": "workspace:^",
    "@backstage/plugin-auth-node": "workspace:^",
    "@backstage/plugin-azure-devops-backend": "workspace:^",
    "@backstage/plugin-badges-backend": "workspace:^",
    "@backstage/plugin-catalog-backend": "workspace:^",
    "@backstage/plugin-catalog-backend-module-unprocessed": "workspace:^",
    "@backstage/plugin-devtools-backend": "workspace:^",
    "@backstage/plugin-entity-feedback-backend": "workspace:^",
    "@backstage/plugin-kubernetes-backend": "workspace:^",
    "@backstage/plugin-lighthouse-backend": "workspace:^",
    "@backstage/plugin-linguist-backend": "workspace:^",
    "@backstage/plugin-permission-backend": "workspace:^",
    "@backstage/plugin-permission-backend-module-allow-all-policy": "workspace:^",
    "@backstage/plugin-permission-common": "workspace:^",
    "@backstage/plugin-permission-node": "workspace:^",
    "@backstage/plugin-proxy-backend": "workspace:^",
    "@backstage/plugin-scaffolder-backend": "workspace:^",
    "@backstage/plugin-search-backend": "workspace:^",
    "@backstage/plugin-search-backend-module-catalog": "workspace:^",
    "@backstage/plugin-search-backend-module-explore": "workspace:^",
    "@backstage/plugin-search-backend-module-techdocs": "workspace:^",
    "@backstage/plugin-search-backend-node": "workspace:^",
    "@backstage/plugin-techdocs-backend": "workspace:^",
    "@backstage/plugin-todo-backend": "workspace:^"
  },
  "devDependencies": {
    "@backstage/cli": "workspace:^"
  },
  "files": [
    "dist"
  ]
}<|MERGE_RESOLUTION|>--- conflicted
+++ resolved
@@ -1,10 +1,6 @@
 {
   "name": "example-backend-next",
-<<<<<<< HEAD
-  "version": "0.0.14",
-=======
   "version": "0.0.15-next.2",
->>>>>>> f4e1ea3c
   "main": "dist/index.cjs.js",
   "types": "src/index.ts",
   "license": "Apache-2.0",

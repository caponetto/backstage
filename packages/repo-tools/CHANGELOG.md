# @backstage/repo-tools

<<<<<<< HEAD
=======
## 0.3.4-next.2

### Patch Changes

- Updated dependencies
  - @backstage/catalog-model@1.4.2-next.1
  - @backstage/cli-common@0.1.12
  - @backstage/cli-node@0.1.3
  - @backstage/errors@1.2.1

## 0.3.4-next.1

### Patch Changes

- 6f874cdb04eb: Fixed a bug with the `generate-catalog-info` command that could cause `metadata.description` values to be overwritten by `package.json` description values only because unrelated attributes were being changed.
- Updated dependencies
  - @backstage/catalog-model@1.4.2-next.0
  - @backstage/cli-common@0.1.12
  - @backstage/cli-node@0.1.3
  - @backstage/errors@1.2.1

## 0.3.4-next.0

### Patch Changes

- 0109d3f11159: The `generate-catalog-info` command now uses the first listed `CODEOWNER` as Component owner when initially
  creating the `catalog-info.yaml` file. It continues to allow any one listed `CODEOWNER` when updating
  entity metadata.
- ec13d3e86028: Fixed a bug with the `generate-catalog-info` command that could cause the `--dry-run` flag to indicate changes to files when no changes would actually be made if the command were run without the flag.
- db60a16e0a54: Added a `--ci` flag to the `generate-catalog-info` command. This flag behaves similarly to the same flag on `api-reports`: if `catalog-info.yaml` files would have been added or modified, then the process exits with status code `1`, and instructions are printed.
- Updated dependencies
  - @backstage/catalog-model@1.4.1
  - @backstage/cli-common@0.1.12
  - @backstage/cli-node@0.1.3
  - @backstage/errors@1.2.1

>>>>>>> f4e1ea3c
## 0.3.3

### Patch Changes

- 75702e85862a: Bumped `@microsoft/api-extractor` dependency to `^7.36.4`, and `@microsoft/api-documenter` to `^7.22.33`.
- 1f3337ebc707: Introducing a new, experimental command `backstage-repo-tools generate-catalog-info`, which can be used to create standardized `catalog-info.yaml` files for each Backstage package in a Backstage monorepo. It can also be used to automatically fix existing `catalog-info.yaml` files with the correct metadata (including `metadata.name`, `metadata.title`, and `metadata.description` introspected from the package's `package.json`, as well as `spec.owner` introspected from `CODEOWNERS`), e.g. in a post-commit hook.
- ebeb77586975: Update `schema openapi generate` command to now create a default router that can be imported and used directly.
- Updated dependencies
  - @backstage/cli-node@0.1.3
  - @backstage/catalog-model@1.4.1
  - @backstage/cli-common@0.1.12
  - @backstage/errors@1.2.1

## 0.3.3-next.1

### Patch Changes

- Updated dependencies
  - @backstage/cli-node@0.1.3-next.0
  - @backstage/cli-common@0.1.12
  - @backstage/errors@1.2.1

## 0.3.3-next.0

### Patch Changes

- ebeb77586975: Update `schema openapi generate` command to now create a default router that can be imported and used directly.
- Updated dependencies
  - @backstage/cli-common@0.1.12
  - @backstage/cli-node@0.1.2
  - @backstage/errors@1.2.1

## 0.3.2

### Patch Changes

- Updated dependencies
  - @backstage/errors@1.2.1
  - @backstage/cli-node@0.1.2
  - @backstage/cli-common@0.1.12

## 0.3.2-next.1

### Patch Changes

- Updated dependencies
  - @backstage/cli-node@0.1.2-next.1
  - @backstage/cli-common@0.1.12
  - @backstage/errors@1.2.1-next.0

## 0.3.2-next.0

### Patch Changes

- Updated dependencies
  - @backstage/errors@1.2.1-next.0
  - @backstage/cli-common@0.1.12
  - @backstage/cli-node@0.1.2-next.0

## 0.3.1

### Patch Changes

- ee411e7c2623: Adding a new command `schema openapi lint` to lint your OpenAPI specs and ensure consistent style across Backstage plugins.
- Updated dependencies
  - @backstage/errors@1.2.0
  - @backstage/cli-common@0.1.12
  - @backstage/cli-node@0.1.1

## 0.3.1-next.0

### Patch Changes

- Updated dependencies
  - @backstage/errors@1.2.0-next.0
  - @backstage/cli-node@0.1.1-next.0
  - @backstage/cli-common@0.1.12

## 0.3.0

### Minor Changes

- 799c33047ed: **BREAKING**: The OpenAPI commands are now found within the `schema openapi` sub-command. For example `yarn backstage-repo-tools schema:openapi:verify` is now `yarn backstage-repo-tools schema openapi verify`.
- 27956d78671: Generated OpenAPI files now have a `.generated.ts` file name and a warning header at the top, to highlight that they should not be edited by hand.

### Patch Changes

- Updated dependencies
  - @backstage/cli-common@0.1.12
  - @backstage/cli-node@0.1.0
  - @backstage/errors@1.1.5

## 0.3.0-next.0

### Minor Changes

- 27956d78671: Generated OpenAPI files now have a `.generated.ts` file name and a warning header at the top, to highlight that they should not be edited by hand.

## 0.2.0

### Minor Changes

- a876e69b20e: Adding two new commands to support OpenAPI spec writing, `schema:openapi:generate` to generate the Typescript file that `@backstage/backend-openapi-utils` needs for typing and `schema:openapi:verify` to verify that this file exists and matches your `src/schema/openapi.yaml` file.

### Patch Changes

- f59041a3c07: Package paths provided to `api-reports` and OpenAPI commands will now match any path within the target package.
- f59041a3c07: Added `--include <patterns>` and `--exclude <patterns>` options for `api-reports` command that work based on package names.
- 9129ca8cabb: Log API report instructions when api-report is missing.
- e0c6e8b9c3c: Update peer dependencies
- Updated dependencies
  - @backstage/cli-node@0.1.0
  - @backstage/cli-common@0.1.12
  - @backstage/errors@1.1.5

## 0.2.0-next.2

### Minor Changes

- a876e69b20e: Adding two new commands to support OpenAPI spec writing, `schema:openapi:generate` to generate the Typescript file that `@backstage/backend-openapi-utils` needs for typing and `schema:openapi:verify` to verify that this file exists and matches your `src/schema/openapi.yaml` file.

### Patch Changes

- Updated dependencies
  - @backstage/cli-common@0.1.12
  - @backstage/errors@1.1.5

## 0.1.4-next.1

### Patch Changes

- e0c6e8b9c3c: Update peer dependencies
- Updated dependencies
  - @backstage/cli-common@0.1.12
  - @backstage/errors@1.1.5

## 0.1.4-next.0

### Patch Changes

- 9129ca8cabb: Log API report instructions when api-report is missing.
- Updated dependencies
  - @backstage/cli-common@0.1.12
  - @backstage/errors@1.1.5

## 0.1.3

### Patch Changes

- 32a4a05838c: Tweaked type dependency check to trim wildcard type imports.
- 6ba8faf22ac: The API report generation process is now able to detect and generate reports for additional entry points declared in the package `"exports"` field.
- Updated dependencies
  - @backstage/errors@1.1.5
  - @backstage/cli-common@0.1.12

## 0.1.3-next.1

### Patch Changes

- Updated dependencies
  - @backstage/errors@1.1.5-next.0
  - @backstage/cli-common@0.1.12-next.0

## 0.1.3-next.0

### Patch Changes

- 32a4a05838: Tweaked type dependency check to trim wildcard type imports.
- 6ba8faf22a: The API report generation process is now able to detect and generate reports for additional entry points declared in the package `"exports"` field.
- Updated dependencies
  - @backstage/cli-common@0.1.11
  - @backstage/errors@1.1.4

## 0.1.2

### Patch Changes

- ff63acf30a: Packages without a declared `backstage.role` are now ignored.
- Updated dependencies
  - @backstage/cli-common@0.1.11
  - @backstage/errors@1.1.4

## 0.1.2-next.0

### Patch Changes

- ff63acf30a: Packages without a declared `backstage.role` are now ignored.
- Updated dependencies
  - @backstage/cli-common@0.1.11
  - @backstage/errors@1.1.4

## 0.1.1

### Patch Changes

- c447a5221b: Use the project tsconfig in case of selection all packages
- 93cff3053e: Move some dependencies as `peerDependencies` because we need to always use same version as in `api-extractor`
- d48cf39f2a: fix glob on windows os
- 75275b0b0b: Updated dependency `@microsoft/tsdoc-config` to `0.16.2`.
- 76fc6f7ec8: Updates Api-extractor and api-documenter version
- Updated dependencies
  - @backstage/cli-common@0.1.11
  - @backstage/errors@1.1.4

## 0.1.1-next.2

### Patch Changes

- 76fc6f7ec8: Updates Api-extractor and api-documenter version
- Updated dependencies
  - @backstage/cli-common@0.1.11
  - @backstage/errors@1.1.4

## 0.1.1-next.1

### Patch Changes

- d48cf39f2a: fix glob on windows os
- Updated dependencies
  - @backstage/cli-common@0.1.11
  - @backstage/errors@1.1.4

## 0.1.1-next.0

### Patch Changes

- c447a5221b: Use the project tsconfig in case of selection all packages
- 93cff3053e: Move some dependencies as `peerDependencies` because we need to always use same version as in `api-extractor`
- 75275b0b0b: Updated dependency `@microsoft/tsdoc-config` to `0.16.2`.
- Updated dependencies
  - @backstage/cli-common@0.1.11
  - @backstage/errors@1.1.4

## 0.1.0

### Minor Changes

- 99713fd671: Introducing repo-tools package
- 03843259b4: Api reference documentation improvements

  - breadcrumbs links semantics as code spans
  - new `@config` annotation to describe related config keys

### Patch Changes

- 9b1193f277: declare dependencies
- a8611bcac4: Add new command options to the `api-report`

  - added `--allow-warnings`, `-a` to continue processing packages if selected packages have warnings
  - added `--allow-all-warnings` to continue processing packages any packages have warnings
  - added `--omit-messages`, `-o` to pass some warnings messages code to be omitted from the api-report.md files
  - The `paths` argument for this command now takes as default the value on `workspaces.packages` inside the root package.json
  - change the path resolution to use the `@backstage/cli-common` packages instead

- 25ec5c0c3a: Include asset-types.d.ts while running the api report command
- 71f80eb354: add the command type-deps to the repo tool package.
- ac440299ef: Updated api docs generation to be compatible with Docusaurus 2-alpha and 2.x.
- Updated dependencies
  - @backstage/errors@1.1.4
  - @backstage/cli-common@0.1.11

## 0.1.0-next.2

### Patch Changes

- a8611bcac4: Add new command options to the `api-report`

  - added `--allow-warnings`, `-a` to continue processing packages if selected packages have warnings
  - added `--allow-all-warnings` to continue processing packages any packages have warnings
  - added `--omit-messages`, `-o` to pass some warnings messages code to be omitted from the api-report.md files
  - The `paths` argument for this command now takes as default the value on `workspaces.packages` inside the root package.json
  - change the path resolution to use the `@backstage/cli-common` packages instead

- Updated dependencies
  - @backstage/cli-common@0.1.11-next.0
  - @backstage/errors@1.1.4-next.1

## 0.1.0-next.1

### Minor Changes

- 03843259b4: Api reference documentation improvements

  - breadcrumbs links semantics as code spans
  - new `@config` annotation to describe related config keys

### Patch Changes

- 71f80eb354: add the command type-deps to the repo tool package.
- Updated dependencies
  - @backstage/errors@1.1.4-next.1

## 0.1.0-next.0

### Minor Changes

- 99713fd671: Introducing repo-tools package

### Patch Changes

- Updated dependencies
  - @backstage/errors@1.1.4-next.0<|MERGE_RESOLUTION|>--- conflicted
+++ resolved
@@ -1,7 +1,5 @@
 # @backstage/repo-tools
 
-<<<<<<< HEAD
-=======
 ## 0.3.4-next.2
 
 ### Patch Changes
@@ -38,7 +36,6 @@
   - @backstage/cli-node@0.1.3
   - @backstage/errors@1.2.1
 
->>>>>>> f4e1ea3c
 ## 0.3.3
 
 ### Patch Changes

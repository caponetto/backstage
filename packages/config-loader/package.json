--- conflicted
+++ resolved
@@ -1,11 +1,7 @@
 {
   "name": "@backstage/config-loader",
   "description": "Config loading functionality used by Backstage backend, and CLI",
-<<<<<<< HEAD
-  "version": "1.4.0",
-=======
   "version": "1.5.0-next.2",
->>>>>>> f4e1ea3c
   "publishConfig": {
     "access": "public",
     "main": "dist/index.cjs.js",

# @backstage/create-app

<<<<<<< HEAD
=======
## 0.5.5-next.0

### Patch Changes

- Bumped create-app version.
- Updated dependencies
  - @backstage/cli-common@0.1.12

>>>>>>> 413caa19
## 0.5.4

### Patch Changes

- b441642fbe0d: Bumped create-app version.
- 572abc7edf55: Bumped create-app version.
- 74f77f151a96: Bumped create-app version.
- 5cc0ac5ef3d1: Bump to a newer version of the `concurrently` library
- 46c9a798e41d: Updated the `app-config.yaml` template to use `proxy.endpoints`.
- 971bdd6a4732: Bumped internal `nodemon` dependency.
- Updated dependencies
  - @backstage/cli-common@0.1.12

## 0.5.4-next.2

### Patch Changes

- Bumped create-app version.

## 0.5.4-next.1

### Patch Changes

- Bumped create-app version.
- Updated dependencies
  - @backstage/cli-common@0.1.12

## 0.5.4-next.0

### Patch Changes

- Bumped create-app version.
- Updated dependencies
  - @backstage/cli-common@0.1.12

## 0.5.3

### Patch Changes

- 76b83a4422bb: Post-create message - added instruction to run `yarn install` when app was created with `--skip-install`
- d72e2eeba6f1: Bumped create-app version.
- e3ce5dd3f89a: add cy.\*\*.should to cypress eslintrc
- f920a61031c5: Enable specifying an external application template when using the `create-app` CLI command.
- 294b1629de28: Display a warning alert if relations are defined, which don't exist in the catalog.
- 4f7292c74dff: Updated included Dockerfile to include `g++`. Also updated the comments to note that some of the dependencies are also needed by isolated-vm
- Updated dependencies
  - @backstage/cli-common@0.1.12

## 0.5.3-next.2

### Patch Changes

- 4f7292c74dff: Updated included Dockerfile to include `g++`. Also updated the comments to note that some of the dependencies are also needed by isolated-vm
- Updated dependencies
  - @backstage/cli-common@0.1.12

## 0.5.3-next.1

### Patch Changes

- 76b83a4422bb: Post-create message - added instruction to run `yarn install` when app was created with `--skip-install`
- e3ce5dd3f89a: add cy.\*\*.should to cypress eslintrc
- 294b1629de28: Display a warning alert if relations are defined, which don't exist in the catalog.

## 0.5.3-next.0

### Patch Changes

- Bumped create-app version.
- Updated dependencies
  - @backstage/cli-common@0.1.12

## 0.5.2

### Patch Changes

- 08f177b91084: Add link from Template entity to the scaffolder launch page for the template in the AboutCard.
- 75a1c93784fe: Bumped create-app version.
- e37573d60e79: Bumped create-app version.
- 320ed502747a: Bumped create-app version.
- 52d599817680: Changed the default backend CacheClient to an in-memory cache when not explicitly configured.

  Explicit configuration of an **in-memory cache** can be removed from `app-config.yaml`, as this is now the default:

  ```diff
  backend:
  -  cache:
  -    store: memory
  ```

- 68a21956ef52: Remove reference to deprecated import
- Updated dependencies
  - @backstage/cli-common@0.1.12

## 0.5.2-next.3

### Patch Changes

- Bumped create-app version.
- Updated dependencies
  - @backstage/cli-common@0.1.12

## 0.5.2-next.2

### Patch Changes

- Bumped create-app version.

## 0.5.2-next.1

### Patch Changes

- 08f177b91084: Add link from Template entity to the scaffolder launch page for the template in the AboutCard.
- Updated dependencies
  - @backstage/cli-common@0.1.12

## 0.5.2-next.0

### Patch Changes

- Bumped create-app version.
- Updated dependencies
  - @backstage/cli-common@0.1.12

## 0.5.1

### Patch Changes

- 1d5e42655cd: Correct command to create new plugins
- e04bb20bdc4: Bumped create-app version.
- Updated dependencies
  - @backstage/cli-common@0.1.12

## 0.5.1-next.2

### Patch Changes

- 1d5e42655cd: Correct command to create new plugins

## 0.5.1-next.1

### Patch Changes

- 4027aa9e753: Pin some octokit dependencies to avoid failing typescript build under `tsc:full`

## 0.5.1-next.0

### Patch Changes

- Bumped create-app version.
- Updated dependencies
  - @backstage/cli-common@0.1.12

## 0.5.0

### Minor Changes

- 10744537bf5: Renamed `permissionApi` to `permissions` when passed as dependency of the scaffolder-backend plugin

### Patch Changes

- 5af2c4f412f: Bumped create-app version.
- ab75a16da7a: Bumped create-app version.
- 71fd0966d10: Add `permissionApi` as dependency of the scaffolder-backend plugin
- 2945923b133: Upgraded the TypeScript version to 5.0

  To apply this change in your own project, switch the TypeScript version in your root `package.json`:

  ```diff
  -    "typescript": "~4.6.4",
  +    "typescript": "~5.0.0",
  ```

- e0c6e8b9c3c: Update peer dependencies
- Updated dependencies
  - @backstage/cli-common@0.1.12

## 0.4.39-next.3

### Patch Changes

- Bumped create-app version.
- Updated dependencies
  - @backstage/cli-common@0.1.12

## 0.4.39-next.2

### Patch Changes

- 2945923b133: Upgraded the TypeScript version to 5.0

  To apply this change in your own project, switch the TypeScript version in your root `package.json`:

  ```diff
  -    "typescript": "~4.6.4",
  +    "typescript": "~5.0.0",
  ```

- Updated dependencies
  - @backstage/cli-common@0.1.12

## 0.4.39-next.1

### Patch Changes

- 71fd0966d10: Add `permissionApi` as dependency of the scaffolder-backend plugin
- e0c6e8b9c3c: Update peer dependencies
- Updated dependencies
  - @backstage/cli-common@0.1.12

## 0.4.39-next.0

### Patch Changes

- Bumped create-app version.
- Updated dependencies
  - @backstage/cli-common@0.1.12

## 0.4.38

### Patch Changes

- b4627f23b28: Bumped create-app version.
- 0eceadb9502: Bumped create-app version.
- 482dae5de1c: Updated link to docs.
- 6ace2dd2c58: Added to the template `packages/app/.eslintignore` file to packages to ignore the contents of `packages/app/public`.
- Updated dependencies
  - @backstage/cli-common@0.1.12

## 0.4.38-next.2

### Patch Changes

- Bumped create-app version.

## 0.4.38-next.1

### Patch Changes

- 482dae5de1c: Updated link to docs.
- Updated dependencies
  - @backstage/cli-common@0.1.12-next.0

## 0.4.38-next.0

### Patch Changes

- Bumped create-app version.
- Updated dependencies
  - @backstage/cli-common@0.1.11

## 0.4.37

### Patch Changes

- 12a7b316ee: Bumped create-app version.
- 86a8dfd7b0: Added a check to ensure that Yarn v1 is used when creating new projects.
- 0eaa579f89: Update `SearchPage` template to use `SearchResult` extensions.
- 02f1316e57: Updated `packages/app/cypress/.eslintrc.json` to remove the unnecessary `import/no-extraneous-dependencies` rule.
- Updated dependencies
  - @backstage/cli-common@0.1.11

## 0.4.37-next.2

### Patch Changes

- 02f1316e57: Updated `packages/app/cypress/.eslintrc.json` to remove the unnecessary `import/no-extraneous-dependencies` rule.
- Updated dependencies
  - @backstage/cli-common@0.1.11

## 0.4.37-next.1

### Patch Changes

- 86a8dfd7b0: Added a check to ensure that Yarn v1 is used when creating new projects.
- 0eaa579f89: Update `SearchPage` template to use `SearchResult` extensions.
- Updated dependencies
  - @backstage/cli-common@0.1.11

## 0.4.37-next.0

### Patch Changes

- Bumped create-app version.

## 0.4.36

### Patch Changes

- f834622f56: Bumped create-app version.
- 724b55689b: Avoid potential temporary directory conflict.
- a2a70504e3: Remove deprecated `create-plugin` script from the `default-app` template's `package.json.hbs`.
  Also, update the documentation to not mention the `create-plugin` script and instead mention
  the `new` script.
- 016a52c28f: Bumped the minimum version of `better-sqlite3`. You can make the following change to your `packages/backend/package.json` to keep your instance of Backstage updated.

  ```diff
  - "better-sqlite3": "^7.5.0",
  + "better-sqlite3": "^8.0.0",
  ```

- Updated dependencies
  - @backstage/cli-common@0.1.11

## 0.4.36-next.2

### Patch Changes

- 016a52c28f: Bumped the minimum version of `better-sqlite3`. You can make the following change to your `packages/backend/package.json` to keep your instance of Backstage updated.

  ```diff
  - "better-sqlite3": "^7.5.0",
  + "better-sqlite3": "^8.0.0",
  ```

- Updated dependencies
  - @backstage/cli-common@0.1.11

## 0.4.36-next.1

### Patch Changes

- 724b55689b: Avoid potential temporary directory conflict.
- a2a70504e3: Remove deprecated `create-plugin` script from the `default-app` template's `package.json.hbs`.
  Also, update the documentation to not mention the `create-plugin` script and instead mention
  the `new` script.
- Updated dependencies
  - @backstage/cli-common@0.1.11

## 0.4.36-next.0

### Patch Changes

- Bumped create-app version.
- Updated dependencies
  - @backstage/cli-common@0.1.11

## 0.4.35

### Patch Changes

- c4788dbb58: Fix dependency ordering in templated packages.
- 83d3167594: Bumped create-app version.
- 2cb6963f9b: Bumped create-app version.
- 6465ab3686: Bumped create-app version.
- af1358bb07: added default project name for CI job compatibility
- 935b66a646: Change step output template examples to use square bracket syntax.
- dfb269fab2: Updated the template to have the `'/test'` proxy endpoint in `app-config.yaml` be commented out by default.
- d9b3753f87: Updated the app template to use the new `AppRouter` component instead of `app.getRouter()`, as well as `app.createRoot()` instead of `app.getProvider()`.

  To apply this change to an existing app, make the following change to `packages/app/src/App.tsx`:

  ```diff
  -import { FlatRoutes } from '@backstage/core-app-api';
  +import { AppRouter, FlatRoutes } from '@backstage/core-app-api';

   ...

  -const AppProvider = app.getProvider();
  -const AppRouter = app.getRouter();

   ...

  -const App = () => (
  +export default app.createRoot(
  -  <AppProvider>
  +  <>
       <AlertDisplay />
       <OAuthRequestDialog />
       <AppRouter>
         <Root>{routes}</Root>
       </AppRouter>
  -  </AppProvider>
  +  </>,
   );
  ```

  The final export step should end up looking something like this:

  ```tsx
  export default app.createRoot(
    <>
      <AlertDisplay />
      <OAuthRequestDialog />
      <AppRouter>
        <Root>{routes}</Root>
      </AppRouter>
    </>,
  );
  ```

  Note that `app.createRoot()` accepts a React element, rather than a component.

- 71e75c0b70: Removed the `react-router` dependency from the app package, using only `react-router-dom` instead.

  This change is just a bit of cleanup and is optional. If you want to apply it to your app, remove the `react-router` dependency from `packages/app/package.json`, and replace any imports from `react-router` with `react-router-dom` instead.

- Updated dependencies
  - @backstage/cli-common@0.1.11

## 0.4.35-next.4

### Patch Changes

- 935b66a646: Change step output template examples to use square bracket syntax.
- dfb269fab2: Updated the template to have the `'/test'` proxy endpoint in `app-config.yaml` be commented out by default.
- d9b3753f87: Updated the app template to use the new `AppRouter` component instead of `app.getRouter()`, as well as `app.createRoot()` instead of `app.getProvider()`.

  To apply this change to an existing app, make the following change to `packages/app/src/App.tsx`:

  ```diff
  -import { FlatRoutes } from '@backstage/core-app-api';
  +import { AppRouter, FlatRoutes } from '@backstage/core-app-api';

   ...

  -const AppProvider = app.getProvider();
  -const AppRouter = app.getRouter();

   ...

  -const App = () => (
  +export default app.createRoot(
  -  <AppProvider>
  +  <>
       <AlertDisplay />
       <OAuthRequestDialog />
       <AppRouter>
         <Root>{routes}</Root>
       </AppRouter>
  -  </AppProvider>
  +  </>,
   );
  ```

  The final export step should end up looking something like this:

  ```tsx
  export default app.createRoot(
    <>
      <AlertDisplay />
      <OAuthRequestDialog />
      <AppRouter>
        <Root>{routes}</Root>
      </AppRouter>
    </>,
  );
  ```

  Note that `app.createRoot()` accepts a React element, rather than a component.

- 71e75c0b70: Removed the `react-router` dependency from the app package, using only `react-router-dom` instead.

  This change is just a bit of cleanup and is optional. If you want to apply it to your app, remove the `react-router` dependency from `packages/app/package.json`, and replace any imports from `react-router` with `react-router-dom` instead.

- Updated dependencies
  - @backstage/cli-common@0.1.11-next.0

## 0.4.35-next.3

### Patch Changes

- c4788dbb58: Fix dependency ordering in templated packages.
- af1358bb07: added default project name for CI job compatibility
- Updated dependencies
  - @backstage/cli-common@0.1.11-next.0

## 0.4.35-next.2

### Patch Changes

- Bumped create-app version.
- Updated dependencies
  - @backstage/cli-common@0.1.11-next.0

## 0.4.35-next.1

### Patch Changes

- Bumped create-app version.
- Updated dependencies
  - @backstage/cli-common@0.1.10

## 0.4.35-next.0

### Patch Changes

- Bumped create-app version.
- Updated dependencies
  - @backstage/cli-common@0.1.10

## 0.4.34

### Patch Changes

- f1c3cdfb2d: Bumped create-app version.
- df21bbd4ad: The [Analytics API](https://backstage.io/docs/plugins/analytics) is the recommended way to track usage in Backstage; an optionally installable [Google Analytics module](https://github.com/backstage/backstage/tree/master/plugins/analytics-module-ga#installation) has superseded the old app.googleAnalyticsTrackingId config and its corresponding script tags in packages/app/public/index.html.

  For an existing installation where you want to remove the redundant app.googleAnalyticsTrackingId, you should make the following adjustment to `packages/app/public/index.html`:

  ```diff
      <title><%= config.getString('app.title') %></title>
  -   <% if (config.has('app.googleAnalyticsTrackingId')) { %>
  -   <script
  -       async
  -       src="https://www.googletagmanager.com/gtag/js?id=<%= config.getString('app.googleAnalyticsTrackingId') %>"
  -   ></script>
  -   <script>
  -       window.dataLayer = window.dataLayer || [];
  -       function gtag() {
  -       dataLayer.push(arguments);
  -       }
  -       gtag('js', new Date());
  -       gtag(
  -       'config',
  -       '<%= config.getString("app.googleAnalyticsTrackingId") %>',
  -       );
  -   </script>
  -   <% } %>
  </head>
  ```

  Additionally, you should make the following adjustment to `app-config.yaml`:

  ```diff
  app:
    title: Backstage Example App
    baseUrl: http://localhost:3000
  - googleAnalyticsTrackingId: # UA-000000-0
  ```

- 4091c73e68: Updated `@swc/core` to `v1.3.9` which fixes a `.tsx` parser bug. You may want to run `yarn backstage-cli versions:bump` to get on latest version including the CLI itself.
- 80bfac5266: Updated the create-app command to no longer require Git to be installed and configured. A git repository will only be initialized if possible and if not already in an git repository.
- 286d474675: The `build` script in the root `package.json` has been split into two separate scripts, `build:backend` and `build:all`. This is to more accurately reflect what is being built, to avoid confusion.

  If you want to build the project for a production deployment, you will want to use `build:backend`, as this builds both the frontend and backend package. If you are not using the `app-backend` plugin you will want to add your own `build:frontend` script, to which you can pass additional configuration parameters if needed.

  The `build:all` script is useful if you simply want to check that it is possible to build all packages in the project. This might be useful as a CI check, but is generally unnecessary.

  If you want to publish the packages in your repository you can add a `build:packages` script that calls `backstage-cli repo build`. This will skip the frontend and backend packages builds, as those are quite time consuming.

  To apply these changes to an existing project, make the following change to the root `package.json` file:

  ```diff
  -    "build": "backstage-cli repo build --all",
  +    "build:backend": "yarn workspace backend build",
  +    "build:all": "backstage-cli repo build --all",
  ```

  There are also a couple of places where documentation has been updated, see the [upgrade helper](https://backstage.github.io/upgrade-helper/?to=1.8.0) for a full list of changes.

- 384eaa2307: Switched Node.js version to support version 16 & 18, rather than 14 & 16. To switch the Node.js version in your own project, apply the following change to the root `package.json`:

  ```diff
     "engines": {
  -    "node": "14 || 16"
  +    "node": "16 || 18"
     },
  ```

  As well as the following change to `packages/app/package.json`:

  ```diff
  -    "@types/node": "^14.14.32",
  +    "@types/node": "^16.11.26",
  ```

- f905853ad6: Prefer using `Link` from `@backstage/core-components` rather than material-UI.
- 864c876e57: Fixed incorrect comments in the templated `app-config.yaml` and `app-config.production.yaml`. The `backend.listen` directive is not in fact needed to override the `backend.baseUrl`, the backend listens to all interfaces by default. The configuration has also been updated to listen to all interfaces, rather than just IPv4 ones, as this is required for Node.js v18. The production configuration now also shows the option to specify `backend.listen` as a single string.

  To apply this changes to an existing app, make the following change to `app-config.yaml`:

  ```diff
  -    # Uncomment the following host directive to bind to all IPv4 interfaces and
  -    # not just the baseUrl hostname.
  -    # host: 0.0.0.0
  +    # Uncomment the following host directive to bind to specific interfaces
  +    # host: 127.0.0.1
  ```

  And the following change to `app-config.production.yaml`:

  ```diff
  -  listen:
  -    port: 7007
  -    # The following host directive binds to all IPv4 interfaces when its value
  -    # is "0.0.0.0". This is the most permissive setting. The right value depends
  -    # on your specific deployment. If you remove the host line entirely, the
  -    # backend will bind on the interface that corresponds to the backend.baseUrl
  -    # hostname.
  -    host: 0.0.0.0
  +  # The listener can also be expressed as a single <host>:<port> string. In this case we bind to
  +  # all interfaces, the most permissive setting. The right value depends on your specific deployment.
  +  listen: ':7007'
  ```

- Updated dependencies
  - @backstage/cli-common@0.1.10

## 0.4.34-next.2

### Patch Changes

- 384eaa2307: Switched Node.js version to support version 16 & 18, rather than 14 & 16. To switch the Node.js version in your own project, apply the following change to the root `package.json`:

  ```diff
     "engines": {
  -    "node": "14 || 16"
  +    "node": "16 || 18"
     },
  ```

  As well as the following change to `packages/app/package.json`:

  ```diff
  -    "@types/node": "^14.14.32",
  +    "@types/node": "^16.11.26",
  ```

- 864c876e57: Fixed incorrect comments in the templated `app-config.yaml` and `app-config.production.yaml`. The `backend.listen` directive is not in fact needed to override the `backend.baseUrl`, the backend listens to all interfaces by default. The configuration has also been updated to listen to all interfaces, rather than just IPv4 ones, as this is required for Node.js v18. The production configuration now also shows the option to specify `backend.listen` as a single string.

  To apply this changes to an existing app, make the following change to `app-config.yaml`:

  ```diff
  -    # Uncomment the following host directive to bind to all IPv4 interfaces and
  -    # not just the baseUrl hostname.
  -    # host: 0.0.0.0
  +    # Uncomment the following host directive to bind to specific interfaces
  +    # host: 127.0.0.1
  ```

  And the following change to `app-config.production.yaml`:

  ```diff
  -  listen:
  -    port: 7007
  -    # The following host directive binds to all IPv4 interfaces when its value
  -    # is "0.0.0.0". This is the most permissive setting. The right value depends
  -    # on your specific deployment. If you remove the host line entirely, the
  -    # backend will bind on the interface that corresponds to the backend.baseUrl
  -    # hostname.
  -    host: 0.0.0.0
  +  # The listener can also be expressed as a single <host>:<port> string. In this case we bind to
  +  # all interfaces, the most permissive setting. The right value depends on your specific deployment.
  +  listen: ':7007'
  ```

- Updated dependencies
  - @backstage/cli-common@0.1.10

## 0.4.33-next.1

### Patch Changes

- Bumped create-app version.

## 0.4.33-next.0

### Patch Changes

- 4091c73e68: Updated `@swc/core` to `v1.3.9` which fixes a `.tsx` parser bug. You may want to run `yarn backstage-cli versions:bump` to get on latest version including the CLI itself.
- 80bfac5266: Updated the create-app command to no longer require Git to be installed and configured. A git repository will only be initialized if possible and if not already in an git repository.
- f905853ad6: Prefer using `Link` from `@backstage/core-components` rather than material-UI.
- Updated dependencies
  - @backstage/cli-common@0.1.10

## 0.4.32

### Patch Changes

- 58c2264325: Newly created Backstage repositories now use the stable version 6 of
  `react-router`, just like the main repo does. Please let us know if you find any
  issues with this.

  Migrating to the stable version of `react-router` is optional for the time
  being. But if you want to do the same for your existing repository, please
  follow [this
  guide](https://backstage.io/docs/tutorials/react-router-stable-migration).

- e05e0f021b: Update versions of packages used in the create-app template, to match those in the main repo
- 01dff06be4: Leverage cache mounts in Dockerfile during `yarn install ...` and `apt-get ...` commands to speed up repeated builds.
- 90616bcaa6: Add the new search pagination component to the search page template.
- 7c6306fc8a: Initializes a git repository when creating an app using @packages/create-app
- 52f25858a8: Added `*.session.sql` Visual Studio Code database functionality files to `.gitignore` in the default template. This is optional but potentially helpful if your developers use Visual Studio Code; you can add a line with that exact value to your own root `.gitignore` if you want the same.
- 6d00e80146: Updated the root `test` scripts to use `backstage-cli repo test`.

  To apply this change to an existing app, make the following change to the root `package.json`:

  ```diff
  -    "test": "backstage-cli test",
  -    "test:all": "lerna run test -- --coverage",
  +    "test": "backstage-cli repo test",
  +    "test:all": "backstage-cli repo test --coverage",
  ```

- Updated dependencies
  - @backstage/cli-common@0.1.10

## 0.4.32-next.2

### Patch Changes

- 01dff06be4: Leverage cache mounts in Dockerfile during `yarn install ...` and `apt-get ...` commands to speed up repeated builds.
- Updated dependencies
  - @backstage/cli-common@0.1.10

## 0.4.32-next.1

### Patch Changes

- 7c6306fc8a: Initializes a git repository when creating an app using @packages/create-app
- Updated dependencies
  - @backstage/cli-common@0.1.10

## 0.4.32-next.0

### Patch Changes

- 58c2264325: Newly created Backstage repositories now use the stable version 6 of
  `react-router`, just like the main repo does. Please let us know if you find any
  issues with this.

  Migrating to the stable version of `react-router` is optional for the time
  being. But if you want to do the same for your existing repository, please
  follow [this
  guide](https://backstage.io/docs/tutorials/react-router-stable-migration).

- e05e0f021b: Update versions of packages used in the create-app template, to match those in the main repo
- 52f25858a8: Added `*.session.sql` Visual Studio Code database functionality files to `.gitignore` in the default template. This is optional but potentially helpful if your developers use Visual Studio Code; you can add a line with that exact value to your own root `.gitignore` if you want the same.
- 6d00e80146: Updated the root `test` scripts to use `backstage-cli repo test`.

  To apply this change to an existing app, make the following change to the root `package.json`:

  ```diff
  -    "test": "backstage-cli test",
  -    "test:all": "lerna run test -- --coverage",
  +    "test": "backstage-cli repo test",
  +    "test:all": "backstage-cli repo test --coverage",
  ```

- Updated dependencies
  - @backstage/cli-common@0.1.10

## 0.4.31

### Patch Changes

- 6ff94d60d5: Removed usage of the deprecated `diff` command in the root `package.json`.

  To make this change in an existing app, make the following change in the root `package.json`:

  ```diff
  -    "diff": "lerna run diff --",
  ```

- c1f1a4c760: The Backstage packages and plugins have all been updated to support React Router v6 stable. The `create-app` template has not been migrated yet, but if you want to migrate your own app or plugins, check out the [migration guide](https://backstage.io/docs/tutorials/react-router-stable-migration).
- e83de28e36: Fix typo in the documentation
- 7d47def9c4: Removed dependency on `@types/jest`.
- 208d6780c9: The `packages/backend/Dockerfile` received a couple of updates, it now looks as follows:

  ```Dockerfile
  FROM node:16-bullseye-slim

  # Install sqlite3 dependencies. You can skip this if you don't use sqlite3 in the image,
  # in which case you should also move better-sqlite3 to "devDependencies" in package.json.
  RUN apt-get update && \
      apt-get install -y --no-install-recommends libsqlite3-dev python3 build-essential && \
      rm -rf /var/lib/apt/lists/* && \
      yarn config set python /usr/bin/python3

  # From here on we use the least-privileged `node` user to run the backend.
  USER node
  WORKDIR /app

  # This switches many Node.js dependencies to production mode.
  ENV NODE_ENV production

  # Copy repo skeleton first, to avoid unnecessary docker cache invalidation.
  # The skeleton contains the package.json of each package in the monorepo,
  # and along with yarn.lock and the root package.json, that's enough to run yarn install.
  COPY --chown=node:node yarn.lock package.json packages/backend/dist/skeleton.tar.gz ./
  RUN tar xzf skeleton.tar.gz && rm skeleton.tar.gz

  RUN yarn install --frozen-lockfile --production --network-timeout 300000 && rm -rf "$(yarn cache dir)"

  # Then copy the rest of the backend bundle, along with any other files we might want.
  COPY --chown=node:node packages/backend/dist/bundle.tar.gz app-config*.yaml ./
  RUN tar xzf bundle.tar.gz && rm bundle.tar.gz

  CMD ["node", "packages/backend", "--config", "app-config.yaml", "--config", "app-config.production.yaml"]
  ```

  The two notable changes are that a `USER node` instruction has been added and the ordering of instructions has been changed accordingly. This means that the app will now be running using the least-privileged `node` user. In order for this to work we now need to make sure that all app files are owned by the `node` user, which we do by adding the `--chown=node:node` option to the `COPY` instructions.

  The second change is the addition of `ENV NODE_ENV production`, which ensured that all Node.js modules run in production mode. If you apply this change to an existing app, note that one of the more significant changes is that this switches the log formatting to use the default production format, JSON. Rather than your log lines looking like this:

  ```log
  2022-08-10T11:36:05.478Z catalog info Performing database migration type=plugin
  ```

  They will now look like this:

  ```log
  {"level":"info","message":"Performing database migration","plugin":"catalog","service":"backstage","type":"plugin"}
  ```

  If you wish to keep the existing format, you can override this change by applying the following change to `packages/backend/src/index.ts`:

  ```diff
     getRootLogger,
  +  setRootLogger,
  +  createRootLogger,
  +  coloredFormat,
     useHotMemoize,
   ...
     ServerTokenManager,
   } from '@backstage/backend-common';

   ...

   async function main() {
  +  setRootLogger(createRootLogger({ format: coloredFormat }));
  +
     const config = await loadBackendConfig({
  ```

- 49416194e8: Adds `IdentityApi` configuration to `create-app` scaffolding templates.

  To migrate to the new `IdentityApi`, edit the `packages/backend/src/index.ts` adding the following import:

  ```typescript
  import { DefaultIdentityClient } from '@backstage/plugin-auth-node';
  ```

  Use the factory function to create an `IdentityApi` in the `makeCreateEnv` function and return it from the
  function as follows:

  ```typescript
  function makeCreateEnv(config: Config) {
  ...
    const identity = DefaultIdentityClient.create({
      discovery,
    });
  ...

    return {
      ...,
      identity
    }
  }
  ```

  Backend plugins can be upgraded to work with this new `IdentityApi`.

  Add `identity` to the `RouterOptions` type.

  ```typescript
  export interface RouterOptions {
    ...
    identity: IdentityApi;
  }
  ```

  Then you can use the `IdentityApi` from the plugin.

  ```typescript
  export async function createRouter(
    options: RouterOptions,
  ): Promise<express.Router> {
    const { identity } = options;

    router.get('/user', async (req, res) => {
      const user = await identity.getIdentity({ request: req });
      ...
  ```

- 8d886dd33e: Added `yarn new` as one of the scripts installed by default, which calls `backstage-cli new`. This script replaces `create-plugin`, which you can now remove if you want to. It is kept in the `create-app` template for backwards compatibility.

  The `remove-plugin` command has been removed, as it has been removed from the Backstage CLI.

  To apply these changes to an existing app, make the following change to the root `package.json`:

  ```diff
  -    "remove-plugin": "backstage-cli remove-plugin"
  +    "new": "backstage-cli new --scope internal"
  ```

- c3c90280be: The options part of `DatabaseManager.fromConfig` now accepts an optional logger
  field. You may want to supply that logger in your backend initialization code to
  ensure that you can get relevant logging data when things happen related to the
  connection pool.

  In `packages/backend/src/index.ts`:

  ```diff
   function makeCreateEnv(config: Config) {
     const root = getRootLogger();
     ...
  -  const databaseManager = DatabaseManager.fromConfig(config);
  +  const databaseManager = DatabaseManager.fromConfig(config, { logger: root });
  ```

- a578558180: Updated the root `package.json` to use the new `backstage-cli repo clean` command.

  To apply this change to an existing project, make the following change to the root `package.json`:

  ```diff
  -    "clean": "backstage-cli clean && lerna run clean",
  +    "clean": "backstage-cli repo clean",
  ```

- c0a08fd08c: Added `EntityLinksCard` to the system `EntityPage`.

  For an existing installation where you want to display the links card for entity pages of kind `system` you should make the following adjustment to `packages/app/src/components/catalog/EntityPage.tsx`

  ```diff
  const systemPage = (
    ...
          <Grid item md={6} xs={12}>
            <EntityCatalogGraphCard variant="gridItem" height={400} />
          </Grid>
  +       <Grid item md={4} xs={12}>
  +         <EntityLinksCard />
  +       </Grid>
  -      <Grid item md={6}>
  +      <Grid item md={8}>
            <EntityHasComponentsCard variant="gridItem" />
          </Grid>
    ...
  );
  ```

- Updated dependencies
  - @backstage/cli-common@0.1.10

## 0.4.31-next.3

### Patch Changes

- 7d47def9c4: Removed dependency on `@types/jest`.
- Updated dependencies
  - @backstage/cli-common@0.1.10-next.0

## 0.4.31-next.2

### Patch Changes

- 6ff94d60d5: Removed usage of the deprecated `diff` command in the root `package.json`.

  To make this change in an existing app, make the following change in the root `package.json`:

  ```diff
  -    "diff": "lerna run diff --",
  ```

- 49416194e8: Adds `IdentityApi` configuration to `create-app` scaffolding templates.

  To migrate to the new `IdentityApi`, edit the `packages/backend/src/index.ts` adding the following import:

  ```typescript
  import { DefaultIdentityClient } from '@backstage/plugin-auth-node';
  ```

  Use the factory function to create an `IdentityApi` in the `makeCreateEnv` function and return it from the
  function as follows:

  ```typescript
  function makeCreateEnv(config: Config) {
  ...
    const identity = DefaultIdentityClient.create({
      discovery,
    });
  ...

    return {
      ...,
      identity
    }
  }
  ```

  Backend plugins can be upgraded to work with this new `IdentityApi`.

  Add `identity` to the `RouterOptions` type.

  ```typescript
  export interface RouterOptions {
    ...
    identity: IdentityApi;
  }
  ```

  Then you can use the `IdentityApi` from the plugin.

  ```typescript
  export async function createRouter(
    options: RouterOptions,
  ): Promise<express.Router> {
    const { identity } = options;

    router.get('/user', async (req, res) => {
      const user = await identity.getIdentity({ request: req });
      ...
  ```

- 8d886dd33e: Added `yarn new` as one of the scripts installed by default, which calls `backstage-cli new`. This script replaces `create-plugin`, which you can now remove if you want to. It is kept in the `create-app` template for backwards compatibility.

  The `remove-plugin` command has been removed, as it has been removed from the Backstage CLI.

  To apply these changes to an existing app, make the following change to the root `package.json`:

  ```diff
  -    "remove-plugin": "backstage-cli remove-plugin"
  +    "new": "backstage-cli new --scope internal"
  ```

- a578558180: Updated the root `package.json` to use the new `backstage-cli repo clean` command.

  To apply this change to an existing project, make the following change to the root `package.json`:

  ```diff
  -    "clean": "backstage-cli clean && lerna run clean",
  +    "clean": "backstage-cli repo clean",
  ```

## 0.4.31-next.1

### Patch Changes

- c1f1a4c760: The Backstage packages and plugins have all been updated to support React Router v6 stable. The `create-app` template has not been migrated yet, but if you want to migrate your own app or plugins, check out the [migration guide](https://backstage.io/docs/tutorials/react-router-stable-migration).
- c3c90280be: The options part of `DatabaseManager.fromConfig` now accepts an optional logger
  field. You may want to supply that logger in your backend initialization code to
  ensure that you can get relevant logging data when things happen related to the
  connection pool.

  In `packages/backend/src/index.ts`:

  ```diff
   function makeCreateEnv(config: Config) {
     const root = getRootLogger();
     ...
  -  const databaseManager = DatabaseManager.fromConfig(config);
  +  const databaseManager = DatabaseManager.fromConfig(config, { logger: root });
  ```

## 0.4.31-next.0

### Patch Changes

- e83de28e36: Fix typo in the documentation
- 208d6780c9: The `packages/backend/Dockerfile` received a couple of updates, it now looks as follows:

  ```Dockerfile
  FROM node:16-bullseye-slim

  # Install sqlite3 dependencies. You can skip this if you don't use sqlite3 in the image,
  # in which case you should also move better-sqlite3 to "devDependencies" in package.json.
  RUN apt-get update && \
      apt-get install -y --no-install-recommends libsqlite3-dev python3 build-essential && \
      rm -rf /var/lib/apt/lists/* && \
      yarn config set python /usr/bin/python3

  # From here on we use the least-privileged `node` user to run the backend.
  USER node
  WORKDIR /app

  # This switches many Node.js dependencies to production mode.
  ENV NODE_ENV production

  # Copy repo skeleton first, to avoid unnecessary docker cache invalidation.
  # The skeleton contains the package.json of each package in the monorepo,
  # and along with yarn.lock and the root package.json, that's enough to run yarn install.
  COPY --chown=node:node yarn.lock package.json packages/backend/dist/skeleton.tar.gz ./
  RUN tar xzf skeleton.tar.gz && rm skeleton.tar.gz

  RUN yarn install --frozen-lockfile --production --network-timeout 300000 && rm -rf "$(yarn cache dir)"

  # Then copy the rest of the backend bundle, along with any other files we might want.
  COPY --chown=node:node packages/backend/dist/bundle.tar.gz app-config*.yaml ./
  RUN tar xzf bundle.tar.gz && rm bundle.tar.gz

  CMD ["node", "packages/backend", "--config", "app-config.yaml", "--config", "app-config.production.yaml"]
  ```

  The two notable changes are that a `USER node` instruction has been added and the ordering of instructions has been changed accordingly. This means that the app will now be running using the least-privileged `node` user. In order for this to work we now need to make sure that all app files are owned by the `node` user, which we do by adding the `--chown=node:node` option to the `COPY` instructions.

  The second change is the addition of `ENV NODE_ENV production`, which ensured that all Node.js modules run in production mode. If you apply this change to an existing app, note that one of the more significant changes is that this switches the log formatting to use the default production format, JSON. Rather than your log lines looking like this:

  ```log
  2022-08-10T11:36:05.478Z catalog info Performing database migration type=plugin
  ```

  They will now look like this:

  ```log
  {"level":"info","message":"Performing database migration","plugin":"catalog","service":"backstage","type":"plugin"}
  ```

  If you wish to keep the existing format, you can override this change by applying the following change to `packages/backend/src/index.ts`:

  ```diff
     getRootLogger,
  +  setRootLogger,
  +  createRootLogger,
  +  coloredFormat,
     useHotMemoize,
   ...
     ServerTokenManager,
   } from '@backstage/backend-common';

   ...

   async function main() {
  +  setRootLogger(createRootLogger({ format: coloredFormat }));
  +
     const config = await loadBackendConfig({
  ```

- c0a08fd08c: Added `EntityLinksCard` to the system `EntityPage`.

  For an existing installation where you want to display the links card for entity pages of kind `system` you should make the following adjustment to `packages/app/src/components/catalog/EntityPage.tsx`

  ```diff
  const systemPage = (
    ...
          <Grid item md={6} xs={12}>
            <EntityCatalogGraphCard variant="gridItem" height={400} />
          </Grid>
  +       <Grid item md={4} xs={12}>
  +         <EntityLinksCard />
  +       </Grid>
  -      <Grid item md={6}>
  +      <Grid item md={8}>
            <EntityHasComponentsCard variant="gridItem" />
          </Grid>
    ...
  );
  ```

## 0.4.30

### Patch Changes

- 73cee58fc2: Bumped create-app version.
- f762386d48: Bumped create-app version.
- b162bbf464: Bumped create-app version.
- db76fc6255: The `better-sqlite3` dependency has been moved back to production `"dependencies"` in `packages/backend/package.json`, with instructions in the Dockerfile to move it to `"devDependencies"` if desired. There is no need to apply this change to existing apps, unless you want your production image to have SQLite available as a database option.
- ab9edd8b58: Updated backend to write stack trace when the backend fails to start up.

  To apply this change to your Backstage installation, make the following change to `packages/backend/src/index.ts`

  ```diff
      cors:
      origin: http://localhost:3000
  -    console.error(`Backend failed to start up, ${error}`);
  +    console.error('Backend failed to start up', error);
  ```

- 0174a0a022: Add `PATCH` and `HEAD` to the `Access-Control-Allow-Methods`.

  To apply this change to your Backstage installation make the following change to your `app-config.yaml`

  ```diff
     cors:
       origin: http://localhost:3000
  -    methods: [GET, POST, PUT, DELETE]
  +    methods: [GET, POST, PUT, DELETE, PATCH, HEAD]
  ```

## 0.4.30-next.3

### Patch Changes

- Bumped create-app version.

## 0.4.30-next.2

### Patch Changes

- 0174a0a022: Add `PATCH` and `HEAD` to the `Access-Control-Allow-Methods`.

  To apply this change to your Backstage installation make the following change to your `app-config.yaml`

  ```diff
     cors:
       origin: http://localhost:3000
  -    methods: [GET, POST, PUT, DELETE]
  +    methods: [GET, POST, PUT, DELETE, PATCH, HEAD]
  ```

## 0.4.30-next.1

### Patch Changes

- Bumped create-app version.

## 0.4.30-next.0

### Patch Changes

- Bumped create-app version.

## 0.4.29

### Patch Changes

- f281ad17c0: Adds the ability to define the Backstage app name using a `BACKSTAGE_APP_NAME`
  environment variable when running `create-app`.
- c92deffe39: Bumped create-app version.
- 0e967f188b: Bumped create-app version.
- bc87604c26: Added an explicit `node-gyp` dependency to the root `package.json`. This is to work around a bug in older versions of `node-gyp` that causes Python execution to fail on macOS.

  You can add this workaround to your existing project by adding `node-gyp` as a `devDependency` in your root `package.json` file:

  ```diff
     "devDependencies": {
  +    "node-gyp": "^9.0.0"
     },
  ```

## 0.4.29-next.3

### Patch Changes

- Bumped create-app version.

## 0.4.29-next.2

### Patch Changes

- f281ad17c0: Adds the ability to define the Backstage app name using a `BACKSTAGE_APP_NAME`
  environment variable when running `create-app`.

## 0.4.29-next.1

### Patch Changes

- Bumped create-app version.

## 0.4.29-next.0

### Patch Changes

- bc87604c26: Added an explicit `node-gyp` dependency to the root `package.json`. This is to work around a bug in older versions of `node-gyp` that causes Python execution to fail on macOS.

  You can add this workaround to your existing project by adding `node-gyp` as a `devDependency` in your root `package.json` file:

  ```diff
     "devDependencies": {
  +    "node-gyp": "^9.0.0"
     },
  ```

## 0.4.28

### Patch Changes

- 881fbd7e8d: Register `TechDocs` addons on catalog entity pages, follow the steps below to add them manually:

  ```diff
  // packages/app/src/components/catalog/EntityPage.tsx

  + import { TechDocsAddons } from '@backstage/plugin-techdocs-react';
  + import {
  +   ReportIssue,
  + } from '@backstage/plugin-techdocs-module-addons-contrib';

  + const techdocsContent = (
  +   <EntityTechdocsContent>
  +     <TechDocsAddons>
  +       <ReportIssue />
  +     </TechDocsAddons>
  +   </EntityTechdocsContent>
  + );

  const defaultEntityPage = (
    ...
    <EntityLayout.Route path="/docs" title="Docs">
  +    {techdocsContent}
    </EntityLayout.Route>
    ...
  );

  const serviceEntityPage = (
    ...
    <EntityLayout.Route path="/docs" title="Docs">
  +    {techdocsContent}
    </EntityLayout.Route>
    ...
  );

  const websiteEntityPage = (
    ...
    <EntityLayout.Route path="/docs" title="Docs">
  +    {techdocsContent}
    </EntityLayout.Route>
    ...
  );
  ```

- 0e870fe0ac: Removed peer dependencies, as they are no longer needed.
- bff65e6958: Use of `SidebarContext` has been deprecated and will be removed in a future release. Instead, `useSidebarOpenState()` should be used to consume the context and `<SidebarOpenStateProvider>` should be used to provide it.

  To prepare your app, update `packages/app/src/components/Root/Root.tsx` as follows:

  ```diff
  import {
    Sidebar,
    sidebarConfig,
  - SidebarContext
    SidebarDivider,
    // ...
    SidebarSpace,
  + useSidebarOpenState,
  } from '@backstage/core-components';

  // ...

  const SidebarLogo = () => {
    const classes = useSidebarLogoStyles();
  - const { isOpen } = useContext(SidebarContext);
  + const { isOpen } = useSidebarOpenState();

    // ...
  };
  ```

- 935d8515da: Updated the `--version` flag to output the version of the current backstage release instead of the version of create-app.
- 18d4c3e50a: Updated `app-config.production.yaml` to specify an empty list of catalog locations. This is done to prevent example locations stored in `app-config.yaml` from being loaded as these are examples.
- 1f70704580: Accessibility updates:

  - Added `aria-label` to the sidebar Logo link. To enable this for an existing app, please make the following changes:

  `packages/app/src/components/Root/Root.tsx`

  ```diff
  const SidebarLogo = () => {
    const classes = useSidebarLogoStyles();
    const { isOpen } = useContext(SidebarContext);

    return (
      <div className={classes.root}>
        <Link
          component={NavLink}
          to="/"
          underline="none"
          className={classes.link}
  +       aria-label="Home"
        >
          {isOpen ? <LogoFull /> : <LogoIcon />}
        </Link>
      </div>
    );
  };
  ```

- 30f04d1497: Components `<DefaultResultListItem>`, `<SearchBar>`, `<SearchFilter>`, and `<SearchResult>` are now deprecated in `@backstage/plugin-search` and should be imported from `@backstage/plugin-search-react` instead.

  To upgrade your App, update the following in `packages/app/src/components/search/SearchPage.tsx`:

  ```diff
  import {
    DefaultResultListItem
    SearchBar
    SearchFilter
    SearchResult
  - } from `@backstage/plugin-search`;
  + } from `@backstage/plugin-search-react`;
  ```

- f7f5a6c6a3: It's now possible to pass result item components a `rank`, which is captured by the analytics API when a user clicks on a search result. To apply this change, update your `/packages/app/src/components/search/SearchPage.tsx` in the following way:

  ```diff
  // ...
  <SearchResult>
    {({ results }) => (
      <List>
  -     {results.map(({ type, document, highlight }) => {
  +     {results.map(({ type, document, highlight, rank }) => {
          switch (type) {
            case 'software-catalog':
              return (
                <CatalogSearchResultListItem
                  key={document.location}
                  result={document}
                  highlight={highlight}
  +               rank={rank}
                />
              );
            case 'techdocs':
              return (
                <TechDocsSearchResultListItem
                  key={document.location}
                  result={document}
                  highlight={highlight}
  +               rank={rank}
                />
              );
            default:
              return (
                <DefaultResultListItem
                  key={document.location}
                  result={document}
                  highlight={highlight}
  +               rank={rank}
                />
              );
          }
        })}
      </List>
    )}
  </SearchResult>
  // ...
  ```

  If you have implemented a custom Search Modal or other custom search experience, you will want to make similar changes in those components.

- aaf7652084: Bump version of `cypress` in newly scaffolded Backstage Applications. To apply this change to your own instance, please make the following change to `packages/app/package.json` under `devDependencies`.

  ```diff
  -   "cypress": "^7.3.0",
  +   "cypress": "^9.7.0",
  ```

- 141a1caebe: Updated the auth backend setup in the template to include a guest sign-in resolver in order to make it quicker to get up and running with a basic sign-in setup. There is no need to update existing apps to match this change, but in case you want to use the guest sign-in resolver you can find it at https://backstage.io/docs/auth/identity-resolver#guest-sign-in-resolver

## 0.4.28-next.2

### Patch Changes

- aaf7652084: Bump version of `cypress` in newly scaffolded Backstage Applications. To apply this change to your own instance, please make the following change to `packages/app/package.json` under `devDependencies`.

  ```diff
  -   "cypress": "^7.3.0",
  +   "cypress": "^9.7.0",
  ```

## 0.4.28-next.1

### Patch Changes

- bff65e6958: Use of `SidebarContext` has been deprecated and will be removed in a future release. Instead, `useSidebarOpenState()` should be used to consume the context and `<SidebarOpenStateProvider>` should be used to provide it.

  To prepare your app, update `packages/app/src/components/Root/Root.tsx` as follows:

  ```diff
  import {
    Sidebar,
    sidebarConfig,
  - SidebarContext
    SidebarDivider,
    // ...
    SidebarSpace,
  + useSidebarOpenState,
  } from '@backstage/core-components';

  // ...

  const SidebarLogo = () => {
    const classes = useSidebarLogoStyles();
  - const { isOpen } = useContext(SidebarContext);
  + const { isOpen } = useSidebarOpenState();

    // ...
  };
  ```

## 0.4.28-next.0

### Patch Changes

- 881fbd7e8d: Register `TechDocs` addons on catalog entity pages, follow the steps below to add them manually:

  ```diff
  // packages/app/src/components/catalog/EntityPage.tsx

  + import { TechDocsAddons } from '@backstage/plugin-techdocs-react';
  + import {
  +   ReportIssue,
  + } from '@backstage/plugin-techdocs-module-addons-contrib';

  + const techdocsContent = (
  +   <EntityTechdocsContent>
  +     <TechDocsAddons>
  +       <ReportIssue />
  +     </TechDocsAddons>
  +   </EntityTechdocsContent>
  + );

  const defaultEntityPage = (
    ...
    <EntityLayout.Route path="/docs" title="Docs">
  +    {techdocsContent}
    </EntityLayout.Route>
    ...
  );

  const serviceEntityPage = (
    ...
    <EntityLayout.Route path="/docs" title="Docs">
  +    {techdocsContent}
    </EntityLayout.Route>
    ...
  );

  const websiteEntityPage = (
    ...
    <EntityLayout.Route path="/docs" title="Docs">
  +    {techdocsContent}
    </EntityLayout.Route>
    ...
  );
  ```

- 935d8515da: Updated the `--version` flag to output the version of the current backstage release instead of the version of create-app.
- 1f70704580: Accessibility updates:

  - Added `aria-label` to the sidebar Logo link. To enable this for an existing app, please make the following changes:

  `packages/app/src/components/Root/Root.tsx`

  ```diff
  const SidebarLogo = () => {
    const classes = useSidebarLogoStyles();
    const { isOpen } = useContext(SidebarContext);

    return (
      <div className={classes.root}>
        <Link
          component={NavLink}
          to="/"
          underline="none"
          className={classes.link}
  +       aria-label="Home"
        >
          {isOpen ? <LogoFull /> : <LogoIcon />}
        </Link>
      </div>
    );
  };
  ```

## 0.4.27

### Patch Changes

- 73480846dd: Simplified the search collator scheduling by removing the need for the `luxon` dependency.

  For existing installations the scheduling can be simplified by removing the `luxon` dependency and using the human friendly duration object instead.
  Please note that this only applies if luxon is not used elsewhere in your installation.

  `packages/backend/package.json`

  ```diff
       "express": "^4.17.1",
       "express-promise-router": "^4.1.0",
  -    "luxon": "^2.0.2",
  ```

  `packages/backend/src/plugins/search.ts`

  ```diff
   import { Router } from 'express';
  -import { Duration } from 'luxon';

   // omitted other code

     const schedule = env.scheduler.createScheduledTaskRunner({
  -    frequency: Duration.fromObject({ minutes: 10 }),
  -    timeout: Duration.fromObject({ minutes: 15 }),
  +    frequency: { minutes: 10 },
  +    timeout: { minutes: 15 },
       // A 3 second delay gives the backend server a chance to initialize before
       // any collators are executed, which may attempt requests against the API.
  -    initialDelay: Duration.fromObject({ seconds: 3 }),
  +    initialDelay: { seconds: 3 },
     });
  ```

- 7cda923c16: Tweaked the `.dockerignore` file so that it's easier to add additional backend packages if desired.

  To apply this change to an existing app, make the following change to `.dockerignore`:

  ```diff
   cypress
   microsite
   node_modules
  -packages
  -!packages/backend/dist
  +packages/*/src
  +packages/*/node_modules
   plugins
  ```

- 3983940a21: Optimized the command order in `packages/backend/Dockerfile` as well as added the `--no-install-recommends` to the `apt-get install` and tweaked the installed packages.

  To apply this change to an existing app, update your `packages/backend/Dockerfile` to match the documented `Dockerfile` at https://backstage.io/docs/deployment/docker#host-build.

- 28bbf5aff6: Added some instruction comments to the generated config files, to clarify the
  usage of `backend.baseUrl` and `backend.listen.host`. Importantly, it also per
  default now listens on all IPv4 interfaces, to make it easier to take the step
  over to production. If you want to do the same, update your
  `app-config.production.yaml` as follows:

  ```diff
   backend:
     listen:
       port: 7007
  +    host: 0.0.0.0
  ```

  Also, updated the builtin backend Dockerfile to honor the
  `app-config.production.yaml` file. If you want to do the same, change
  `packages/backend/Dockerfile` as follows:

  ```diff
  -COPY packages/backend/dist/bundle.tar.gz app-config.yaml ./
  +COPY packages/backend/dist/bundle.tar.gz app-config*.yaml ./
   RUN tar xzf bundle.tar.gz && rm bundle.tar.gz

  -CMD ["node", "packages/backend", "--config", "app-config.yaml"]
  +CMD ["node", "packages/backend", "--config", "app-config.yaml", "--config", "app-config.production.yaml"]
  ```

  If you look carefully, this adds a glob match on app-config files. For those
  that try out the build flows locally, you also want to make sure that the docker
  daemon does NOT pick up any local/private config files that might contain
  secrets. You should therefore also update your local `.dockerignore` file at the
  same time:

  ```diff
  +*.local.yaml
  ```

- 7b253072c6: Tweaked template to provide an example and guidance for how to configure sign-in in `packages/backend/src/plugins/auth.ts`. There is no need to add this to existing apps, but for more information about sign-in configuration, see https://backstage.io/docs/auth/identity-resolver.
- cfc0f19699: Updated dependency `fs-extra` to `10.1.0`.
- f55414f895: Added sample catalog data to the template under a top-level `examples` directory. This includes some simple entities, org data, and a template. You can find the sample data at https://github.com/backstage/backstage/tree/master/packages/create-app/templates/default-app/examples.
- 344ea56acc: Bump `commander` to version 9.1.0
- 00fa0dada0: Removed the database choice from the `create-app` command.

  This reduces the step from development to production by always installing the dependencies and templating the production configuration in `app-config.production.yaml`.

  Added `app-config.local.yaml` to allow for local configuration overrides.
  To replicate this behavior in an existing installation simply `touch app-config.local.yaml` in the project root and apply your local configuration.

  `better-sqlite3` has been moved to devDependencies, for existing installations using postgres in production and SQLite in development it's recommended to move SQLite into the devDependencies section to avoid unnecessary dependencies during builds.

  in `packages/backend/package.json`

  ```diff
    "dependencies": {
      ...
      "pg": "^8.3.0",
  -   "better-sqlite3": "^7.5.0",
      "winston": "^3.2.1"
    },
    "devDependencies": {
      ...
      "@types/luxon": "^2.0.4",
  +   "better-sqlite3": "^7.5.0"
    }
  ```

- 10d86dedc0: Integrates TechDocs add-ons with the app package so add-ons are configured when creating an app using the Backstage CLI. To apply these changes to an existing application do the following:

  1. Add the `@backstage/plugin-techdocs-react` and `@backstage/plugin-techdocs-module-addons-contrib` packages to your app's dependencies;
  2. And then register the `<ReportIssue/ >` Addon in your `packages/app/src/App.tsx` file, there where you define a route to `<TechDocsReaderPage />`:

  ```diff
  import {
    DefaultTechDocsHome,
    TechDocsIndexPage,
    TechDocsReaderPage,
  } from '@backstage/plugin-techdocs';
  + import { TechDocsAddons } from '@backstage/plugin-techdocs-react';
  + import { ReportIssue } from '@backstage/plugin-techdocs-module-addons-contrib';

  // ...

  const AppRoutes = () => {
    <FlatRoutes>
      // ... other plugin routes
      <Route path="/docs" element={<TechDocsIndexPage />}>
        <DefaultTechDocsHome />
      </Route>
      <Route
        path="/docs/:namespace/:kind/:name/*"
        element={<TechDocsReaderPage />}
      >
  +     <TechDocsAddons>
  +       <ReportIssue />
  +     </TechDocsAddons>
      </Route>
    </FlatRoutes>;
  };
  ```

- 806427545f: Added a link to the `${GITHUB_TOKEN}` to document how to generate a token
- 3a74e203a8: Implement highlighting matching terms in search results. To enable this for an existing app, make the following changes:

  ```diff
  // packages/app/src/components/search/SearchPage.tsx
  ...
  -  {results.map(({ type, document }) => {
  +  {results.map(({ type, document, highlight }) => {
       switch (type) {
         case 'software-catalog':
           return (
             <CatalogSearchResultListItem
               key={document.location}
               result={document}
  +            highlight={highlight}
             />
           );
         case 'techdocs':
           return (
             <TechDocsSearchResultListItem
               key={document.location}
               result={document}
  +            highlight={highlight}
             />
           );
         default:
           return (
             <DefaultResultListItem
               key={document.location}
               result={document}
  +            highlight={highlight}
             />
           );
       }
     })}
  ...
  ```

- d41f19ca2a: Bumped the `typescript` version in the template to `~4.6.4`.

  To apply this change to an existing app, make the following change to the root `package.json`:

  ```diff
     dependencies: {
       ...
  -    "typescript": "~4.5.4"
  +    "typescript": "~4.6.4"
     },
  ```

- Updated dependencies
  - @backstage/cli-common@0.1.9

## 0.4.27-next.2

### Patch Changes

- 73480846dd: Simplified the search collator scheduling by removing the need for the `luxon` dependency.

  For existing installations the scheduling can be simplified by removing the `luxon` dependency and using the human friendly duration object instead.
  Please note that this only applies if luxon is not used elsewhere in your installation.

  `packages/backend/package.json`

  ```diff
       "express": "^4.17.1",
       "express-promise-router": "^4.1.0",
  -    "luxon": "^2.0.2",
  ```

  `packages/backend/src/plugins/search.ts`

  ```diff
   import { Router } from 'express';
  -import { Duration } from 'luxon';

   // omitted other code

     const schedule = env.scheduler.createScheduledTaskRunner({
  -    frequency: Duration.fromObject({ minutes: 10 }),
  -    timeout: Duration.fromObject({ minutes: 15 }),
  +    frequency: { minutes: 10 },
  +    timeout: { minutes: 15 },
       // A 3 second delay gives the backend server a chance to initialize before
       // any collators are executed, which may attempt requests against the API.
  -    initialDelay: Duration.fromObject({ seconds: 3 }),
  +    initialDelay: { seconds: 3 },
     });
  ```

- 7cda923c16: Tweaked the `.dockerignore` file so that it's easier to add additional backend packages if desired.

  To apply this change to an existing app, make the following change to `.dockerignore`:

  ```diff
   cypress
   microsite
   node_modules
  -packages
  -!packages/backend/dist
  +packages/*/src
  +packages/*/node_modules
   plugins
  ```

- f55414f895: Added sample catalog data to the template under a top-level `examples` directory. This includes some simple entities, org data, and a template. You can find the sample data at https://github.com/backstage/backstage/tree/master/packages/create-app/templates/default-app/examples.
- 3a74e203a8: Implement highlighting matching terms in search results. To enable this for an existing app, make the following changes:

  ```diff
  // packages/app/src/components/search/SearchPage.tsx
  ...
  -  {results.map(({ type, document }) => {
  +  {results.map(({ type, document, highlight }) => {
       switch (type) {
         case 'software-catalog':
           return (
             <CatalogSearchResultListItem
               key={document.location}
               result={document}
  +            highlight={highlight}
             />
           );
         case 'techdocs':
           return (
             <TechDocsSearchResultListItem
               key={document.location}
               result={document}
  +            highlight={highlight}
             />
           );
         default:
           return (
             <DefaultResultListItem
               key={document.location}
               result={document}
  +            highlight={highlight}
             />
           );
       }
     })}
  ...
  ```

- Updated dependencies
  - @backstage/cli-common@0.1.9-next.0

## 0.4.27-next.1

### Patch Changes

- 7b253072c6: Tweaked template to provide an example and guidance for how to configure sign-in in `packages/backend/src/plugins/auth.ts`. There is no need to add this to existing apps, but for more information about sign-in configuration, see https://backstage.io/docs/auth/identity-resolver.
- 00fa0dada0: Removed the database choice from the `create-app` command.

  This reduces the step from development to production by always installing the dependencies and templating the production configuration in `app-config.production.yaml`.

  Added `app-config.local.yaml` to allow for local configuration overrides.
  To replicate this behavior in an existing installation simply `touch app-config.local.yaml` in the project root and apply your local configuration.

  `better-sqlite3` has been moved to devDependencies, for existing installations using postgres in production and SQLite in development it's recommended to move SQLite into the devDependencies section to avoid unnecessary dependencies during builds.

  in `packages/backend/package.json`

  ```diff
    "dependencies": {
      ...
      "pg": "^8.3.0",
  -   "better-sqlite3": "^7.5.0",
      "winston": "^3.2.1"
    },
    "devDependencies": {
      ...
      "@types/luxon": "^2.0.4",
  +   "better-sqlite3": "^7.5.0"
    }
  ```

- d41f19ca2a: Bumped the `typescript` version in the template to `~4.6.4`.

  To apply this change to an existing app, make the following change to the root `package.json`:

  ```diff
     dependencies: {
       ...
  -    "typescript": "~4.5.4"
  +    "typescript": "~4.6.4"
     },
  ```

## 0.4.27-next.0

### Patch Changes

- 3983940a21: Optimized the command order in `packages/backend/Dockerfile` as well as added the `--no-install-recommends` to the `apt-get install` and tweaked the installed packages.

  To apply this change to an existing app, update your `packages/backend/Dockerfile` to match the documented `Dockerfile` at https://backstage.io/docs/deployment/docker#host-build.

- 28bbf5aff6: Added some instruction comments to the generated config files, to clarify the
  usage of `backend.baseUrl` and `backend.listen.host`. Importantly, it also per
  default now listens on all IPv4 interfaces, to make it easier to take the step
  over to production. If you want to do the same, update your
  `app-config.production.yaml` as follows:

  ```diff
   backend:
     listen:
       port: 7007
  +    host: 0.0.0.0
  ```

  Also, updated the builtin backend Dockerfile to honor the
  `app-config.production.yaml` file. If you want to do the same, change
  `packages/backend/Dockerfile` as follows:

  ```diff
  -COPY packages/backend/dist/bundle.tar.gz app-config.yaml ./
  +COPY packages/backend/dist/bundle.tar.gz app-config*.yaml ./
   RUN tar xzf bundle.tar.gz && rm bundle.tar.gz

  -CMD ["node", "packages/backend", "--config", "app-config.yaml"]
  +CMD ["node", "packages/backend", "--config", "app-config.yaml", "--config", "app-config.production.yaml"]
  ```

  If you look carefully, this adds a glob match on app-config files. For those
  that try out the build flows locally, you also want to make sure that the docker
  daemon does NOT pick up any local/private config files that might contain
  secrets. You should therefore also update your local `.dockerignore` file at the
  same time:

  ```diff
  +*.local.yaml
  ```

- cfc0f19699: Updated dependency `fs-extra` to `10.1.0`.
- 344ea56acc: Bump `commander` to version 9.1.0
- 806427545f: Added a link to the `${GITHUB_TOKEN}` to document how to generate a token

## 0.4.26

### Patch Changes

- 1691c6c5c2: Made `User` and `Group` entity kinds not permitted by the default
  `catalog.rules` config.

  The effect of this is that after creating a new Backstage repository, its
  catalog no longer permits regular users to register `User` or `Group` entities
  using the Backstage interface. Additionally, if you have config locations that
  result in `User` or `Group` entities, you need to add those kinds to its own
  specific rules:

  ```yaml
  catalog:
    locations:
      # This applies for example to url type locations
      - type: url
        target: https://example.com/org.yaml
        rules:
          - allow: [User, Group]
      # But also note that this applies to ALL org location types!
      - type: github-org
        target: https://github.com/my-org-name
        rules:
          - allow: [User, Group]
  ```

  This rule change does NOT affect entity providers, only things that are emitted
  by entity processors.

  We recommend that this change is applied to your own Backstage repository, since
  it makes it impossible for regular end users to affect your org data through
  e.g. YAML files. To do so, remove the two kinds from the default rules in your config:

  ```diff
   catalog:
     rules:
  -    - allow: [Component, System, API, Group, User, Resource, Location]
  +    - allow: [Component, System, API, Resource, Location]
  ```

  And for any location that in any way results in org data being ingested, add the corresponding rule to it:

  ```diff
   catalog:
     locations:
       - type: github-org
         target: https://github.com/my-org-name
  +      rules:
  +        - allow: [User, Group]
  ```

- 0e911394d2: Remove the `knex` package that is installed in the `packages/backend` as it's provided by the `@backstage/*` packages for you automatically. You can make the following change in your `packages/backend/package.json` if you wish to apply this change.

  ```diff
      "lint": "backstage-cli package lint",
      "test": "backstage-cli package test",
      "clean": "backstage-cli package clean",
  -   "migrate:create": "knex migrate:make -x ts"
  ```

  ```diff
      "express": "^4.17.1",
      "express-promise-router": "^4.1.0",
  -   "knex": "^0.21.6",
      "pg": "^8.3.0",
  ```

- 520e21aaea: imports `useSearch` hook from new `@backstage/plugin-search-react` package.

  To upgrade existing Apps:

  1. Change the import to the following:

  `packages/app/src/components/search/SearchPage.tsx`

  ```diff
  import {
  ...
  SearchType,
  - useSearch,
  } from '@backstage/plugin-search';
  +import { useSearch } from '@backstage/plugin-search-react';
  ```

  2. Add `@backstage/plugin-search-react` as a dependency to the app.

- 43759dd789: Removed `@octokit/rest` and `@gitbeaker/node` from backend dependencies as these are unused in the default app.

  To apply these changes to your existing app, remove the following lines from the `dependencies` section of `packages/backend/package.json`

  ```diff
       "@backstage/plugin-techdocs-backend": "^1.0.0",
  -    "@gitbeaker/node": "^34.6.0",
  -    "@octokit/rest": "^18.5.3",
  ```

- e838a7060a: Add type resolutions for `@types/react` and `types/react-dom`.

  The reason for this is the usage of `"@types/react": "*"` as a dependency which is very common practice in react packages. This recently resolves to react 18 which introduces several breaking changes in both internal and external packages.

  To apply these changes to your existing installation, add a resolutions block to your `package.json`

  ```json
    "resolutions": {
      "@types/react": "^17",
      "@types/react-dom": "^17"
    },
  ```

  If your existing app depends on react 16, use this resolution block instead.

  ```json
    "resolutions": {
      "@types/react": "^16",
      "@types/react-dom": "^16"
    },
  ```

- 0a63e99a26: **BREAKING**: `IndexBuilder.addCollator()` now requires a `schedule` parameter (replacing `defaultRefreshIntervalSeconds`) which is expected to be a `TaskRunner` that is configured with the desired search indexing schedule for the given collator.

  `Scheduler.addToSchedule()` now takes a new parameter object (`ScheduleTaskParameters`) with two new options `id` and `scheduledRunner` in addition to the migrated `task` argument.

  NOTE: The search backend plugin now creates a dedicated database for coordinating indexing tasks.

  To make this change to an existing app, make the following changes to `packages/backend/src/plugins/search.ts`:

  ```diff
  +import { Duration } from 'luxon';

  /* ... */

  +  const schedule = env.scheduler.createScheduledTaskRunner({
  +    frequency: Duration.fromObject({ minutes: 10 }),
  +    timeout: Duration.fromObject({ minutes: 15 }),
  +    initialDelay: Duration.fromObject({ seconds: 3 }),
  +  });

     indexBuilder.addCollator({
  -    defaultRefreshIntervalSeconds: 600,
  +    schedule,
       factory: DefaultCatalogCollatorFactory.fromConfig(env.config, {
        discovery: env.discovery,
        tokenManager: env.tokenManager,
       }),
     });

     indexBuilder.addCollator({
  -    defaultRefreshIntervalSeconds: 600,
  +    schedule,
       factory: DefaultTechDocsCollatorFactory.fromConfig(env.config, {
        discovery: env.discovery,
        tokenManager: env.tokenManager,
       }),
     });

     const { scheduler } = await indexBuilder.build();
  -  setTimeout(() => scheduler.start(), 3000);
  +  scheduler.start();
  /* ... */
  ```

  NOTE: For scenarios where the `lunr` search engine is used in a multi-node configuration, a non-distributed `TaskRunner` like the following should be implemented to ensure consistency across nodes (alternatively, you can configure
  the search plugin to use a non-distributed DB such as [SQLite](https://backstage.io/docs/tutorials/configuring-plugin-databases#postgresql-and-sqlite-3)):

  ```diff
  +import { TaskInvocationDefinition, TaskRunner } from '@backstage/backend-tasks';

  /* ... */

  +  const schedule: TaskRunner = {
  +    run: async (task: TaskInvocationDefinition) => {
  +      const startRefresh = async () => {
  +        while (!task.signal?.aborted) {
  +          try {
  +            await task.fn(task.signal);
  +          } catch {
  +            // ignore intentionally
  +          }
  +
  +          await new Promise(resolve => setTimeout(resolve, 600 * 1000));
  +        }
  +      };
  +      startRefresh();
  +    },
  +  };

     indexBuilder.addCollator({
  -    defaultRefreshIntervalSeconds: 600,
  +    schedule,
       factory: DefaultCatalogCollatorFactory.fromConfig(env.config, {
        discovery: env.discovery,
        tokenManager: env.tokenManager,
       }),
     });

  /* ... */
  ```

- c07d9f9e1c: Add helpful README.md files in the original `packages` and `plugins` folders
- 230ad0826f: Bump to using `@types/node` v16
- 1882dbda2b: Accept `PermissionEvaluator` instead of the deprecated `PermissionAuthorizer`.

  Apply the following to `packages/backend/src/types.ts`:

  ```diff
  - import { PermissionAuthorizer } from '@backstage/plugin-permission-common';
  + import { PermissionEvaluator } from '@backstage/plugin-permission-common';

    export type PluginEnvironment = {
      ...
      discovery: PluginEndpointDiscovery;
      tokenManager: TokenManager;
      scheduler: PluginTaskScheduler;
  -   permissions: PermissionAuthorizer;
  +   permissions: PermissionEvaluator;
    };
  ```

- e80cca164d: Tweaked `.eslintrc.js` files in the template to avoid having them apply during development. This change does not affect create apps.

## 0.4.26-next.2

### Patch Changes

- 43759dd789: Removed `@octokit/rest` and `@gitbeaker/node` from backend dependencies as these are unused in the default app.

  To apply these changes to your existing app, remove the following lines from the `dependencies` section of `packages/backend/package.json`

  ```diff
       "@backstage/plugin-techdocs-backend": "^1.0.0",
  -    "@gitbeaker/node": "^34.6.0",
  -    "@octokit/rest": "^18.5.3",
  ```

- e838a7060a: Add type resolutions for `@types/react` and `types/react-dom`.

  The reason for this is the usage of `"@types/react": "*"` as a dependency which is very common practice in react packages. This recently resolves to react 18 which introduces several breaking changes in both internal and external packages.

  To apply these changes to your existing installation, add a resolutions block to your `package.json`

  ```json
    "resolutions": {
      "@types/react": "^17",
      "@types/react-dom": "^17"
    },
  ```

  If your existing app depends on react 16, use this resolution block instead.

  ```json
    "resolutions": {
      "@types/react": "^16",
      "@types/react-dom": "^16"
    },
  ```

- 0a63e99a26: **BREAKING**: `IndexBuilder.addCollator()` now requires a `schedule` parameter (replacing `defaultRefreshIntervalSeconds`) which is expected to be a `TaskRunner` that is configured with the desired search indexing schedule for the given collator.

  `Scheduler.addToSchedule()` now takes a new parameter object (`ScheduleTaskParameters`) with two new options `id` and `scheduledRunner` in addition to the migrated `task` argument.

  NOTE: The search backend plugin now creates a dedicated database for coordinating indexing tasks.

  To make this change to an existing app, make the following changes to `packages/backend/src/plugins/search.ts`:

  ```diff
  +import { Duration } from 'luxon';

  /* ... */

  +  const schedule = env.scheduler.createScheduledTaskRunner({
  +    frequency: Duration.fromObject({ minutes: 10 }),
  +    timeout: Duration.fromObject({ minutes: 15 }),
  +    initialDelay: Duration.fromObject({ seconds: 3 }),
  +  });

     indexBuilder.addCollator({
  -    defaultRefreshIntervalSeconds: 600,
  +    schedule,
       factory: DefaultCatalogCollatorFactory.fromConfig(env.config, {
        discovery: env.discovery,
        tokenManager: env.tokenManager,
       }),
     });

     indexBuilder.addCollator({
  -    defaultRefreshIntervalSeconds: 600,
  +    schedule,
       factory: DefaultTechDocsCollatorFactory.fromConfig(env.config, {
        discovery: env.discovery,
        tokenManager: env.tokenManager,
       }),
     });

     const { scheduler } = await indexBuilder.build();
  -  setTimeout(() => scheduler.start(), 3000);
  +  scheduler.start();
  /* ... */
  ```

  NOTE: For scenarios where the `lunr` search engine is used in a multi-node configuration, a non-distributed `TaskRunner` like the following should be implemented to ensure consistency across nodes (alternatively, you can configure
  the search plugin to use a non-distributed DB such as [SQLite](https://backstage.io/docs/tutorials/configuring-plugin-databases#postgresql-and-sqlite-3)):

  ```diff
  +import { TaskInvocationDefinition, TaskRunner } from '@backstage/backend-tasks';

  /* ... */

  +  const schedule: TaskRunner = {
  +    run: async (task: TaskInvocationDefinition) => {
  +      const startRefresh = async () => {
  +        while (!task.signal?.aborted) {
  +          try {
  +            await task.fn(task.signal);
  +          } catch {
  +            // ignore intentionally
  +          }
  +
  +          await new Promise(resolve => setTimeout(resolve, 600 * 1000));
  +        }
  +      };
  +      startRefresh();
  +    },
  +  };

     indexBuilder.addCollator({
  -    defaultRefreshIntervalSeconds: 600,
  +    schedule,
       factory: DefaultCatalogCollatorFactory.fromConfig(env.config, {
        discovery: env.discovery,
        tokenManager: env.tokenManager,
       }),
     });

  /* ... */
  ```

- 230ad0826f: Bump to using `@types/node` v16
- 1882dbda2b: Accept `PermissionEvaluator` instead of the deprecated `PermissionAuthorizer`.

  Apply the following to `packages/backend/src/types.ts`:

  ```diff
  - import { PermissionAuthorizer } from '@backstage/plugin-permission-common';
  + import { PermissionEvaluator } from '@backstage/plugin-permission-common';

    export type PluginEnvironment = {
      ...
      discovery: PluginEndpointDiscovery;
      tokenManager: TokenManager;
      scheduler: PluginTaskScheduler;
  -   permissions: PermissionAuthorizer;
  +   permissions: PermissionEvaluator;
    };
  ```

## 0.4.25-next.1

### Patch Changes

- e80cca164d: Tweaked `.eslintrc.js` files in the template to avoid having them apply during development. This change does not affect create apps.

## 0.4.25-next.0

### Patch Changes

- 1691c6c5c2: Made `User` and `Group` entity kinds not permitted by the default
  `catalog.rules` config.

  The effect of this is that after creating a new Backstage repository, its
  catalog no longer permits regular users to register `User` or `Group` entities
  using the Backstage interface. Additionally, if you have config locations that
  result in `User` or `Group` entities, you need to add those kinds to its own
  specific rules:

  ```yaml
  catalog:
    locations:
      # This applies for example to url type locations
      - type: url
        target: https://example.com/org.yaml
        rules:
          - allow: [User, Group]
      # But also note that this applies to ALL org location types!
      - type: github-org
        target: https://github.com/my-org-name
        rules:
          - allow: [User, Group]
  ```

  This rule change does NOT affect entity providers, only things that are emitted
  by entity processors.

  We recommend that this change is applied to your own Backstage repository, since
  it makes it impossible for regular end users to affect your org data through
  e.g. YAML files. To do so, remove the two kinds from the default rules in your config:

  ```diff
   catalog:
     rules:
  -    - allow: [Component, System, API, Group, User, Resource, Location]
  +    - allow: [Component, System, API, Resource, Location]
  ```

  And for any location that in any way results in org data being ingested, add the corresponding rule to it:

  ```diff
   catalog:
     locations:
       - type: github-org
         target: https://github.com/my-org-name
  +      rules:
  +        - allow: [User, Group]
  ```

- 0e911394d2: Remove the `knex` package that is installed in the `packages/backend` as it's provided by the `@backstage/*` packages for you automatically. You can make the following change in your `packages/backend/package.json` if you wish to apply this change.

  ```diff
      "lint": "backstage-cli package lint",
      "test": "backstage-cli package test",
      "clean": "backstage-cli package clean",
  -   "migrate:create": "knex migrate:make -x ts"
  ```

  ```diff
      "express": "^4.17.1",
      "express-promise-router": "^4.1.0",
  -   "knex": "^0.21.6",
      "pg": "^8.3.0",
  ```

- c07d9f9e1c: Add helpful README.md files in the original `packages` and `plugins` folders

## 0.4.24

### Patch Changes

- 89c7e47967: Minor README update
- a422d7ce5e: chore(deps): bump `@testing-library/react` from 11.2.6 to 12.1.3
- efc73db10c: The main repo has switched from `@vscode/sqlite3` to `better-sqlite3` as its preferred SQLite installation. This decision was triggered by a number of issues with the former that arose because it needs build infrastructure in place and functional in order to be installed. The main drawback of this is that the new package uses the database client ID `better-sqlite3` instead of the plain `sqlite3`.

  If you want to perform the same switch in your own repository,

  - Replace all of your `package.json` dependencies on `@vscode/sqlite3` with the latest version of `better-sqlite3` instead

    ```diff
     "dependencies": {
    -  "@vscode/sqlite3": "^5.0.7",
    +  "better-sqlite3": "^7.5.0",
    ```

  - In your app-config and tests, wherever you supply `client: 'sqlite3'`, instead supply `client: 'better-sqlite3`

    ```diff
      backend:
        database:
    -    client: sqlite3
    +    client: better-sqlite3
    ```

## 0.4.23

### Patch Changes

- f9c7bdd899: Builtin support for cookiecutter based templates has been removed from `@backstage/plugin-scaffolder-backend`. Due to this, the `containerRunner` argument to its `createRouter` has also been removed.

  If you do not use cookiecutter templates and are fine with removing support from it in your own installation, update your `packages/backend/src/plugins/scaffolder.ts` file as follows:

  ```diff
  -import { DockerContainerRunner } from '@backstage/backend-common';
   import { CatalogClient } from '@backstage/catalog-client';
   import { createRouter } from '@backstage/plugin-scaffolder-backend';
  -import Docker from 'dockerode';
   import { Router } from 'express';
   import type { PluginEnvironment } from '../types';

   export default async function createPlugin({
     reader,
     discovery,
   }: PluginEnvironment): Promise<Router> {
  -  const dockerClient = new Docker();
  -  const containerRunner = new DockerContainerRunner({ dockerClient });
  -
     const catalogClient = new CatalogClient({ discoveryApi: discovery });
  -
     return await createRouter({
  -    containerRunner,
       logger,
       config,
    // ...
  ```

  If you want to retain cookiecutter support, please use the `@backstage/plugin-scaffolder-backend-module-cookiecutter` package explicitly (see [its README](https://github.com/backstage/backstage/tree/master/plugins/scaffolder-backend-module-cookiecutter) for installation instructions).

- 8a57b6595b: Removed the `cookiecutter-golang` template from the default `create-app` install as we no longer provide `cookiecutter` action out of the box.

  You can remove the template by removing the following lines from your `app-config.yaml` under `catalog.locations`:

  ```diff
  -    - type: url
  -      target: https://github.com/spotify/cookiecutter-golang/blob/master/template.yaml
  -      rules:
  -        - allow: [Template]
  ```

- e0a69ba49f: build(deps): bump `fs-extra` from 9.1.0 to 10.0.1
- 1201383b60: Updated the template to write the Backstage release version to `backstage.json`, rather than the version of `@backstage/create-app`. This change is applied automatically when running `backstage-cli versions:bump` in the latest version of the Backstage CLI.
- c543fe3ff2: Postgres-based search is now installed when PG is chosen as the desired database for Backstage.

  There is no need to make this change in an existing Backstage backend. See [supported search engines](https://backstage.io/docs/features/search/search-engines) for details about production-ready search engines.

- 55150919ed: - **BREAKING**: Support for `backstage.io/v1beta2` Software Templates has been removed. Please migrate your legacy templates to the new `scaffolder.backstage.io/v1beta3` `apiVersion` by following the [migration guide](https://backstage.io/docs/features/software-templates/migrating-from-v1beta2-to-v1beta3)
- bde30664c4: Updated template to use package roles. To apply this change to an existing app, check out the [migration guide](https://backstage.io/docs/tutorials/package-role-migration).

  Specifically the following scripts in the root `package.json` have also been updated:

  ```diff
  -    "build": "lerna run build",
  +    "build": "backstage-cli repo build --all",

  ...

  -    "lint": "lerna run lint --since origin/master --",
  -    "lint:all": "lerna run lint --",
  +    "lint": "backstage-cli repo lint --since origin/master",
  +    "lint:all": "backstage-cli repo lint",
  ```

## 0.4.23-next.0

### Patch Changes

- f9c7bdd899: Builtin support for cookiecutter based templates has been removed from `@backstage/plugin-scaffolder-backend`. Due to this, the `containerRunner` argument to its `createRouter` has also been removed.

  If you do not use cookiecutter templates and are fine with removing support from it in your own installation, update your `packages/backend/src/plugins/scaffolder.ts` file as follows:

  ```diff
  -import { DockerContainerRunner } from '@backstage/backend-common';
   import { CatalogClient } from '@backstage/catalog-client';
   import { createRouter } from '@backstage/plugin-scaffolder-backend';
  -import Docker from 'dockerode';
   import { Router } from 'express';
   import type { PluginEnvironment } from '../types';

   export default async function createPlugin({
     reader,
     discovery,
   }: PluginEnvironment): Promise<Router> {
  -  const dockerClient = new Docker();
  -  const containerRunner = new DockerContainerRunner({ dockerClient });
  -
     const catalogClient = new CatalogClient({ discoveryApi: discovery });
  -
     return await createRouter({
  -    containerRunner,
       logger,
       config,
    // ...
  ```

  If you want to retain cookiecutter support, please use the `@backstage/plugin-scaffolder-backend-module-cookiecutter` package explicitly (see [its README](https://github.com/backstage/backstage/tree/master/plugins/scaffolder-backend-module-cookiecutter) for installation instructions).

- 8a57b6595b: Removed the `cookiecutter-golang` template from the default `create-app` install as we no longer provide `cookiecutter` action out of the box.

  You can remove the template by removing the following lines from your `app-config.yaml` under `catalog.locations`:

  ```diff
  -    - type: url
  -      target: https://github.com/spotify/cookiecutter-golang/blob/master/template.yaml
  -      rules:
  -        - allow: [Template]
  ```

- e0a69ba49f: build(deps): bump `fs-extra` from 9.1.0 to 10.0.1
- 1201383b60: Updated the template to write the Backstage release version to `backstage.json`, rather than the version of `@backstage/create-app`. This change is applied automatically when running `backstage-cli versions:bump` in the latest version of the Backstage CLI.
- c543fe3ff2: Postgres-based search is now installed when PG is chosen as the desired database for Backstage.

  There is no need to make this change in an existing Backstage backend. See [supported search engines](https://backstage.io/docs/features/search/search-engines) for details about production-ready search engines.

- 55150919ed: - **BREAKING**: Support for `backstage.io/v1beta2` Software Templates has been removed. Please migrate your legacy templates to the new `scaffolder.backstage.io/v1beta3` `apiVersion` by following the [migration guide](https://backstage.io/docs/features/software-templates/migrating-from-v1beta2-to-v1beta3)
- bde30664c4: Updated template to use package roles. To apply this change to an existing app, check out the [migration guide](https://backstage.io/docs/tutorials/package-role-migration).

  Specifically the following scripts in the root `package.json` have also been updated:

  ```diff
  -    "build": "lerna run build",
  +    "build": "backstage-cli repo build --all",

  ...

  -    "lint": "lerna run lint --since origin/master --",
  -    "lint:all": "lerna run lint --",
  +    "lint": "backstage-cli repo lint --since origin/master",
  +    "lint:all": "backstage-cli repo lint",
  ```

## 0.4.22

### Patch Changes

- ee3d6c6f10: Update the template to reflect the renaming of `DocsResultListItem` to `TechDocsSearchResultListItem` from `@backstage/plugin-techdocs`.

  To apply this change to an existing app, make the following change to `packages/app/src/components/search/SearchPage.tsx`:

  ```diff
  -import { DocsResultListItem } from '@backstage/plugin-techdocs';
  +import { TechDocsSearchResultListItem } from '@backstage/plugin-techdocs';
  ```

  ```diff
     case 'techdocs':
       return (
  -      <DocsResultListItem
  +      <TechDocsSearchResultListItem
           key={document.location}
           result={document}
         />
  ```

  The `TechDocsIndexPage` now uses `DefaultTechDocsHome` as fall back if no children is provided as `LegacyTechDocsHome` is marked as deprecated. If you do not use a custom techdocs homepage, you can therefore update your app to the following:

  ```diff
  -  <Route path="/docs" element={<TechDocsIndexPage />}>
  -    <DefaultTechDocsHome />
  -  </Route>
  +  <Route path="/docs" element={<TechDocsIndexPage />} />
  ```

- 617a132871: Update import location of catalogEntityCreatePermission.

  To apply this change to an existing app, make the following change to `packages/app/src/App.tsx`:

  ```diff
  -import { catalogEntityCreatePermission } from '@backstage/plugin-catalog-common';
  +import { catalogEntityCreatePermission } from '@backstage/plugin-catalog-common/alpha';
  ```

- 022507c860: The Backstage Search Platform's indexing process has been rewritten as a stream
  pipeline in order to improve efficiency and performance on large document sets.

  To take advantage of this, upgrade to the latest version of
  `@backstage/plugin-search-backend-node`, as well as any backend plugins whose
  collators you are using. Then, make the following changes to your
  `/packages/backend/src/plugins/search.ts` file:

  ```diff
  -import { DefaultCatalogCollator } from '@backstage/plugin-catalog-backend';
  -import { DefaultTechDocsCollator } from '@backstage/plugin-techdocs-backend';
  +import { DefaultCatalogCollatorFactory } from '@backstage/plugin-catalog-backend';
  +import { DefaultTechDocsCollatorFactory } from '@backstage/plugin-techdocs-backend';

  // ...

    const indexBuilder = new IndexBuilder({ logger, searchEngine });

    indexBuilder.addCollator({
      defaultRefreshIntervalSeconds: 600,
  -    collator: DefaultCatalogCollator.fromConfig(config, { discovery }),
  +    factory: DefaultCatalogCollatorFactory.fromConfig(config, { discovery }),
    });

    indexBuilder.addCollator({
      defaultRefreshIntervalSeconds: 600,
  -    collator: DefaultTechDocsCollator.fromConfig(config, {
  +    factory: DefaultTechDocsCollatorFactory.fromConfig(config, {
        discovery,
        logger,
      }),
    });
  ```

  If you've written custom collators, decorators, or search engines in your
  Backstage backend instance, you will need to re-implement them as readable,
  transform, and writable streams respectively (including factory classes for
  instantiating them). [A how-to guide for refactoring](https://backstage.io/docs/features/search/how-to-guides#rewriting-alpha-style-collators-for-beta)
  existing implementations is available.

## 0.4.21

### Patch Changes

- a686702dbe: Update the template to reflect the renaming of `CatalogResultListItem` to `CatalogSearchResultListItem` from `@backstage/plugin-catalog`.

  To apply this change to an existing app, make the following change to `packages/app/src/components/search/SearchPage.tsx`:

  ```diff
  -import { CatalogResultListItem } from '@backstage/plugin-catalog';
  +import { CatalogSearchResultListItem } from '@backstage/plugin-catalog';
  ```

  ```diff
     case 'software-catalog':
       return (
  -      <CatalogResultListItem
  +      <CatalogSearchResultListItem
           key={document.location}
           result={document}
         />
  ```

- f39c1e6036: To reflect the updated `knex` and `@vscode/sqlite3` dependencies introduced with [v0.4.19](https://github.com/backstage/backstage/blob/master/packages/create-app/CHANGELOG.md#0419), we update our example `Dockerfile`, adding `@vscode/sqlite3` build dependencies to the image. Further on, we updated it to the `node:16-bullseye-slim` base image.

  To apply this update to an existing app, make the following change to `packages/backend/Dockerfile`:

  ```diff
  -FROM node:14-buster-slim
  +FROM node:16-bullseye-slim
  ```

  and, _only if you are using sqlite3 in your app_:

  ```diff
  RUN tar xzf skeleton.tar.gz && rm skeleton.tar.gz
  +
  +# install sqlite3 dependencies
  +RUN apt-get update && \
  +   apt-get install -y libsqlite3-dev python3 cmake g++ && \
  +   rm -rf /var/lib/apt/lists/* && \
  +   yarn config set python /usr/bin/python3

  RUN yarn install --frozen-lockfile --production --network-timeout 300000 && rm -rf "$(yarn cache dir)"
  ```

  If you are using a multi-stage Docker build for your app, please refer to the [updated examples](https://github.com/backstage/backstage/blob/master/docs/deployment/docker.md#multi-stage-build) in the documentation.

## 0.4.20

### Patch Changes

- e725bb812f: Remove SearchContextProvider from `<Root />`

  The `SidebarSearchModal` exported from `plugin-search` internally renders `SearchContextProvider`, so it can be removed from `Root.tsx`:

  ```diff
  -import {
  -  SidebarSearchModal,
  -  SearchContextProvider,
  -} from '@backstage/plugin-search';
  +import { SidebarSearchModal } from '@backstage/plugin-search';

  ... omitted ...

         <SidebarGroup label="Search" icon={<SearchIcon />} to="/search">
  -        <SearchContextProvider>
  -          <SidebarSearchModal />
  -        </SearchContextProvider>
  +        <SidebarSearchModal />
         </SidebarGroup>
  ```

- c77c5c7eb6: Added `backstage.role` to `package.json`
- Updated dependencies
  - @backstage/cli-common@0.1.7

## 0.4.19

### Patch Changes

- 22f4ecb0e6: Switched the `file:` dependency for a `link:` dependency in the `backend` package. This makes sure that the `app` package is linked in rather than copied.

  To apply this update to an existing app, make the following change to `packages/backend/package.json`:

  ```diff
     "dependencies": {
  -    "app": "file:../app",
  +    "app": "link:../app",
       "@backstage/backend-common": "^{{version '@backstage/backend-common'}}",
  ```

- 1dd5a02e91: **BREAKING:** Updated `knex` to major version 1, which also implies changing out
  the underlying `sqlite` implementation.

  The old `sqlite3` NPM library has been abandoned by its maintainers, which has
  led to unhandled security reports and other issues. Therefore, in the `knex` 1.x
  release line they have instead switched over to the [`@vscode/sqlite3`
  library](https://github.com/microsoft/vscode-node-sqlite3) by default, which is
  actively maintained by Microsoft.

  This means that as you update to this version of Backstage, there are two
  breaking changes that you will have to address in your own repository:

  ## Bumping `knex` itself

  All `package.json` files of your repo that used to depend on a 0.x version of
  `knex`, should now be updated to depend on the 1.x release line. This applies in
  particular to `packages/backend`, but may also occur in backend plugins or
  libraries.

  ```diff
  -    "knex": "^0.95.1",
  +    "knex": "^1.0.2",
  ```

  Almost all existing database code will continue to function without modification
  after this bump. The only significant difference that we discovered in the main
  repo, is that the `alter()` function had a slightly different signature in
  migration files. It now accepts an object with `alterType` and `alterNullable`
  fields that clarify a previous grey area such that the intent of the alteration
  is made explicit. This is caught by `tsc` and your editor if you are using the
  `@ts-check` and `@param` syntax in your migration files
  ([example](https://github.com/backstage/backstage/blob/e0506af8fc54074a160fb91c83d6cae8172d3bb3/plugins/catalog-backend/migrations/20220116144621_remove_legacy.js#L17)),
  which we strongly recommend.

  See the [`knex` documentation](https://knexjs.org/#Schema-alter) for more
  information about the `alter` syntax.

  Also see the [`knex` changelog](https://knexjs.org/#changelog) for information
  about breaking changes in the 1.x line; if you are using `RETURNING` you may
  want to make some additional modifications in your code.

  ## Switching out `sqlite3`

  All `package.json` files of your repo that used to depend on `sqlite3`, should
  now be updated to depend on `@vscode/sqlite3`. This applies in particular to
  `packages/backend`, but may also occur in backend plugins or libraries.

  ```diff
  -    "sqlite3": "^5.0.1",
  +    "@vscode/sqlite3": "^5.0.7",
  ```

  These should be functionally equivalent, except that the new library will have
  addressed some long standing problems with old transitive dependencies etc.

## 0.4.19-next.0

### Patch Changes

- 22f4ecb0e6: Switched the `file:` dependency for a `link:` dependency in the `backend` package. This makes sure that the `app` package is linked in rather than copied.

  To apply this update to an existing app, make the following change to `packages/backend/package.json`:

  ```diff
     "dependencies": {
  -    "app": "file:../app",
  +    "app": "link:../app",
       "@backstage/backend-common": "^{{version '@backstage/backend-common'}}",
  ```

- 1dd5a02e91: **BREAKING:** Updated `knex` to major version 1, which also implies changing out
  the underlying `sqlite` implementation.

  The old `sqlite3` NPM library has been abandoned by its maintainers, which has
  led to unhandled security reports and other issues. Therefore, in the `knex` 1.x
  release line they have instead switched over to the [`@vscode/sqlite3`
  library](https://github.com/microsoft/vscode-node-sqlite3) by default, which is
  actively maintained by Microsoft.

  This means that as you update to this version of Backstage, there are two
  breaking changes that you will have to address in your own repository:

  ## Bumping `knex` itself

  All `package.json` files of your repo that used to depend on a 0.x version of
  `knex`, should now be updated to depend on the 1.x release line. This applies in
  particular to `packages/backend`, but may also occur in backend plugins or
  libraries.

  ```diff
  -    "knex": "^0.95.1",
  +    "knex": "^1.0.2",
  ```

  Almost all existing database code will continue to function without modification
  after this bump. The only significant difference that we discovered in the main
  repo, is that the `alter()` function had a slightly different signature in
  migration files. It now accepts an object with `alterType` and `alterNullable`
  fields that clarify a previous grey area such that the intent of the alteration
  is made explicit. This is caught by `tsc` and your editor if you are using the
  `@ts-check` and `@param` syntax in your migration files
  ([example](https://github.com/backstage/backstage/blob/e0506af8fc54074a160fb91c83d6cae8172d3bb3/plugins/catalog-backend/migrations/20220116144621_remove_legacy.js#L17)),
  which we strongly recommend.

  See the [`knex` documentation](https://knexjs.org/#Schema-alter) for more
  information about the `alter` syntax.

  Also see the [`knex` changelog](https://knexjs.org/#changelog) for information
  about breaking changes in the 1.x line; if you are using `RETURNING` you may
  want to make some additional modifications in your code.

  ## Switching out `sqlite3`

  All `package.json` files of your repo that used to depend on `sqlite3`, should
  now be updated to depend on `@vscode/sqlite3`. This applies in particular to
  `packages/backend`, but may also occur in backend plugins or libraries.

  ```diff
  -    "sqlite3": "^5.0.1",
  +    "@vscode/sqlite3": "^5.0.7",
  ```

  These should be functionally equivalent, except that the new library will have
  addressed some long standing problems with old transitive dependencies etc.

## 0.4.18

### Patch Changes

- 5bd0ce9e62: chore(deps): bump `inquirer` from 7.3.3 to 8.2.0
- f27f5197e2: Apply the fix from `0.4.16`, which is part of the `v0.65.1` release of Backstage.
- 2687029a67: Update backend-to-backend auth link in configuration file comment
- 24ef62048c: Adds missing `/catalog-graph` route to `<CatalogGraphPage/>`.

  To fix this problem for a recently created app please update your `app/src/App.tsx`

  ```diff
  + import { CatalogGraphPage } from '@backstage/plugin-catalog-graph';

   ... omitted ...

    </Route>
      <Route path="/settings" element={<UserSettingsPage />} />
  +   <Route path="/catalog-graph" element={<CatalogGraphPage />} />
    </FlatRoutes>
  ```

- ba59832aed: Permission the `catalog-import` route

  The following changes are **required** if you intend to add permissions to your existing app.

  Use the `PermissionedRoute` for `CatalogImportPage` instead of the normal `Route`:

  ```diff
  // packages/app/src/App.tsx
  ...
  + import { PermissionedRoute } from '@backstage/plugin-permission-react';
  + import { catalogEntityCreatePermission } from '@backstage/plugin-catalog-common';

  ...

  - <Route path="/catalog-import" element={<CatalogImportPage />} />
  + <PermissionedRoute
  +   path="/catalog-import"
  +   permission={catalogEntityCreatePermission}
  +   element={<CatalogImportPage />}
  + />
  ```

- cef64b1561: Added `tokenManager` as a required property for the auth-backend `createRouter` function. This dependency is used to issue server tokens that are used by the `CatalogIdentityClient` when looking up users and their group membership during authentication.

  These changes are **required** to `packages/backend/src/plugins/auth.ts`:

  ```diff
  export default async function createPlugin({
    logger,
    database,
    config,
    discovery,
  + tokenManager,
  }: PluginEnvironment): Promise<Router> {
    return await createRouter({
      logger,
      config,
      database,
      discovery,
  +   tokenManager,
    });
  }
  ```

- e39d88bd84: Switched the `app` dependency in the backend to use a file target rather than version.

  To apply this change to an existing app, make the following change to `packages/backend/package.json`:

  ```diff
     "dependencies": {
  -    "app": "0.0.0",
  +    "app": "file:../app",
  ```

## 0.4.18-next.1

### Patch Changes

- 5bd0ce9e62: chore(deps): bump `inquirer` from 7.3.3 to 8.2.0
- ba59832aed: Permission the `catalog-import` route

  The following changes are **required** if you intend to add permissions to your existing app.

  Use the `PermissionedRoute` for `CatalogImportPage` instead of the normal `Route`:

  ```diff
  // packages/app/src/App.tsx
  ...
  + import { PermissionedRoute } from '@backstage/plugin-permission-react';
  + import { catalogEntityCreatePermission } from '@backstage/plugin-catalog-common';

  ...

  - <Route path="/catalog-import" element={<CatalogImportPage />} />
  + <PermissionedRoute
  +   path="/catalog-import"
  +   permission={catalogEntityCreatePermission}
  +   element={<CatalogImportPage />}
  + />
  ```

## 0.4.18-next.0

### Patch Changes

- f27f5197e2: Apply the fix from `0.4.16`, which is part of the `v0.65.1` release of Backstage.
- 2687029a67: Update backend-to-backend auth link in configuration file comment
- 24ef62048c: Adds missing `/catalog-graph` route to `<CatalogGraphPage/>`.

  To fix this problem for a recently created app please update your `app/src/App.tsx`

  ```diff
  + import { CatalogGraphPage } from '@backstage/plugin-catalog-graph';

   ... omitted ...

    </Route>
      <Route path="/settings" element={<UserSettingsPage />} />
  +   <Route path="/catalog-graph" element={<CatalogGraphPage />} />
    </FlatRoutes>
  ```

- cef64b1561: Added `tokenManager` as a required property for the auth-backend `createRouter` function. This dependency is used to issue server tokens that are used by the `CatalogIdentityClient` when looking up users and their group membership during authentication.

  These changes are **required** to `packages/backend/src/plugins/auth.ts`:

  ```diff
  export default async function createPlugin({
    logger,
    database,
    config,
    discovery,
  + tokenManager,
  }: PluginEnvironment): Promise<Router> {
    return await createRouter({
      logger,
      config,
      database,
      discovery,
  +   tokenManager,
    });
  }
  ```

- e39d88bd84: Switched the `app` dependency in the backend to use a file target rather than version.

  To apply this change to an existing app, make the following change to `packages/backend/package.json`:

  ```diff
     "dependencies": {
  -    "app": "0.0.0",
  +    "app": "file:../app",
  ```

## 0.4.16

### Patch Changes

- c945cd9f7e: Adds missing `/catalog-graph` route to `<CatalogGraphPage/>`.

  To fix this problem for a recently created app please update your `app/src/App.tsx`

  ```diff
  + import { CatalogGraphPage } from '@backstage/plugin-catalog-graph';

   ... omitted ...

    </Route>
      <Route path="/settings" element={<UserSettingsPage />} />
  +   <Route path="/catalog-graph" element={<CatalogGraphPage />} />
    </FlatRoutes>
  ```

## 0.4.15

### Patch Changes

- 01b27d547c: Added three additional required properties to the search-backend `createRouter` function to support filtering search results based on permissions. To make this change to an existing app, add the required parameters to the `createRouter` call in `packages/backend/src/plugins/search.ts`:

  ```diff
  export default async function createPlugin({
    logger,
  +  permissions,
    discovery,
    config,
    tokenManager,
  }: PluginEnvironment) {
    /* ... */

    return await createRouter({
      engine: indexBuilder.getSearchEngine(),
  +    types: indexBuilder.getDocumentTypes(),
  +    permissions,
  +    config,
      logger,
    });
  }
  ```

The `.fromConfig` of the `DefaultCatalogCollator` also now takes a `tokenManager` as a parameter.

```diff
-   collator: DefaultCatalogCollator.fromConfig(config, { discovery }),
+   collator: DefaultCatalogCollator.fromConfig(config, { discovery, tokenManager }),
```

- a0d446c8ec: Replaced EntitySystemDiagramCard with EntityCatalogGraphCard

  To make this change to an existing app:

  Add `@backstage/plugin-catalog-graph` as a `dependency` in `packages/app/package.json` or `cd packages/app && yarn add @backstage/plugin-catalog-graph`.

  Apply the following changes to the `packages/app/src/components/catalog/EntityPage.tsx` file:

  ```diff
  + import {
  +  Direction,
  +  EntityCatalogGraphCard,
  + } from '@backstage/plugin-catalog-graph';
  + import {
  +  RELATION_API_CONSUMED_BY,
  +  RELATION_API_PROVIDED_BY,
  +  RELATION_CONSUMES_API,
  +  RELATION_DEPENDENCY_OF,
  +  RELATION_DEPENDS_ON,
  +  RELATION_HAS_PART,
  +  RELATION_PART_OF,
  +  RELATION_PROVIDES_API,
  + } from '@backstage/catalog-model';
  ```

  ```diff
      <EntityLayout.Route path="/diagram" title="Diagram">
  -      <EntitySystemDiagramCard />
  +      <EntityCatalogGraphCard
  +        variant="gridItem"
  +        direction={Direction.TOP_BOTTOM}
  +        title="System Diagram"
  +        height={700}
  +        relations={[
  +          RELATION_PART_OF,
  +          RELATION_HAS_PART,
  +          RELATION_API_CONSUMED_BY,
  +          RELATION_API_PROVIDED_BY,
  +          RELATION_CONSUMES_API,
  +          RELATION_PROVIDES_API,
  +          RELATION_DEPENDENCY_OF,
  +          RELATION_DEPENDS_ON,
  +        ]}
  +        unidirectional={false}
  +      />
      </EntityLayout.Route>
  ```

  ```diff
  const cicdContent = (
      <Grid item md={6}>
        <EntityAboutCard variant="gridItem" />
      </Grid>
  +    <Grid item md={6} xs={12}>
  +      <EntityCatalogGraphCard variant="gridItem" height={400} />
  +    </Grid>
  ```

  Add the above component in `overviewContent`, `apiPage` , `systemPage` and domainPage` as well.

- 4aca2a5307: An example instance of a `<SearchFilter.Select />` with asynchronously loaded values was added to the composed `SearchPage.tsx`, allowing searches bound to the `techdocs` type to be filtered by entity name.

  This is an entirely optional change; if you wish to adopt it, you can make the following (or similar) changes to your search page layout:

  ```diff
  --- a/packages/app/src/components/search/SearchPage.tsx
  +++ b/packages/app/src/components/search/SearchPage.tsx
  @@ -2,6 +2,10 @@ import React from 'react';
   import { makeStyles, Theme, Grid, List, Paper } from '@material-ui/core';

   import { CatalogResultListItem } from '@backstage/plugin-catalog';
  +import {
  +  catalogApiRef,
  +  CATALOG_FILTER_EXISTS,
  +} from '@backstage/plugin-catalog-react';
   import { DocsResultListItem } from '@backstage/plugin-techdocs';

   import {
  @@ -10,6 +14,7 @@ import {
     SearchResult,
     SearchType,
     DefaultResultListItem,
  +  useSearch,
   } from '@backstage/plugin-search';
   import {
     CatalogIcon,
  @@ -18,6 +23,7 @@ import {
     Header,
     Page,
   } from '@backstage/core-components';
  +import { useApi } from '@backstage/core-plugin-api';

   const useStyles = makeStyles((theme: Theme) => ({
     bar: {
  @@ -36,6 +42,8 @@ const useStyles = makeStyles((theme: Theme) => ({

   const SearchPage = () => {
     const classes = useStyles();
  +  const { types } = useSearch();
  +  const catalogApi = useApi(catalogApiRef);

     return (
       <Page themeId="home">
  @@ -65,6 +73,27 @@ const SearchPage = () => {
                 ]}
               />
               <Paper className={classes.filters}>
  +              {types.includes('techdocs') && (
  +                <SearchFilter.Select
  +                  className={classes.filter}
  +                  label="Entity"
  +                  name="name"
  +                  values={async () => {
  +                    // Return a list of entities which are documented.
  +                    const { items } = await catalogApi.getEntities({
  +                      fields: ['metadata.name'],
  +                      filter: {
  +                        'metadata.annotations.backstage.io/techdocs-ref':
  +                          CATALOG_FILTER_EXISTS,
  +                      },
  +                    });
  +
  +                    const names = items.map(entity => entity.metadata.name);
  +                    names.sort();
  +                    return names;
  +                  }}
  +                />
  +              )}
                 <SearchFilter.Select
                   className={classes.filter}
                   name="kind"
  ```

- 1dbe63ec39: A `label` prop was added to `<SearchFilter.* />` components in order to allow
  user-friendly label strings (as well as the option to omit a label). In order
  to maintain labels on your existing filters, add a `label` prop to them in your
  `SearchPage.tsx`.

  ```diff
  --- a/packages/app/src/components/search/SearchPage.tsx
  +++ b/packages/app/src/components/search/SearchPage.tsx
  @@ -96,11 +96,13 @@ const SearchPage = () => {
                 )}
                 <SearchFilter.Select
                   className={classes.filter}
  +                label="Kind"
                   name="kind"
                   values={['Component', 'Template']}
                 />
                 <SearchFilter.Checkbox
                   className={classes.filter}
  +                label="Lifecycle"
                   name="lifecycle"
                   values={['experimental', 'production']}
                 />
  ```

## 0.4.14

### Patch Changes

- d4941024bc: Rebind external route for catalog import plugin from `scaffolderPlugin.routes.root` to `catalogImportPlugin.routes.importPage`.

  To make this change to an existing app, make the following change to `packages/app/src/App.tsx`

  ```diff
  const App = createApp({
    ...
    bindRoutes({ bind }) {
      ...
      bind(apiDocsPlugin.externalRoutes, {
  -     createComponent: scaffolderPlugin.routes.root,
  +     registerApi: catalogImportPlugin.routes.importPage,
      });
      ...
    },
  });
  ```

- b5402d6d72: Migrated the app template to React 17.

  To apply this change to an existing app, make sure you have updated to the latest version of `@backstage/cli`, and make the following change to `packages/app/package.json`:

  ```diff
       "history": "^5.0.0",
  -    "react": "^16.13.1",
  -    "react-dom": "^16.13.1",
  +    "react": "^17.0.2",
  +    "react-dom": "^17.0.2",
       "react-router": "6.0.0-beta.0",
  ```

  Since we have recently moved over all `react` and `react-dom` dependencies to `peerDependencies` of all packages, and included React 17 in the version range, this should be all you need to do. If you end up with duplicate React installations, first make sure that all of your plugins are up-to-date, including ones for example from `@roadiehq`. If that doesn't work, you may need to fall back to adding [Yarn resolutions](https://classic.yarnpkg.com/lang/en/docs/selective-version-resolutions/) in the `package.json` of your project root:

  ```diff
  +  "resolutions": {
  +    "react": "^17.0.2",
  +    "react-dom": "^17.0.2"
  +  },
  ```

- 5e8d278f8e: Added an external route binding from the `org` plugin to the catalog index page.

  This change is needed because `@backstage/plugin-org` now has a required external route that needs to be bound for the app to start.

  To apply this change to an existing app, make the following change to `packages/app/src/App.tsx`:

  ```diff
   import { ScaffolderPage, scaffolderPlugin } from '@backstage/plugin-scaffolder';
  +import { orgPlugin } from '@backstage/plugin-org';
   import { SearchPage } from '@backstage/plugin-search';
  ```

  And further down within the `createApp` call:

  ```diff
       bind(scaffolderPlugin.externalRoutes, {
         registerComponent: catalogImportPlugin.routes.importPage,
       });
  +    bind(orgPlugin.externalRoutes, {
  +      catalogIndex: catalogPlugin.routes.catalogIndex,
  +    });
     },
  ```

- fb08e2f285: Updated the configuration of the `app-backend` plugin to enable the static asset store by passing on `database` from the plugin environment to `createRouter`.

  To apply this change to an existing app, make the following change to `packages/backend/src/plugins/app.ts`:

  ```diff
   export default async function createPlugin({
     logger,
     config,
  +  database,
   }: PluginEnvironment): Promise<Router> {
     return await createRouter({
       logger,
       config,
  +    database,
       appPackageName: 'app',
     });
   }
  ```

- 7ba416be78: You can now add `SidebarGroup`s to the current `Sidebar`. This will not affect how the current sidebar is displayed, but allows a customization on how the `MobileSidebar` on smaller screens will look like. A `SidebarGroup` will be displayed with the given icon in the `MobileSidebar`.

  A `SidebarGroup` can either link to an existing page (e.g. `/search` or `/settings`) or wrap components, which will be displayed in a full-screen overlay menu (e.g. `Menu`).

  ```diff
  <Sidebar>
      <SidebarLogo />
  +   <SidebarGroup label="Search" icon={<SearchIcon />} to="/search">
          <SidebarSearchModal />
  +   </SidebarGroup>
      <SidebarDivider />
  +   <SidebarGroup label="Menu" icon={<MenuIcon />}>
          <SidebarItem icon={HomeIcon} to="catalog" text="Home" />
          <SidebarItem icon={CreateComponentIcon} to="create" text="Create..." />
          <SidebarDivider />
          <SidebarScrollWrapper>
              <SidebarItem icon={MapIcon} to="tech-radar" text="Tech Radar" />
          </SidebarScrollWrapper>
  +   </SidebarGroup>
      <SidebarSpace />
      <SidebarDivider />
  +   <SidebarGroup
  +       label="Settings"
  +       icon={<UserSettingsSignInAvatar />}
  +       to="/settings"
  +   >
          <SidebarSettings />
  +   </SidebarGroup>
  </Sidebar>
  ```

  Additionally, you can order the groups differently in the `MobileSidebar` than in the usual `Sidebar` simply by giving a group a priority. The groups will be displayed in descending order from left to right.

  ```diff
  <SidebarGroup
      label="Settings"
      icon={<UserSettingsSignInAvatar />}
      to="/settings"
  +   priority={1}
  >
      <SidebarSettings />
  </SidebarGroup>
  ```

  If you decide against adding `SidebarGroup`s to your `Sidebar` the `MobileSidebar` will contain one default menu item, which will open a full-screen overlay menu displaying all the content of the current `Sidebar`.

  More information on the `SidebarGroup` & the `MobileSidebar` component can be found in the changeset for the `core-components`.

- 08fa6a604a: The app template has been updated to add an explicit dependency on `typescript` in the root `package.json`. This is because it was removed as a dependency of `@backstage/cli` in order to decouple the TypeScript versioning in Backstage projects.

  To apply this change in an existing app, add a `typescript` dependency to your `package.json` in the project root:

  ```json
    "dependencies": {
      ...
      "typescript": "~4.5.4",
    }
  ```

  We recommend using a `~` version range since TypeScript releases do not adhere to semver.

  It may be the case that you end up with errors if you upgrade the TypeScript version. This is because there was a change to TypeScript not long ago that defaulted the type of errors caught in `catch` blocks to `unknown`. You can work around this by adding `"useUnknownInCatchVariables": false` to the `"compilerOptions"` in your `tsconfig.json`:

  ```json
    "compilerOptions": {
      ...
      "useUnknownInCatchVariables": false
    }
  ```

  Another option is to use the utilities from `@backstage/errors` to assert the type of errors caught in `catch` blocks:

  ```ts
  import { assertError, isError } from '@backstage/errors';

  try {
    ...
  } catch (error) {
    assertError(error);
    ...
    // OR
    if (isError(error)) {
      ...
    }
  }
  ```

  Yet another issue you might run into when upgrading TypeScript is incompatibilities in the types from `react-use`. The error you would run into looks something like this:

  ```plain
  node_modules/react-use/lib/usePermission.d.ts:1:54 - error TS2304: Cannot find name 'DevicePermissionDescriptor'.

  1 declare type PermissionDesc = PermissionDescriptor | DevicePermissionDescriptor | MidiPermissionDescriptor | PushPermissionDescriptor;
  ```

  If you encounter this error, the simplest fix is to replace full imports of `react-use` with more specific ones. For example, the following:

  ```ts
  import { useAsync } from 'react-use';
  ```

  Would be converted into this:

  ```ts
  import useAsync from 'react-use/lib/useAsync';
  ```

## 0.4.13

### Patch Changes

- fb08e2f285: Updated the configuration of the `app-backend` plugin to enable the static asset store by passing on `database` from the plugin environment to `createRouter`.

  To apply this change to an existing app, make the following change to `packages/backend/src/plugins/app.ts`:

  ```diff
   export default async function createPlugin({
     logger,
     config,
  +  database,
   }: PluginEnvironment): Promise<Router> {
     return await createRouter({
       logger,
       config,
  +    database,
       appPackageName: 'app',
     });
   }
  ```

- 7ba416be78: You can now add `SidebarGroup`s to the current `Sidebar`. This will not affect how the current sidebar is displayed, but allows a customization on how the `MobileSidebar` on smaller screens will look like. A `SidebarGroup` will be displayed with the given icon in the `MobileSidebar`.

  A `SidebarGroup` can either link to an existing page (e.g. `/search` or `/settings`) or wrap components, which will be displayed in a full-screen overlay menu (e.g. `Menu`).

  ```diff
  <Sidebar>
      <SidebarLogo />
  +   <SidebarGroup label="Search" icon={<SearchIcon />} to="/search">
          <SidebarSearchModal />
  +   </SidebarGroup>
      <SidebarDivider />
  +   <SidebarGroup label="Menu" icon={<MenuIcon />}>
          <SidebarItem icon={HomeIcon} to="catalog" text="Home" />
          <SidebarItem icon={CreateComponentIcon} to="create" text="Create..." />
          <SidebarDivider />
          <SidebarScrollWrapper>
              <SidebarItem icon={MapIcon} to="tech-radar" text="Tech Radar" />
          </SidebarScrollWrapper>
  +   </SidebarGroup>
      <SidebarSpace />
      <SidebarDivider />
  +   <SidebarGroup
  +       label="Settings"
  +       icon={<UserSettingsSignInAvatar />}
  +       to="/settings"
  +   >
          <SidebarSettings />
  +   </SidebarGroup>
  </Sidebar>
  ```

  Additionally, you can order the groups differently in the `MobileSidebar` than in the usual `Sidebar` simply by giving a group a priority. The groups will be displayed in descending order from left to right.

  ```diff
  <SidebarGroup
      label="Settings"
      icon={<UserSettingsSignInAvatar />}
      to="/settings"
  +   priority={1}
  >
      <SidebarSettings />
  </SidebarGroup>
  ```

  If you decide against adding `SidebarGroup`s to your `Sidebar` the `MobileSidebar` will contain one default menu item, which will open a full-screen overlay menu displaying all the content of the current `Sidebar`.

  More information on the `SidebarGroup` & the `MobileSidebar` component can be found in the changeset for the `core-components`.

- 08fa6a604a: The app template has been updated to add an explicit dependency on `typescript` in the root `package.json`. This is because it was removed as a dependency of `@backstage/cli` in order to decouple the TypeScript versioning in Backstage projects.

  To apply this change in an existing app, add a `typescript` dependency to your `package.json` in the project root:

  ```json
    "dependencies": {
      ...
      "typescript": "~4.5.4",
    }
  ```

  We recommend using a `~` version range since TypeScript releases do not adhere to semver.

  It may be the case that you end up with errors if you upgrade the TypeScript version. This is because there was a change to TypeScript not long ago that defaulted the type of errors caught in `catch` blocks to `unknown`. You can work around this by adding `"useUnknownInCatchVariables": false` to the `"compilerOptions"` in your `tsconfig.json`:

  ```json
    "compilerOptions": {
      ...
      "useUnknownInCatchVariables": false
    }
  ```

  Another option is to use the utilities from `@backstage/errors` to assert the type of errors caught in `catch` blocks:

  ```ts
  import { assertError, isError } from '@backstage/errors';

  try {
    ...
  } catch (error) {
    assertError(error);
    ...
    // OR
    if (isError(error)) {
      ...
    }
  }
  ```

- Updated dependencies
  - @backstage/plugin-tech-radar@0.5.3-next.0
  - @backstage/plugin-auth-backend@0.7.0-next.0
  - @backstage/core-components@0.8.5-next.0
  - @backstage/plugin-api-docs@0.6.23-next.0
  - @backstage/plugin-catalog-backend@0.21.0-next.0
  - @backstage/plugin-permission-common@0.4.0-next.0
  - @backstage/cli@0.12.0-next.0
  - @backstage/core-plugin-api@0.6.0-next.0
  - @backstage/plugin-catalog@0.7.9-next.0
  - @backstage/plugin-user-settings@0.3.17-next.0
  - @backstage/backend-common@0.10.4-next.0
  - @backstage/config@0.1.13-next.0
  - @backstage/plugin-app-backend@0.3.22-next.0
  - @backstage/core-app-api@0.5.0-next.0
  - @backstage/plugin-catalog-import@0.7.10-next.0
  - @backstage/plugin-scaffolder@0.11.19-next.0
  - @backstage/plugin-search@0.5.6-next.0
  - @backstage/plugin-techdocs@0.12.15-next.0
  - @backstage/plugin-permission-node@0.4.0-next.0
  - @backstage/catalog-model@0.9.10-next.0
  - @backstage/integration-react@0.1.19-next.0
  - @backstage/plugin-explore@0.3.26-next.0
  - @backstage/plugin-github-actions@0.4.32-next.0
  - @backstage/plugin-lighthouse@0.2.35-next.0
  - @backstage/plugin-scaffolder-backend@0.15.21-next.0
  - @backstage/backend-tasks@0.1.4-next.0
  - @backstage/catalog-client@0.5.5-next.0
  - @backstage/test-utils@0.2.3-next.0
  - @backstage/plugin-proxy-backend@0.2.16-next.0
  - @backstage/plugin-rollbar-backend@0.1.19-next.0
  - @backstage/plugin-search-backend@0.3.1-next.0
  - @backstage/plugin-techdocs-backend@0.12.4-next.0

## 0.4.12

### Patch Changes

- 5333451def: Cleaned up API exports
- cd529c4094: Add permissions to create-app's PluginEnvironment

  `CatalogEnvironment` now has a `permissions` field, which means that a permission client must now be provided as part of `PluginEnvironment`. To apply these changes to an existing app, add the following to the `makeCreateEnv` function in `packages/backend/src/index.ts`:

  ```diff
    // packages/backend/src/index.ts

  + import { ServerPermissionClient } from '@backstage/plugin-permission-node';

    function makeCreateEnv(config: Config) {
      ...
  +   const permissions = ServerPermissionClient.fromConfig(config, {
  +     discovery,
  +     tokenManager,
  +   });

      root.info(`Created UrlReader ${reader}`);

      return (plugin: string): PluginEnvironment => {
        ...
        return {
          logger,
          cache,
          database,
          config,
          reader,
          discovery,
          tokenManager,
          scheduler,
  +       permissions,
        };
      }
    }
  ```

  And add a permissions field to the `PluginEnvironment` type in `packages/backend/src/types.ts`:

  ```diff
    // packages/backend/src/types.ts

  + import { PermissionAuthorizer } from '@backstage/plugin-permission-common';

    export type PluginEnvironment = {
      ...
  +   permissions: PermissionAuthorizer;
    };
  ```

  [`@backstage/plugin-permission-common`](https://www.npmjs.com/package/@backstage/plugin-permission-common) and [`@backstage/plugin-permission-node`](https://www.npmjs.com/package/@backstage/plugin-permission-node) will need to be installed as dependencies:

  ```diff
    // packages/backend/package.json

  +   "@backstage/plugin-permission-common": "...",
  +   "@backstage/plugin-permission-node": "...",
  ```

## 0.4.11

## 0.4.10

### Patch Changes

- 79b342bd36: removed inline and internal CSS from index.html

  To make this change to an existing app, apply the following changes to the `packages/app/public/index.html` file:

  Remove internal style

  ```diff
  - <style>
  -  #root {
  -    min-height: 100%;
  -  }
  - </style>
  ```

  Remove inline style from the body tag

  ```diff
  - <body style="margin: 0">
  + <body>
  ```

- d33b65dc52: Removed unused templating asset.
- 613ad12960: Add a comment to the default backend about the fallback 404 handler.
- 20af5a701f: The `<SearchType />` filter in the composed `SearchPage.tsx` was replaced with the `<SearchType.Accordion />` variant.

  This is an entirely optional change; if you wish to display a control surface for search `types` as a single-select accordion (as opposed to the current multi-select of checkboxes), you can make the following (or similar) changes to your search page layout:

  ```diff
  --- a/packages/app/src/components/search/SearchPage.tsx
  +++ b/packages/app/src/components/search/SearchPage.tsx
  @@ -11,7 +11,7 @@ import {
     SearchType,
     DefaultResultListItem,
   } from '@backstage/plugin-search';
  -import { Content, Header, Page } from '@backstage/core-components';
  +import { CatalogIcon, Content, DocsIcon, Header, Page } from '@backstage/core-components';

   const useStyles = makeStyles((theme: Theme) => ({
     bar: {
  @@ -19,6 +19,7 @@ const useStyles = makeStyles((theme: Theme) => ({
     },
     filters: {
       padding: theme.spacing(2),
  +    marginTop: theme.spacing(2),
     },
     filter: {
       '& + &': {
  @@ -41,12 +42,23 @@ const SearchPage = () => {
               </Paper>
             </Grid>
             <Grid item xs={3}>
  +            <SearchType.Accordion
  +              name="Result Type"
  +              defaultValue="software-catalog"
  +              types={[
  +                {
  +                  value: 'software-catalog',
  +                  name: 'Software Catalog',
  +                  icon: <CatalogIcon />,
  +                },
  +                {
  +                  value: 'techdocs',
  +                  name: 'Documentation',
  +                  icon: <DocsIcon />,
  +                },
  +              ]}
  +            />
               <Paper className={classes.filters}>
  -              <SearchType
  -                values={['techdocs', 'software-catalog']}
  -                name="type"
  -                defaultValue="software-catalog"
  -              />
                 <SearchFilter.Select
                   className={classes.filter}
                   name="kind"
  ```

- 0dcd1dd64f: Add a `scheduler` to the plugin environment, which can schedule collaborative tasks across backends. To apply the same change in your backend, follow the steps below.

  First install the package:

  ```shell
  # From the Backstage repository root
  cd packages/backend
  yarn add @backstage/backend-tasks
  ```

  Add the scheduler to your plugin environment type:

  ```diff
   // In packages/backend/src/types.ts
  +import { PluginTaskScheduler } from '@backstage/backend-tasks';

   export type PluginEnvironment = {
  +  scheduler: PluginTaskScheduler;
  ```

  And finally make sure to add such an instance to each plugin's environment:

  ```diff
   // In packages/backend/src/index.ts
  +import { TaskScheduler } from '@backstage/backend-tasks';

   function makeCreateEnv(config: Config) {
     // ...
  +  const taskScheduler = TaskScheduler.fromConfig(config);

     return (plugin: string): PluginEnvironment => {
       // ...
  +    const scheduler = taskScheduler.forPlugin(plugin);
       return {
  +      scheduler,
         // ...
  ```

## 0.4.9

### Patch Changes

- 49a696d720: debounceTime prop is removed from the SearchBar component in the SearchPage as the default is set to 200. The prop is safe to remove and makes it easier to stay up to date with any changes in the future.
- 5fdc8df0e8: The `index.html` template of the app has been updated to use the new `config` global provided by the Backstage CLI.

  To apply this change to an existing app, make the following changes to `packages/app/public/index.html`:

  ```diff
  -    <title><%= app.title %></title>
  +    <title><%= config.getString('app.title') %></title>
  ```

  ```diff
  -    <% if (app.googleAnalyticsTrackingId && typeof app.googleAnalyticsTrackingId === 'string') { %>
  +    <% if (config.has('app.googleAnalyticsTrackingId')) { %>
       <script
         async
  -      src="https://www.googletagmanager.com/gtag/js?id=<%= app.googleAnalyticsTrackingId %>"
  +      src="https://www.googletagmanager.com/gtag/js?id=<%= config.getString('app.googleAnalyticsTrackingId') %>"
       ></script>
  ```

  ```diff
  -      gtag('config', '<%= app.googleAnalyticsTrackingId %>');
  +      gtag(
  +        'config',
  +        '<%= config.getString("app.googleAnalyticsTrackingId") %>',
  +      );
  ```

## 0.4.8

### Patch Changes

- 25dfc2d483: Updated the root `package.json` to include files with `.cjs` and `.mjs` extensions in the `"lint-staged"` configuration.

  To make this change to an existing app, apply the following changes to the `package.json` file:

  ```diff
   "lint-staged": {
  -    "*.{js,jsx,ts,tsx}": [
  +    "*.{js,jsx,ts,tsx,mjs,cjs}": [
  ```

## 0.4.7

### Patch Changes

- 9603827bb5: Addressed some peer dependency warnings
- 1bada775a9: TechDocs Backend may now (optionally) leverage a cache store to improve
  performance when reading content from a cloud storage provider.

  To apply this change to an existing app, pass the cache manager from the plugin
  environment to the `createRouter` function in your backend:

  ```diff
  // packages/backend/src/plugins/techdocs.ts

  export default async function createPlugin({
    logger,
    config,
    discovery,
    reader,
  +  cache,
  }: PluginEnvironment): Promise<Router> {

    // ...

    return await createRouter({
      preparers,
      generators,
      publisher,
      logger,
      config,
      discovery,
  +    cache,
    });
  ```

  If your `PluginEnvironment` does not include a cache manager, be sure you've
  applied [the cache management change][cm-change] to your backend as well.

  [Additional configuration][td-rec-arch] is required if you wish to enable
  caching in TechDocs.

  [cm-change]: https://github.com/backstage/backstage/blob/master/packages/create-app/CHANGELOG.md#patch-changes-6
  [td-rec-arch]: https://backstage.io/docs/features/techdocs/architecture#recommended-deployment

- 4862fbc64f: Bump @spotify/prettier-config
- 36bb4fb2e9: Removed the `scaffolder.github.visibility` configuration that is no longer used from the default app template.

## 0.4.6

### Patch Changes

- 24d2ce03f3: Search Modal now relies on the Search Context to access state and state setter. If you use the SidebarSearchModal as described in the [getting started documentation](https://backstage.io/docs/features/search/getting-started#using-the-search-modal), make sure to update your code with the SearchContextProvider.

  ```diff
  export const Root = ({ children }: PropsWithChildren<{}>) => (
    <SidebarPage>
      <Sidebar>
        <SidebarLogo />
  -     <SidebarSearchModal />
  +     <SearchContextProvider>
  +       <SidebarSearchModal />
  +     </SearchContextProvider>
        <SidebarDivider />
      ...
  ```

- 905dd952ac: Incorporate usage of the tokenManager into the backend created using `create-app`.

  In existing backends, update the `PluginEnvironment` to include a `tokenManager`:

  ```diff
  // packages/backend/src/types.ts

  ...
  import {
    ...
  + TokenManager,
  } from '@backstage/backend-common';

  export type PluginEnvironment = {
    ...
  + tokenManager: TokenManager;
  };
  ```

  Then, create a `ServerTokenManager`. This can either be a `noop` that requires no secret and validates all requests by default, or one that uses a secret from your `app-config.yaml` to generate and validate tokens.

  ```diff
  // packages/backend/src/index.ts

  ...
  import {
    ...
  + ServerTokenManager,
  } from '@backstage/backend-common';
  ...

  function makeCreateEnv(config: Config) {
    ...
    // CHOOSE ONE
    // TokenManager not requiring a secret
  + const tokenManager = ServerTokenManager.noop();
    // OR TokenManager requiring a secret
  + const tokenManager = ServerTokenManager.fromConfig(config);

    ...
    return (plugin: string): PluginEnvironment => {
      ...
  -   return { logger, cache, database, config, reader, discovery };
  +   return { logger, cache, database, config, reader, discovery, tokenManager };
    };
  }
  ```

## 0.4.5

### Patch Changes

- dcaeaac174: Cleaned out the `peerDependencies` in the published version of the package, making it much quicker to run `npx @backstage/create-app` as it no longer needs to install a long list of unnecessary.
- a5a5d7e1f1: DefaultTechDocsCollator is now included in the search backend, and the Search Page updated with the SearchType component that includes the techdocs type
- bab752e2b3: Change default port of backend from 7000 to 7007.

  This is due to the AirPlay Receiver process occupying port 7000 and preventing local Backstage instances on MacOS to start.

  You can change the port back to 7000 or any other value by providing an `app-config.yaml` with the following values:

  ```
  backend:
    listen: 0.0.0.0:7123
    baseUrl: http://localhost:7123
  ```

  More information can be found here: https://backstage.io/docs/conf/writing

- 42ebbc18c0: Bump gitbeaker to the latest version

## 0.4.4

### Patch Changes

- 4ebc9fd277: Create backstage.json file

  `@backstage/create-app` will create a new `backstage.json` file. At this point, the file will contain a `version` property, representing the version of `@backstage/create-app` used for creating the application. If the backstage's application has been bootstrapped using an older version of `@backstage/create-app`, the `backstage.json` file can be created and kept in sync, together with all the changes of the latest version of backstage, by running the following script:

  ```bash
  yarn backstage-cli versions:bump
  ```

- e21e3c6102: Bumping minimum requirements for `dockerode` and `testcontainers`
- 014cbf8cb9: Migrated the app template use the new `@backstage/app-defaults` for the `createApp` import, since the `createApp` exported by `@backstage/app-core-api` will be removed in the future.

  To migrate an existing application, add the latest version of `@backstage/app-defaults` as a dependency in `packages/app/package.json`, and make the following change to `packages/app/src/App.tsx`:

  ```diff
  -import { createApp, FlatRoutes } from '@backstage/core-app-api';
  +import { createApp } from '@backstage/app-defaults';
  +import { FlatRoutes } from '@backstage/core-app-api';
  ```

- 2163e83fa2: Refactor and add regression tests for create-app tasks
- Updated dependencies
  - @backstage/cli-common@0.1.6

## 0.4.3

### Patch Changes

- 5dcea2586c: Integrated `SidebarSearchModal` component into default-app to use the `SearchModal`.

  The `SidebarSearchModal` component can also be used in other generated apps:

  ```diff
  import {
  -  SidebarSearch,
  +  SidebarSearchModal
  } from '@backstage/plugin-search';
  ...
   <SidebarPage>
      <Sidebar>
        <SidebarLogo />
  -     <SidebarSearch />
  +     <SidebarSearchModal />
        <SidebarDivider />
  ...
  ```

  If you only want to use the `SearchModal` you can import it from `'@backstage/plugin-search'`:

  ```js
  import { SearchModal } from '@backstage/plugin-search';
  ```

- 5725f87e4c: Updated the app template to no longer include the `--no-private` flag for the `create-plugin` command.

  To apply this change to an existing application, remove the `--no-private` flag from the `create-plugin` command in the root `package.json`:

  ```diff
     "prettier:check": "prettier --check .",
  -  "create-plugin": "backstage-cli create-plugin --scope internal --no-private",
  +  "create-plugin": "backstage-cli create-plugin --scope internal",
     "remove-plugin": "backstage-cli remove-plugin"
  ```

- 1921f70aa7: Removed the version pinning of the packages `graphql-language-service-interface` and `graphql-language-service-parser`. This should no longer be necessary.

  You can apply the same change in your repository by ensuring that the following does _NOT_ appear in your root `package.json`.

  ```json
  "resolutions": {
    "graphql-language-service-interface": "2.8.2",
    "graphql-language-service-parser": "1.9.0"
    },
  ```

## 0.4.2

## 0.4.1

### Patch Changes

- 4f1c30c176: Support optional path argument when generating a project using `create-app`
- Updated dependencies
  - @backstage/cli-common@0.1.5

## 0.4.0

### Minor Changes

- 5914668655: Removed `@backstage/plugin-welcome`, no new updates to the packages will be
  published in the future.

  The welcome plugin was used by early alpha versions of Backstage, but today only
  contained a simple page with welcome instructions. It was superseded by
  `@backstage/plugin-home` which can be used to build a homepage customized to the
  needs of your organization.

  If it's still used in your app, remove the dependency from your `package.json`
  as well as left over code.

### Patch Changes

- b486adb8c6: Removed the included `jest` configuration from the root `package.json` as the `transformModules` option no longer exists.

  To apply this change to an existing app, make the follow change to the root `package.json`:

  ```diff
  -  "jest": {
  -    "transformModules": [
  -      "@asyncapi/react-component"
  -    ]
  -  }
  ```

- 36e67d2f24: Internal updates to apply more strict checks to throw errors.

## 0.3.45

### Patch Changes

- eaca0f53fb: The scaffolder plugin has just released the beta 3 version of software templates, which replaces the handlebars templating syntax. As part of this change, the template entity schema is no longer included in the core catalog-model as with previous versions. The decoupling of the template entities version will allow us to more easily make updates in the future.

  In order to use the new beta 3 templates, the following changes are **required** for any existing installation, inside `packages/backend/src/plugins/catalog.ts`:

  ```diff
  +import { ScaffolderEntitiesProcessor } from '@backstage/plugin-scaffolder-backend';

  ...

     const builder = await CatalogBuilder.create(env);
  +  builder.addProcessor(new ScaffolderEntitiesProcessor());
     const { processingEngine, router } = await builder.build();
  ```

  If you're interested in learning more about creating custom kinds, please check out the [extending the model](https://backstage.io/docs/features/software-catalog/extending-the-model) documentation.

## 0.3.44

### Patch Changes

- e254368371: Switched the default `test` script in the package root to use `backstage-cli test` rather than `lerna run test`. This is thanks to the `@backstage/cli` now supporting running the test command from the project root.

  To apply this change to an existing project, apply the following change to your root `package.json`:

  ```diff
  -    "test": "lerna run test --since origin/master -- --coverage",
  +    "test": "backstage-cli test",
  ```

- Updated dependencies
  - @backstage/cli-common@0.1.4

## 0.3.43

### Patch Changes

- 9325075eea: Added the default `ScmAuth` implementation to the app.

  To apply this change to an existing app, head to `packages/app/apis.ts`, import `ScmAuth` from `@backstage/integration-react`, and add a `ScmAuth.createDefaultApiFactory()` to your list of APIs:

  ```diff
   import {
     ScmIntegrationsApi,
     scmIntegrationsApiRef,
  +   ScmAuth,
   } from '@backstage/integration-react';

   export const apis: AnyApiFactory[] = [
  ...
  +  ScmAuth.createDefaultApiFactory(),
  ...
   ];
  ```

  If you have integrations towards SCM providers other than the default ones (github.com, gitlab.com, etc.), you will want to create a custom `ScmAuth` factory instead, for example like this:

  ```ts
  createApiFactory({
    api: scmAuthApiRef,
    deps: {
      gheAuthApi: gheAuthApiRef,
      githubAuthApi: githubAuthApiRef,
    },
    factory: ({ githubAuthApi, gheAuthApi }) =>
      ScmAuth.merge(
        ScmAuth.forGithub(githubAuthApi),
        ScmAuth.forGithub(gheAuthApi, {
          host: 'ghe.example.com',
        }),
      ),
  });
  ```

## 0.3.42

### Patch Changes

- 89fd81a1ab: This change adds an API endpoint for requesting a catalog refresh at `/refresh`, which is activated if a `RefreshService` is passed to `createRouter`.
  The creation of the router has been abstracted behind the `CatalogBuilder` to simplify usage and future changes. The following **changes are required** to your `catalog.ts` for the refresh endpoint to function.

  ```diff
  -  import {
  -    CatalogBuilder,
  -    createRouter,
  -  } from '@backstage/plugin-catalog-backend';
  +  import { CatalogBuilder } from '@backstage/plugin-catalog-backend';

    export default async function createPlugin(
      env: PluginEnvironment,
    ): Promise<Router> {
      const builder = await CatalogBuilder.create(env);
  -    const {
  -      entitiesCatalog,
  -      locationAnalyzer,
  -      processingEngine,
  -      locationService,
  -    } = await builder.build();
  +   const { processingEngine, router } = await builder.build();
      await processingEngine.start();

  -   return await createRouter({
  -     entitiesCatalog,
  -     locationAnalyzer,
  -     locationService,
  -     logger: env.logger,
  -     config: env.config,
  -   });
  +   return router;
    }
  ```

- d0a47c8605: Switched required engine from Node.js 12 or 14, to 14 or 16.

  To apply these changes to an existing app, switch out the following in the root `package.json`:

  ```diff
     "engines": {
  -    "node": "12 || 14"
  +    "node": "14 || 16"
     },
  ```

  Also get rid of the entire `engines` object in `packages/backend/package.json`, as it is redundant:

  ```diff
  -  "engines": {
  -    "node": "12 || 14"
  -  },
  ```

- df95665e4b: Bumped the default `@spotify/prettier-config` dependency to `^11.0.0`.

  This is an optional upgrade, but you may be interested in doing the same, to get the most modern lint rules out there.

## 0.3.41

## 0.3.40

### Patch Changes

- a5013957e: Updated the search configuration class to use the static `fromConfig`-based constructor for the `DefaultCatalogCollator`.

  To apply this change to an existing app, replace the following line in `search.ts`:

  ```diff
  -collator: new DefaultCatalogCollator({ discovery })
  +collator: DefaultCatalogCollator.fromConfig(config, { discovery })
  ```

  The `config` parameter was not needed before, so make sure you also add that in the signature of `createPlugin`
  in `search.ts`:

  ```diff
  export default async function createPlugin({
    logger,
    discovery,
  +  config,
  }: PluginEnvironment) {
  ```

- Updated dependencies
  - @backstage/cli-common@0.1.3

## 0.3.39

### Patch Changes

- 25924638b: Minor tweaks to the create-app template to match earlier documented changes

## 0.3.38

### Patch Changes

- 787bc0826: Wire up TechDocs, which now relies on the composability API for routing.

  First, ensure you've mounted `<TechDocsReaderPage />`. If you already updated
  to use the composable `<TechDocsIndexPage />` (see below), no action is
  necessary. Otherwise, update your `App.tsx` so that `<TechDocsReaderPage />` is
  mounted:

  ```diff
       <Route path="/docs" element={<TechdocsPage />} />
  +    <Route
  +      path="/docs/:namespace/:kind/:name/*"
  +      element={<TechDocsReaderPage />}
  +    />
  ```

  Next, ensure links from the Catalog Entity Page to its TechDocs site are bound:

  ```diff
    bindRoutes({ bind }) {
      bind(catalogPlugin.externalRoutes, {
        createComponent: scaffolderPlugin.routes.root,
  +     viewTechDoc: techdocsPlugin.routes.docRoot,
      });
  ```

- d02768171: Updated the default create-app `EntityPage` to include orphan and processing error alerts for all entity types. Previously these were only shown for entities with the `Component` kind. This also adds the `EntityLinkCard` for API entities.

  As an example, you might add this to your `packages/app/src/components/catalog/EntityPage.tsx`:

  ```tsx
  const entityWarningContent = (
    <>
      <EntitySwitch>
        <EntitySwitch.Case if={isOrphan}>
          <Grid item xs={12}>
            <EntityOrphanWarning />
          </Grid>
        </EntitySwitch.Case>
      </EntitySwitch>
      <EntitySwitch>
        <EntitySwitch.Case if={hasCatalogProcessingErrors}>
          <Grid item xs={12}>
            <EntityProcessingErrorsPanel />
          </Grid>
        </EntitySwitch.Case>
      </EntitySwitch>
    </>
  );
  ```

  and then add that at the top of your various content pages:

  ```diff
   const overviewContent = (
     <Grid container spacing={3} alignItems="stretch">
  +    {entityWarningContent}
       <Grid item md={6}>
         <EntityAboutCard variant="gridItem" />
       </Grid>
  ```

  or in actual page wrappers:

  ```diff
   const apiPage = (
     <EntityLayout>
       <EntityLayout.Route path="/" title="Overview">
         <Grid container spacing={3}>
  +        {entityWarningContent}
           <Grid item md={6}>
             <EntityAboutCard />
           </Grid>
  ```

  Note that there may be many such `*Page` pages in that file, and you probably want that warning at the top of them all.

  You can also add the links card to your API page if you do not already have it:

  ```diff
  const apiPage = (
    <EntityLayout>
      <EntityLayout.Route path="/" title="Overview">
        <Grid container spacing={3}>
  +       {entityWarningContent}
           <Grid item md={6}>
             <EntityAboutCard />
           </Grid>
  +        <Grid item md={4} xs={12}>
  +          <EntityLinksCard />
  +        </Grid>
  ```

## 0.3.37

## 0.3.36

## 0.3.35

### Patch Changes

- 362ea5a72: Updated the index page redirect to work with apps served on a different base path than `/`.

  To apply this change to an existing app, remove the `/` prefix from the target route in the `Navigate` element in `packages/app/src/App.tsx`:

  ```diff
  -<Navigate key="/" to="/catalog" />
  +<Navigate key="/" to="catalog" />
  ```

- 80582cbec: Use new composable `TechDocsIndexPage` and `DefaultTechDocsHome`

  Make the following changes to your `App.tsx` to migrate existing apps:

  ```diff
  -    <Route path="/docs" element={<TechdocsPage />} />
  +    <Route path="/docs" element={<TechDocsIndexPage />}>
  +      <DefaultTechDocsHome />
  +    </Route>
  +    <Route
  +      path="/docs/:namespace/:kind/:name/*"
  +      element={<TechDocsReaderPage />}
  +    />
  ```

- c4ef9181a: Migrate to using `webpack@5` 🎉
- 56c773909: Add a complete prettier setup to the created project. Prettier used to only be added as a dependency to create apps, but there wasn't a complete setup included that makes it easy to run prettier. That has now changed, and the new `prettier:check` command can be used to check the formatting of the files in your created project.

  To apply this change to an existing app, a couple of changes need to be made.

  Create a `.prettierignore` file at the root of your repository with the following contents:

  ```
  dist
  dist-types
  coverage
  .vscode
  ```

  Next update the root `package.json` by bumping the prettier version and adding the new `prettier:check` command:

  ```diff
     "scripts": {
       ...
  +    "prettier:check": "prettier --check .",
       ...
     },
     ...
     "dependencies": {
       ...
  -    "prettier": "^1.19.1"
  +    "prettier": "^2.3.2"
     }
  ```

  Finally run `yarn prettier --write .` on your project to update the existing formatting.

- 9f8f8dd6b: Removed the `/` prefix in the catalog `SidebarItem` element, as it is no longer needed.

  To apply this change to an existing app, remove the `/` prefix from the catalog and any other sidebar items in `packages/app/src/components/Root/Root.ts`:

  ```diff
  -<SidebarItem icon={HomeIcon} to="/catalog" text="Home" />
  +<SidebarItem icon={HomeIcon} to="catalog" text="Home" />
  ```

- 56c773909: Switched `@types/react-dom` dependency to of the app package to request `*` rather than a specific version.

  To apply this change to an existing app, change the following in `packages/app/package.json`:

  ```diff
  -    "@types/react-dom": "^16.9.8",
  +    "@types/react-dom": "*",
  ```

## 0.3.34

### Patch Changes

- c189c5da5: fix typo in the comments of EntityPage component
- 48ea3d25b: The recommended value for a `backstage.io/techdocs-ref` annotation is now
  `dir:.`, indicating "documentation source files are located in the same
  directory relative to the catalog entity." Note that `url:<location>` values
  are still supported.
- 98dda80b4: Update `techdocs.generators` with the latest `techdocs.generator` config in `app-config.yaml`. See
  https://backstage.io/docs/features/techdocs/configuration for reference and relevant PR
  https://github.com/backstage/backstage/pull/6071/files for the changes.

## 0.3.33

### Patch Changes

- 9d40fcb1e: - Bumping `material-ui/core` version to at least `4.12.2` as they made some breaking changes in later versions which broke `Pagination` of the `Table`.
  - Switching out `material-table` to `@material-table/core` for support for the later versions of `material-ui/core`
  - This causes a minor API change to `@backstage/core-components` as the interface for `Table` re-exports the `prop` from the underlying `Table` components.
  - `onChangeRowsPerPage` has been renamed to `onRowsPerPageChange`
  - `onChangePage` has been renamed to `onPageChange`
  - Migration guide is here: https://material-table-core.com/docs/breaking-changes
- d50c9e7c0: Update the `software-templates` to point to `main` branch instead of `master`
- 224e54484: Added an `EntityProcessingErrorsPanel` component to show any errors that occurred when refreshing an entity from its source location.

  If upgrading, this should be added to your `EntityPage` in your Backstage application:

  ```diff
  // packages/app/src/components/catalog/EntityPage.tsx

  const overviewContent = (
  ...
            <EntityOrphanWarning />
          </Grid>
         </EntitySwitch.Case>
      </EntitySwitch>
  +   <EntitySwitch>
  +     <EntitySwitch.Case if={hasCatalogProcessingErrors}>
  +       <Grid item xs={12}>
  +         <EntityProcessingErrorsPanel />
  +       </Grid>
  +     </EntitySwitch.Case>
  +   </EntitySwitch>

  ```

  Additionally, `WarningPanel` now changes color based on the provided severity.

## 0.3.32

### Patch Changes

- 03bf17e9b: Improve the responsiveness of the EntityPage UI. With this the Header component should scale with the screen size & wrapping should not cause overflowing/blocking of links. Additionally enforce the Pages using the Grid Layout to use it across all screen sizes & to wrap as intended.

  To benefit from the improved responsive layout, the `EntityPage` in existing Backstage applications should be updated to set the `xs` column size on each grid item in the page, as this does not default. For example:

  ```diff
  -  <Grid item md={6}>
  +  <Grid item xs={12} md={6}>
  ```

- eb740ee24: Moved sample software templates to the [backstage/software-templates](https://github.com/backstage/software-templates) repository. If you previously referenced the sample templates straight from `scaffolder-backend` plugin in the main [backstage/backstage](https://github.com/backstage/backstage) repository in your `app-config.yaml`, these references will need to be updated.

  See https://github.com/backstage/software-templates

## 0.3.31

### Patch Changes

- ae84b20cf: Revert the upgrade to `fs-extra@10.0.0` as that seemed to have broken all installs inexplicably.

## 0.3.30

### Patch Changes

- 60e830222: Support for `Template` kinds with version `backstage.io/v1alpha1` has now been removed. This means that the old method of running templates with `Preparers`, `Templaters` and `Publishers` has also been removed. If you had any logic in these abstractions, they should now be moved to `actions` instead, and you can find out more about those in the [documentation](https://backstage.io/docs/features/software-templates/writing-custom-actions)

  If you need any help migrating existing templates, there's a [migration guide](https://backstage.io/docs/features/software-templates/migrating-from-v1alpha1-to-v1beta2). Reach out to us on Discord in the #support channel if you're having problems.

  The `scaffolder-backend` now no longer requires these `Preparers`, `Templaters`, and `Publishers` to be passed in, now all it needs is the `containerRunner`.

  Please update your `packages/backend/src/plugins/scaffolder.ts` like the following

  ```diff
  - import {
  -  DockerContainerRunner,
  -  SingleHostDiscovery,
  - } from '@backstage/backend-common';
  + import { DockerContainerRunner } from '@backstage/backend-common';
    import { CatalogClient } from '@backstage/catalog-client';
  - import {
  -   CookieCutter,
  -   CreateReactAppTemplater,
  -   createRouter,
  -   Preparers,
  -   Publishers,
  -   Templaters,
  - } from '@backstage/plugin-scaffolder-backend';
  + import { createRouter } from '@backstage/plugin-scaffolder-backend';
    import Docker from 'dockerode';
    import { Router } from 'express';
    import type { PluginEnvironment } from '../types';

    export default async function createPlugin({
      config,
      database,
      reader,
  +   discovery,
    }: PluginEnvironment): Promise<Router> {
      const dockerClient = new Docker();
      const containerRunner = new DockerContainerRunner({ dockerClient });

  -   const cookiecutterTemplater = new CookieCutter({ containerRunner });
  -   const craTemplater = new CreateReactAppTemplater({ containerRunner });
  -   const templaters = new Templaters();

  -   templaters.register('cookiecutter', cookiecutterTemplater);
  -   templaters.register('cra', craTemplater);
  -
  -   const preparers = await Preparers.fromConfig(config, { logger });
  -   const publishers = await Publishers.fromConfig(config, { logger });

  -   const discovery = SingleHostDiscovery.fromConfig(config);
      const catalogClient = new CatalogClient({ discoveryApi: discovery });

      return await createRouter({
  -     preparers,
  -     templaters,
  -     publishers,
  +     containerRunner,
        logger,
        config,
        database,

  ```

- f7134c368: bump sqlite3 to 5.0.1
- e4244f94b: Use SidebarScrollWrapper to improve responsiveness of the current sidebar. Change: Wrap a section of SidebarItems with this component to enable scroll for smaller screens. It can also be used in sidebar plugins (see shortcuts plugin for an example).

## 0.3.29

### Patch Changes

- Updated dependencies
  - @backstage/cli-common@0.1.2

## 0.3.28

### Patch Changes

- 48c9fcd33: Migrated to use the new `@backstage/core-*` packages rather than `@backstage/core`.

## 0.3.27

### Patch Changes

- Updated dependencies
  - @backstage/plugin-scaffolder-backend@0.12.2

## 0.3.26

### Patch Changes

- 5db7445b4: Adding .DS_Store pattern to .gitignore in Scaffolded Backstage App. To migrate an existing app that pattern should be added manually.

  ```diff
  +# macOS
  +.DS_Store
  ```

- b45e29410: This release enables the new catalog processing engine which is a major milestone for the catalog!

  This update makes processing more scalable across multiple instances, adds support for deletions and ui flagging of entities that are no longer referenced by a location.

  **Changes Required** to `catalog.ts`

  ```diff
  -import { useHotCleanup } from '@backstage/backend-common';
   import {
     CatalogBuilder,
  -  createRouter,
  -  runPeriodically
  +  createRouter
   } from '@backstage/plugin-catalog-backend';
   import { Router } from 'express';
   import { PluginEnvironment } from '../types';

   export default async function createPlugin(env: PluginEnvironment): Promise<Router> {
  -  const builder = new CatalogBuilder(env);
  +  const builder = await CatalogBuilder.create(env);
     const {
       entitiesCatalog,
       locationsCatalog,
  -    higherOrderOperation,
  +    locationService,
  +    processingEngine,
       locationAnalyzer,
     } = await builder.build();

  -  useHotCleanup(
  -    module,
  -    runPeriodically(() => higherOrderOperation.refreshAllLocations(), 100000),
  -  );
  +  await processingEngine.start();

     return await createRouter({
       entitiesCatalog,
       locationsCatalog,
  -    higherOrderOperation,
  +    locationService,
       locationAnalyzer,
       logger: env.logger,
       config: env.config,
  ```

  As this is a major internal change we have taken some precaution by still allowing the old catalog to be enabled by keeping your `catalog.ts` in it's current state.
  If you encounter any issues and have to revert to the previous catalog engine make sure to raise an issue immediately as the old catalog engine is deprecated and will be removed in a future release.

- 772dbdb51: Deprecates `SingleConnectionDatabaseManager` and provides an API compatible database
  connection manager, `DatabaseManager`, which allows developers to configure database
  connections on a per plugin basis.

  The `backend.database` config path allows you to set `prefix` to use an
  alternate prefix for automatically generated database names, the default is
  `backstage_plugin_`. Use `backend.database.plugin.<pluginId>` to set plugin
  specific database connection configuration, e.g.

  ```yaml
  backend:
    database:
      client: 'pg',
      prefix: 'custom_prefix_'
      connection:
        host: 'localhost'
        user: 'foo'
        password: 'bar'
      plugin:
        catalog:
          connection:
            database: 'database_name_overriden'
        scaffolder:
          client: 'sqlite3'
          connection: ':memory:'
  ```

  Migrate existing backstage installations by swapping out the database manager in the
  `packages/backend/src/index.ts` file as shown below:

  ```diff
  import {
  -  SingleConnectionDatabaseManager,
  +  DatabaseManager,
  } from '@backstage/backend-common';

  // ...

  function makeCreateEnv(config: Config) {
    // ...
  -  const databaseManager = SingleConnectionDatabaseManager.fromConfig(config);
  +  const databaseManager = DatabaseManager.fromConfig(config);
    // ...
  }
  ```

- Updated dependencies
  - @backstage/plugin-catalog@0.6.3
  - @backstage/plugin-search-backend-node@0.2.1
  - @backstage/plugin-catalog-backend@0.10.3
  - @backstage/backend-common@0.8.3
  - @backstage/cli@0.7.1
  - @backstage/plugin-api-docs@0.5.0
  - @backstage/plugin-scaffolder-backend@0.12.1
  - @backstage/plugin-techdocs@0.9.6
  - @backstage/plugin-techdocs-backend@0.8.3
  - @backstage/plugin-catalog-import@0.5.10
  - @backstage/plugin-app-backend@0.3.14
  - @backstage/plugin-proxy-backend@0.2.10
  - @backstage/plugin-rollbar-backend@0.1.12
  - @backstage/plugin-search-backend@0.2.1
  - @backstage/plugin-user-settings@0.2.11
  - @backstage/catalog-model@0.8.3
  - @backstage/plugin-auth-backend@0.3.13
  - @backstage/core@0.7.13

## 0.3.25

### Patch Changes

- 4f8cf50fe: Updated the `@gitbeaker/node` dependency past the broken one without a `dist` folder.

  See [this issue](https://github.com/jdalrymple/gitbeaker/issues/1861) for more details.

  If you get build errors that look like the following in your Backstage instance, you may want to also bump all of your `@gitbeaker/*` dependencies to at least `^30.2.0`.

  ```
  node:internal/modules/cjs/loader:356
        throw err;
        ^

  Error: Cannot find module '/path/to/project/node_modules/@gitbeaker/node/dist/index.js'. Please verify that the package.json has a valid "main" entry
      at tryPackage (node:internal/modules/cjs/loader:348:19)
      at Function.Module._findPath (node:internal/modules/cjs/loader:561:18)
      at Function.Module._resolveFilename (node:internal/modules/cjs/loader:926:27)
      at Function.Module._load (node:internal/modules/cjs/loader:773:27)
      at Module.require (node:internal/modules/cjs/loader:1012:19)
      at require (node:internal/modules/cjs/helpers:93:18)
      at Object.<anonymous> (/path/to/project/test.js:4:18)
      at Module._compile (node:internal/modules/cjs/loader:1108:14)
      at Object.Module._extensions..js (node:internal/modules/cjs/loader:1137:10)
      at Module.load (node:internal/modules/cjs/loader:988:32) {
    code: 'MODULE_NOT_FOUND',
    path: '/path/to/project/node_modules/@gitbeaker/node/package.json',
    requestPath: '@gitbeaker/node'
  }
  ```

  you could also consider pinning the version to an older one in your `package.json` either root or `packages/backend/package.json`, before the breakage occurred.

  ```json
  "resolutions": {
      "**/@gitbeaker/node": "29.2.4",
      "**/@gitbeaker/core": "29.2.4",
      "**/@gitbeaker/requester-utils": "29.2.4"
  }
  ```

  Be aware that this is only required short term until we can release our updated versions of `@backstage/plugin-scaffolder-backend`.

- 55a253de2: Migrating old `backstage.io/v1alpha1` templates to `backstage.io/v1beta2`

  Deprecating the `create-react-app` Template. We're planning on removing the `create-react-app` templater, as it's been a little tricky to support and takes 15mins to run in a container. We've currently cached a copy of the output for `create-react-app` and ship that under our sample templates folder. If you want to continue using it, we suggest copying the template out of there and putting it in your own repository as it will be removed in upcoming releases.

  We also recommend removing this entry from your `app-config.yaml` if it exists:

  ```diff
  -    - type: url
  -      target: https://github.com/backstage/backstage/blob/master/plugins/scaffolder-backend/sample-templates/create-react-app/template.yaml
  -      rules:
  -        - allow: [Template]
  ```

- 509b5638c: Added "out-of-the-box" alpha-milestone search features to scaffolded Backstage apps.

  To apply this change to an existing app, do the following...

  First, navigate to your backend package and install the two new search backend
  packages:

  ```sh
  cd packages/backend
  yarn add @backstage/plugin-search-backend @backstage/plugin-search-backend-node
  ```

  Wire up these new packages into your app backend by first creating a new
  `search.ts` file at `src/plugins/search.ts` with contents like the following:

  ```typescript
  import { useHotCleanup } from '@backstage/backend-common';
  import { createRouter } from '@backstage/plugin-search-backend';
  import {
    IndexBuilder,
    LunrSearchEngine,
  } from '@backstage/plugin-search-backend-node';
  import { PluginEnvironment } from '../types';
  import { DefaultCatalogCollator } from '@backstage/plugin-catalog-backend';

  export default async function createPlugin({
    logger,
    discovery,
  }: PluginEnvironment) {
    // Initialize a connection to a search engine.
    const searchEngine = new LunrSearchEngine({ logger });
    const indexBuilder = new IndexBuilder({ logger, searchEngine });

    // Collators are responsible for gathering documents known to plugins. This
    // particular collator gathers entities from the software catalog.
    indexBuilder.addCollator({
      defaultRefreshIntervalSeconds: 600,
      collator: new DefaultCatalogCollator({ discovery }),
    });

    // The scheduler controls when documents are gathered from collators and sent
    // to the search engine for indexing.
    const { scheduler } = await indexBuilder.build();

    // A 3 second delay gives the backend server a chance to initialize before
    // any collators are executed, which may attempt requests against the API.
    setTimeout(() => scheduler.start(), 3000);
    useHotCleanup(module, () => scheduler.stop());

    return await createRouter({
      engine: indexBuilder.getSearchEngine(),
      logger,
    });
  }
  ```

  Then, ensure the search plugin you configured above is initialized by modifying
  your backend's `index.ts` file in the following ways:

  ```diff
  +import search from './plugins/search';
  // ...
  +const searchEnv = useHotMemoize(module, () => createEnv('search'));
  // ...
  +apiRouter.use('/search', await search(searchEnv));
  // ...
  ```

  In your frontend app package, create a new `searchPage` component at, for
  example, `packages/app/src/components/search/SearchPage.tsx` with contents like
  the following:

  ```tsx
  import React from 'react';
  import { makeStyles, Theme, Grid, List, Paper } from '@material-ui/core';

  import { Content, Header, Lifecycle, Page } from '@backstage/core';
  import { CatalogResultListItem } from '@backstage/plugin-catalog';
  import {
    SearchBar,
    SearchFilter,
    SearchResult,
    DefaultResultListItem,
  } from '@backstage/plugin-search';

  const useStyles = makeStyles((theme: Theme) => ({
    bar: {
      padding: theme.spacing(1, 0),
    },
    filters: {
      padding: theme.spacing(2),
    },
    filter: {
      '& + &': {
        marginTop: theme.spacing(2.5),
      },
    },
  }));

  const SearchPage = () => {
    const classes = useStyles();

    return (
      <Page themeId="home">
        <Header title="Search" subtitle={<Lifecycle alpha />} />
        <Content>
          <Grid container direction="row">
            <Grid item xs={12}>
              <Paper className={classes.bar}>
                <SearchBar debounceTime={100} />
              </Paper>
            </Grid>
            <Grid item xs={3}>
              <Paper className={classes.filters}>
                <SearchFilter.Select
                  className={classes.filter}
                  name="kind"
                  values={['Component', 'Template']}
                />
                <SearchFilter.Checkbox
                  className={classes.filter}
                  name="lifecycle"
                  values={['experimental', 'production']}
                />
              </Paper>
            </Grid>
            <Grid item xs={9}>
              <SearchResult>
                {({ results }) => (
                  <List>
                    {results.map(({ type, document }) => {
                      switch (type) {
                        case 'software-catalog':
                          return (
                            <CatalogResultListItem
                              key={document.location}
                              result={document}
                            />
                          );
                        default:
                          return (
                            <DefaultResultListItem
                              key={document.location}
                              result={document}
                            />
                          );
                      }
                    })}
                  </List>
                )}
              </SearchResult>
            </Grid>
          </Grid>
        </Content>
      </Page>
    );
  };

  export const searchPage = <SearchPage />;
  ```

  Then in `App.tsx`, import this new `searchPage` component, and set it as a
  child of the existing `<SearchPage />` route so that it looks like this:

  ```diff
  +import { searchPage } from './components/search/SearchPage';
  // ...
  -<Route path="/search" element={<SearchPage />} />
  +<Route path="/search" element={<SearchPage />}>
  +  {searchPage}
  +</Route>
  ```

- Updated dependencies [9cd3c533c]
- Updated dependencies [db1c8f93b]
- Updated dependencies [9c63be545]
- Updated dependencies [9bdd2cca8]
- Updated dependencies [92963779b]
- Updated dependencies [27a9b503a]
- Updated dependencies [f4e3ac5ce]
- Updated dependencies [66c6bfebd]
- Updated dependencies [9b4010965]
- Updated dependencies [7f7443308]
- Updated dependencies [55a253de2]
- Updated dependencies [7028ee1ca]
- Updated dependencies [70bc30c5b]
- Updated dependencies [db1c8f93b]
- Updated dependencies [5aff84759]
- Updated dependencies [5aff84759]
- Updated dependencies [f26e6008f]
- Updated dependencies [21e8ebef5]
- Updated dependencies [4fbb00707]
- Updated dependencies [eda9dbd5f]
- Updated dependencies [4f8cf50fe]
- Updated dependencies [d5ad47bbb]
- Updated dependencies [875809a59]
  - @backstage/cli@0.7.0
  - @backstage/plugin-catalog@0.6.2
  - @backstage/plugin-catalog-backend@0.10.2
  - @backstage/plugin-github-actions@0.4.9
  - @backstage/backend-common@0.8.2
  - @backstage/catalog-model@0.8.2
  - @backstage/plugin-scaffolder@0.9.8
  - @backstage/plugin-scaffolder-backend@0.12.0
  - @backstage/integration-react@0.1.3
  - @backstage/catalog-client@0.3.13
  - @backstage/plugin-catalog-import@0.5.9
  - @backstage/plugin-search-backend-node@0.2.0
  - @backstage/plugin-search@0.4.0
  - @backstage/plugin-search-backend@0.2.0
  - @backstage/plugin-proxy-backend@0.2.9
  - @backstage/core@0.7.12
  - @backstage/errors@0.1.1
  - @backstage/test-utils@0.1.13
  - @backstage/theme@0.2.8
  - @backstage/plugin-api-docs@0.4.15
  - @backstage/plugin-app-backend@0.3.13
  - @backstage/plugin-auth-backend@0.3.12
  - @backstage/plugin-explore@0.3.6
  - @backstage/plugin-lighthouse@0.2.17
  - @backstage/plugin-rollbar-backend@0.1.11
  - @backstage/plugin-tech-radar@0.4.0
  - @backstage/plugin-techdocs@0.9.5
  - @backstage/plugin-techdocs-backend@0.8.2
  - @backstage/plugin-user-settings@0.2.10

## 0.3.24

### Patch Changes

- 1ddf551f4: Add CLI output and README how to start app after create-app CLI
- Updated dependencies [7af9cef07]
- Updated dependencies [497f4ce18]
- Updated dependencies [ee4eb5b40]
- Updated dependencies [84160313e]
- Updated dependencies [3772de8ba]
- Updated dependencies [7e7c71417]
- Updated dependencies [f430b6c6f]
- Updated dependencies [2a942cc9e]
- Updated dependencies [e7c5e4b30]
- Updated dependencies [ebe802bc4]
- Updated dependencies [1cf1d351f]
- Updated dependencies [90a505a77]
- Updated dependencies [76f99a1a0]
- Updated dependencies [1157fa307]
- Updated dependencies [6fe1567a7]
- Updated dependencies [e7a5a3474]
- Updated dependencies [2305ab8fc]
- Updated dependencies [054bcd029]
- Updated dependencies [aad98c544]
- Updated dependencies [63a432e9c]
- Updated dependencies [f46a9e82d]
  - @backstage/test-utils@0.1.13
  - @backstage/plugin-scaffolder@0.9.7
  - @backstage/cli@0.6.14
  - @backstage/plugin-catalog@0.6.1
  - @backstage/theme@0.2.8
  - @backstage/catalog-model@0.8.1
  - @backstage/core@0.7.12
  - @backstage/plugin-tech-radar@0.4.0
  - @backstage/plugin-scaffolder-backend@0.11.5
  - @backstage/plugin-catalog-backend@0.10.1
  - @backstage/plugin-techdocs@0.9.5

## 0.3.23

### Patch Changes

- 6c4bd674c: Cache management has been added to the Backstage backend.

  To apply this change to an existing app, make the following changes:

  ```diff
  // packages/backend/src/types.ts

  import { Logger } from 'winston';
  import { Config } from '@backstage/config';
  import {
  +  PluginCacheManager,
    PluginDatabaseManager,
    PluginEndpointDiscovery,
    UrlReader,
  } from '@backstage/backend-common';

  export type PluginEnvironment = {
    logger: Logger;
    database: PluginDatabaseManager;
  +  cache: PluginCacheManager;
    config: Config;
    reader: UrlReader
    discovery: PluginEndpointDiscovery;
  };
  ```

  ```diff
  // packages/backend/src/index.ts

  import Router from 'express-promise-router';
  import {
    createServiceBuilder,
    loadBackendConfig,
    getRootLogger,
    useHotMemoize,
    notFoundHandler,
  +  CacheManager,
    SingleConnectionDatabaseManager,
    SingleHostDiscovery,
    UrlReaders,
  } from '@backstage/backend-common';
  import { Config } from '@backstage/config';

  function makeCreateEnv(config: Config) {
    const root = getRootLogger();
    const reader = UrlReaders.default({ logger: root, config });
    const discovery = SingleHostDiscovery.fromConfig(config);

    root.info(`Created UrlReader ${reader}`);

    const databaseManager = SingleConnectionDatabaseManager.fromConfig(config);
  +  const cacheManager = CacheManager.fromConfig(config);

    return (plugin: string): PluginEnvironment => {
      const logger = root.child({ type: 'plugin', plugin });
      const database = databaseManager.forPlugin(plugin);
  -    return { logger, database, config, reader, discovery };
  +    const cache = cacheManager.forPlugin(plugin);
  +    return { logger, database, cache, config, reader, discovery };
    };
  }
  ```

  To configure a cache store, add a `backend.cache` key to your app-config.yaml.

  ```diff
  // app-config.yaml

  backend:
    baseUrl: http://localhost:7000
    listen:
      port: 7000
    database:
      client: sqlite3
      connection: ':memory:'
  +  cache:
  +    store: memory
  ```

- f86ab6d49: Added newer entity relationship cards to the default `@backstage/create-app` template:

  - `EntityDependsOnComponentsCard`
  - `EntityDependsOnResourcesCard`
  - `EntityHasResourcesCard`
  - `EntityHasSubcomponentsCard`

  The `EntityLinksCard` was also added to the overview page. To apply these to your Backstage application, compare against the updated [EntityPage.tsx](https://github.com/backstage/backstage/blob/371760ca2493c8f63e9b44ecc57cc8488131ba5b/packages/create-app/templates/default-app/packages/app/src/components/catalog/EntityPage.tsx)

- 260aaa684: Bumped the `@gitbeaker` dependencies to `29.x`.

  To apply this change to an existing app, update all `@gitbeaker/*` dependencies in your `package.json`s to point to `^29.2.0`. Then run `yarn install` at the root of your project.

- Updated dependencies [0fd4ea443]
- Updated dependencies [add62a455]
- Updated dependencies [cc592248b]
- Updated dependencies [17c497b81]
- Updated dependencies [1cd0cacd9]
- Updated dependencies [4ea9df9d3]
- Updated dependencies [7a7da5146]
- Updated dependencies [bf805b467]
- Updated dependencies [203ce6f6f]
- Updated dependencies [7ab5bfe68]
- Updated dependencies [260aaa684]
- Updated dependencies [704875e26]
- Updated dependencies [3a181cff1]
  - @backstage/plugin-catalog-backend@0.10.0
  - @backstage/catalog-client@0.3.12
  - @backstage/catalog-model@0.8.0
  - @backstage/core@0.7.11
  - @backstage/plugin-catalog@0.6.0
  - @backstage/cli@0.6.13
  - @backstage/plugin-techdocs@0.9.4
  - @backstage/plugin-scaffolder-backend@0.11.4
  - @backstage/plugin-api-docs@0.4.15
  - @backstage/plugin-auth-backend@0.3.12
  - @backstage/plugin-catalog-import@0.5.8
  - @backstage/plugin-explore@0.3.6
  - @backstage/plugin-github-actions@0.4.8
  - @backstage/plugin-lighthouse@0.2.17
  - @backstage/plugin-scaffolder@0.9.6
  - @backstage/plugin-search@0.3.7
  - @backstage/plugin-techdocs-backend@0.8.2

## 0.3.22

### Patch Changes

- 3be844496: chore: bump `ts-node` versions to 9.1.1
- Updated dependencies [062bbf90f]
- Updated dependencies [2cd70e164]
- Updated dependencies [0b033d07b]
- Updated dependencies [3be844496]
- Updated dependencies [5542de095]
- Updated dependencies [22fd8ce2a]
- Updated dependencies [10c008a3a]
- Updated dependencies [82ca1ac22]
- Updated dependencies [81ef1d57b]
- Updated dependencies [f9fb4a205]
- Updated dependencies [e3fc89df6]
- Updated dependencies [9a207f052]
- Updated dependencies [889d89b6e]
- Updated dependencies [16be1d093]
- Updated dependencies [fd39d4662]
- Updated dependencies [3f988cb63]
- Updated dependencies [675a569a9]
  - @backstage/core@0.7.9
  - @backstage/integration-react@0.1.2
  - @backstage/test-utils@0.1.11
  - @backstage/plugin-api-docs@0.4.13
  - @backstage/plugin-catalog@0.5.7
  - @backstage/plugin-catalog-import@0.5.6
  - @backstage/plugin-explore@0.3.5
  - @backstage/plugin-github-actions@0.4.6
  - @backstage/plugin-lighthouse@0.2.16
  - @backstage/plugin-scaffolder@0.9.4
  - @backstage/plugin-scaffolder-backend@0.11.1
  - @backstage/plugin-search@0.3.6
  - @backstage/plugin-tech-radar@0.3.11
  - @backstage/plugin-techdocs@0.9.2
  - @backstage/plugin-user-settings@0.2.10
  - @backstage/cli@0.6.11
  - @backstage/backend-common@0.8.0
  - @backstage/catalog-model@0.7.9
  - @backstage/plugin-catalog-backend@0.9.0
  - @backstage/plugin-app-backend@0.3.13
  - @backstage/plugin-auth-backend@0.3.10
  - @backstage/plugin-proxy-backend@0.2.8
  - @backstage/plugin-rollbar-backend@0.1.11
  - @backstage/plugin-techdocs-backend@0.8.1

## 0.3.21

### Patch Changes

- 38ca05168: The default `@octokit/rest` dependency was bumped to `"^18.5.3"`.
- e0bfd3d44: The `scaffolder-backend` and `techdocs-backend` plugins have been updated.
  In order to update, you need to apply the following changes to your existing backend application:

  `@backstage/plugin-techdocs-backend`:

  ```diff
  // packages/backend/src/plugin/techdocs.ts

  + import { DockerContainerRunner } from '@backstage/backend-common';

    export default async function createPlugin({
      logger,
      config,
      discovery,
      reader,
    }: PluginEnvironment): Promise<Router> {
      // Preparers are responsible for fetching source files for documentation.
      const preparers = await Preparers.fromConfig(config, {
        logger,
        reader,
      });

  +   // Docker client (conditionally) used by the generators, based on techdocs.generators config.
  +   const dockerClient = new Docker();
  +   const containerRunner = new DockerContainerRunner({ dockerClient });

      // Generators are used for generating documentation sites.
      const generators = await Generators.fromConfig(config, {
        logger,
  +     containerRunner,
      });

      // Publisher is used for
      // 1. Publishing generated files to storage
      // 2. Fetching files from storage and passing them to TechDocs frontend.
      const publisher = await Publisher.fromConfig(config, {
        logger,
        discovery,
      });

      // checks if the publisher is working and logs the result
      await publisher.getReadiness();

  -   // Docker client (conditionally) used by the generators, based on techdocs.generators config.
  -   const dockerClient = new Docker();

      return await createRouter({
        preparers,
        generators,
        publisher,
  -     dockerClient,
        logger,
        config,
        discovery,
      });
    }
  ```

  `@backstage/plugin-scaffolder-backend`:

  ```diff
  // packages/backend/src/plugin/scaffolder.ts

  - import { SingleHostDiscovery } from '@backstage/backend-common';
  + import {
  +   DockerContainerRunner,
  +   SingleHostDiscovery,
  + } from '@backstage/backend-common';

    export default async function createPlugin({
      logger,
      config,
      database,
      reader,
    }: PluginEnvironment): Promise<Router> {
  +   const dockerClient = new Docker();
  +   const containerRunner = new DockerContainerRunner({ dockerClient });

  +   const cookiecutterTemplater = new CookieCutter({ containerRunner });
  -   const cookiecutterTemplater = new CookieCutter();
  +   const craTemplater = new CreateReactAppTemplater({ containerRunner });
  -   const craTemplater = new CreateReactAppTemplater();
      const templaters = new Templaters();

      templaters.register('cookiecutter', cookiecutterTemplater);
      templaters.register('cra', craTemplater);

      const preparers = await Preparers.fromConfig(config, { logger });
      const publishers = await Publishers.fromConfig(config, { logger });

  -   const dockerClient = new Docker();

      const discovery = SingleHostDiscovery.fromConfig(config);
      const catalogClient = new CatalogClient({ discoveryApi: discovery });

      return await createRouter({
        preparers,
        templaters,
        publishers,
        logger,
        config,
  -     dockerClient,
        database,
        catalogClient,
        reader,
      });
    }
  ```

- Updated dependencies [e0bfd3d44]
- Updated dependencies [e0bfd3d44]
- Updated dependencies [e0bfd3d44]
- Updated dependencies [38ca05168]
- Updated dependencies [f65adcde7]
- Updated dependencies [80888659b]
- Updated dependencies [b219821a0]
- Updated dependencies [7b8272fb7]
- Updated dependencies [8aedbb4af]
- Updated dependencies [fc79a6dd3]
- Updated dependencies [69eefb5ae]
- Updated dependencies [75c8cec39]
- Updated dependencies [b2e2ec753]
- Updated dependencies [227439a72]
- Updated dependencies [9314a8592]
- Updated dependencies [2e05277e0]
- Updated dependencies [4075c6367]
- Updated dependencies [cdb3426e5]
- Updated dependencies [d8b81fd28]
- Updated dependencies [d1b1306d9]
  - @backstage/plugin-scaffolder-backend@0.11.0
  - @backstage/backend-common@0.7.0
  - @backstage/plugin-techdocs-backend@0.8.0
  - @backstage/plugin-catalog-import@0.5.5
  - @backstage/plugin-github-actions@0.4.5
  - @backstage/cli@0.6.10
  - @backstage/core@0.7.8
  - @backstage/plugin-catalog-backend@0.8.2
  - @backstage/theme@0.2.7
  - @backstage/plugin-tech-radar@0.3.10
  - @backstage/plugin-scaffolder@0.9.3
  - @backstage/plugin-techdocs@0.9.1
  - @backstage/plugin-proxy-backend@0.2.7
  - @backstage/catalog-model@0.7.8
  - @backstage/config@0.1.5
  - @backstage/catalog-client@0.3.11
  - @backstage/plugin-app-backend@0.3.12
  - @backstage/plugin-auth-backend@0.3.9
  - @backstage/plugin-rollbar-backend@0.1.10

## 0.3.20

### Patch Changes

- 73f3f5d78: Updates the end to end test in the app to match the new catalog index page title. To apply this change to an existing app, update `packages/app/cypress/integration/app.js` to search for `"My Company Catalog"` instead of `"My Company Service Catalog"`.
- Updated dependencies [1ce80ff02]
- Updated dependencies [4c42ecca2]
- Updated dependencies [c614ede9a]
- Updated dependencies [9afcac5af]
- Updated dependencies [07a7806c3]
- Updated dependencies [f6efa71ee]
- Updated dependencies [19a4dd710]
- Updated dependencies [a99e0bc42]
- Updated dependencies [dcd54c7cd]
- Updated dependencies [da546ce00]
- Updated dependencies [e0c9ed759]
- Updated dependencies [6fbd7beca]
- Updated dependencies [15cbe6815]
- Updated dependencies [39bdaa004]
- Updated dependencies [cb8c848a3]
- Updated dependencies [21fddf452]
- Updated dependencies [17915e29b]
- Updated dependencies [a1783f306]
- Updated dependencies [6eaecbd81]
- Updated dependencies [23769512a]
- Updated dependencies [1a142ae8a]
  - @backstage/plugin-api-docs@0.4.12
  - @backstage/plugin-github-actions@0.4.4
  - @backstage/plugin-catalog-import@0.5.4
  - @backstage/plugin-explore@0.3.4
  - @backstage/plugin-lighthouse@0.2.15
  - @backstage/core@0.7.7
  - @backstage/plugin-scaffolder@0.9.2
  - @backstage/plugin-catalog@0.5.6
  - @backstage/plugin-catalog-backend@0.8.1
  - @backstage/plugin-search@0.3.5
  - @backstage/plugin-techdocs@0.9.0
  - @backstage/plugin-scaffolder-backend@0.10.1

## 0.3.19

### Patch Changes

- ee22773e9: Removed `plugins.ts` from the app, as plugins are now discovered through the react tree.

  To apply this change to an existing app, simply delete `packages/app/src/plugins.ts` along with the import and usage in `packages/app/src/App.tsx`.

  Note that there are a few plugins that require explicit registration, in which case you would need to keep them in `plugins.ts`. The set of plugins that need explicit registration is any plugin that doesn't have a component extension that gets rendered as part of the app element tree. An example of such a plugin in the main Backstage repo is `@backstage/plugin-badges`. In the case of the badges plugin this is because there is not yet a component-based API for adding context menu items to the entity layout.

  If you have plugins that still rely on route registration through the `register` method of `createPlugin`, these need to be kept in `plugins.ts` as well. However, it is recommended to migrate these to export an extensions component instead.

- 670acd88e: Fix system diagram card to be on the system page

  To apply the same fix to an existing application, in `EntityPage.tsx` simply move the `<EntityLayout.route>` for the `/diagram` path from the `groupPage` down into the `systemPage` element.

- Updated dependencies [94da20976]
- Updated dependencies [84c54474d]
- Updated dependencies [d8cc7e67a]
- Updated dependencies [4e5c94249]
- Updated dependencies [99fbef232]
- Updated dependencies [cb0206b2b]
- Updated dependencies [1373f4f12]
- Updated dependencies [29a7e4be8]
- Updated dependencies [ab07d77f6]
- Updated dependencies [49574a8a3]
- Updated dependencies [d367f63b5]
- Updated dependencies [96728a2af]
- Updated dependencies [5fe62f124]
- Updated dependencies [931b21a12]
- Updated dependencies [937ed39ce]
- Updated dependencies [87c4f59de]
- Updated dependencies [09b5fcf2e]
- Updated dependencies [b42531cfe]
- Updated dependencies [c2306f898]
- Updated dependencies [9a9e7a42f]
- Updated dependencies [50ce875a0]
- Updated dependencies [ac6025f63]
- Updated dependencies [e292e393f]
- Updated dependencies [479b29124]
  - @backstage/core@0.7.6
  - @backstage/plugin-scaffolder-backend@0.10.0
  - @backstage/cli@0.6.9
  - @backstage/plugin-scaffolder@0.9.1
  - @backstage/plugin-catalog-import@0.5.3
  - @backstage/plugin-rollbar-backend@0.1.9
  - @backstage/backend-common@0.6.3
  - @backstage/plugin-catalog@0.5.5
  - @backstage/plugin-catalog-backend@0.8.0
  - @backstage/theme@0.2.6
  - @backstage/plugin-techdocs@0.8.0

## 0.3.18

### Patch Changes

- b49a525ab: Fixing dependency resolution for problematic library `graphql-language-service-interface`.

  This change might not have to be applied to your local installation, however if you run into this error:

  ```
  Error: Failed to compile.
  /tmp/backstage-e2e-uMeycm/test-app/node_modules/graphql-language-service-interface/esm/GraphQLLanguageService.js 100:23
  Module parse failed: Unexpected token (100:23)
  You may need an appropriate loader to handle this file type, currently no loaders are configured to process this file. See https://webpack.js.org/concepts#loaders
  |         }
  |         let customRules = null;
  >         if (extensions?.customValidationRules &&
  |             typeof extensions.customValidationRules === 'function') {
  |             customRules = extensions.customValidationRules(this._graphQLConfig);
  ```

  You can fix it by adding the following to the root `package.json`.

  ```json
  ...
  "resolutions": {
    "graphql-language-service-interface": "2.8.2",
    "graphql-language-service-parser": "1.9.0"
   },
  ...
  ```

- a360f9478: Expose the catalog-import route as an external route from the scaffolder.

  This will make it possible to hide the "Register Existing Component" button
  when you for example are running backstage with `catalog.readonly=true`.

  As a consequence of this change you need add a new binding to your createApp call to
  keep the button visible. However, if you instead want to hide the button you can safely
  ignore the following example.

  To bind the external route from the catalog-import plugin to the scaffolder template
  index page, make sure you have the appropriate imports and add the following
  to the createApp call:

  ```typescript
  import { catalogImportPlugin } from '@backstage/plugin-catalog-import';

  const app = createApp({
    // ...
    bindRoutes({ bind }) {
      // ...
      bind(scaffolderPlugin.externalRoutes, {
        registerComponent: catalogImportPlugin.routes.importPage,
      });
    },
  });
  ```

- f1952337c: Due to a change in the techdocs publishers, they don't check if they are able to reach e.g. the configured S3 bucket anymore.
  This can be added again by the following change. Note that the backend process will no longer exit when it is not reachable but will only emit an error log message.
  You should include the check when your backend to get early feedback about a potential misconfiguration:

  ```diff
    // packages/backend/src/plugins/techdocs.ts

    export default async function createPlugin({
      logger,
      config,
      discovery,
      reader,
    }: PluginEnvironment): Promise<Router> {
      // ...

      const publisher = await Publisher.fromConfig(config, {
        logger,
        discovery,
      })

  +   // checks if the publisher is working and logs the result
  +   await publisher.getReadiness();

      // Docker client (conditionally) used by the generators, based on techdocs.generators config.
      const dockerClient = new Docker();

      // ...
  }
  ```

- Updated dependencies [d8ffec739]
- Updated dependencies [7abec4dbc]
- Updated dependencies [017192ee8]
- Updated dependencies [a360f9478]
- Updated dependencies [bb5055aee]
- Updated dependencies [d840d30bc]
- Updated dependencies [d0d1c2f7b]
- Updated dependencies [5d0740563]
- Updated dependencies [b25846562]
- Updated dependencies [12390778e]
- Updated dependencies [cba5944fc]
- Updated dependencies [a376e3ee8]
- Updated dependencies [fef852ecd]
- Updated dependencies [18f7345a6]
- Updated dependencies [5cafcf452]
- Updated dependencies [423a514c3]
- Updated dependencies [86a95ba67]
- Updated dependencies [442f34b87]
- Updated dependencies [e27cb6c45]
- Updated dependencies [184b02bef]
- Updated dependencies [0b7fd7a9d]
- Updated dependencies [60ce64aa2]
  - @backstage/plugin-scaffolder-backend@0.9.6
  - @backstage/plugin-catalog-backend@0.7.1
  - @backstage/plugin-scaffolder@0.9.0
  - @backstage/catalog-model@0.7.7
  - @backstage/core@0.7.5
  - @backstage/plugin-catalog@0.5.4
  - @backstage/plugin-api-docs@0.4.11
  - @backstage/plugin-techdocs-backend@0.7.1
  - @backstage/plugin-techdocs@0.7.2
  - @backstage/catalog-client@0.3.10
  - @backstage/plugin-tech-radar@0.3.9
  - @backstage/cli@0.6.8

## 0.3.17

### Patch Changes

- 3e7de08af: **Fully migrated the template to the new composability API**

  The `create-app` template is now fully migrated to the new composability API, see [Composability System Migration Documentation](https://backstage.io/docs/plugins/composability) for explanations and more details. The final change which is now done was to migrate the `EntityPage` from being a component built on top of the `EntityPageLayout` and several more custom components, to an element tree built with `EntitySwitch` and `EntityLayout`.

  To apply this change to an existing plugin, it is important that all plugins that you are using have already been migrated. In this case the most crucial piece is that no entity page cards of contents may require the `entity` prop, and they must instead consume the entity from context using `useEntity`.

  Since this change is large with a lot of repeated changes, we'll describe a couple of common cases rather than the entire change. If your entity pages are unchanged from the `create-app` template, you can also just bring in the latest version directly from the [template itself](https://github.com/backstage/backstage/blob/master/packages/create-app/templates/default-app/packages/app/src/components/catalog/EntityPage.tsx).

  The first step of the change is to change the `packages/app/src/components/catalog/EntityPage.tsx` export to `entityPage` rather than `EntityPage`. This will require an update to `App.tsx`, which is the only change we need to do outside of `EntityPage.tsx`:

  ```diff
  -import { EntityPage } from './components/catalog/EntityPage';
  +import { entityPage } from './components/catalog/EntityPage';

   <Route
     path="/catalog/:namespace/:kind/:name"
     element={<CatalogEntityPage />}
   >
  -  <EntityPage />
  +  {entityPage}
   </Route>
  ```

  The rest of the changes happen within `EntityPage.tsx`, and can be split into two broad categories, updating page components, and updating switch components.

  #### Migrating Page Components

  Let's start with an example of migrating a user page component. The following is the old code in the template:

  ```tsx
  const UserOverviewContent = ({ entity }: { entity: UserEntity }) => (
    <Grid container spacing={3}>
      <Grid item xs={12} md={6}>
        <UserProfileCard entity={entity} variant="gridItem" />
      </Grid>
      <Grid item xs={12} md={6}>
        <OwnershipCard entity={entity} variant="gridItem" />
      </Grid>
    </Grid>
  );

  const UserEntityPage = ({ entity }: { entity: Entity }) => (
    <EntityPageLayout>
      <EntityPageLayout.Content
        path="/*"
        title="Overview"
        element={<UserOverviewContent entity={entity as UserEntity} />}
      />
    </EntityPageLayout>
  );
  ```

  There's the main `UserEntityPage` component, and the `UserOverviewContent` component. Let's start with migrating the page contents, which we do by rendering an element rather than creating a component, as well as replace the cards with their new composability compatible variants. The new cards and content components can be identified by the `Entity` prefix.

  ```tsx
  const userOverviewContent = (
    <Grid container spacing={3}>
      <Grid item xs={12} md={6}>
        <EntityUserProfileCard variant="gridItem" />
      </Grid>
      <Grid item xs={12} md={6}>
        <EntityOwnershipCard variant="gridItem" />
      </Grid>
    </Grid>
  );
  ```

  Now let's migrate the page component, again by converting it into a rendered element instead of a component, as well as replacing the use of `EntityPageLayout` with `EntityLayout`.

  ```tsx
  const userPage = (
    <EntityLayout>
      <EntityLayout.Route path="/" title="Overview">
        {userOverviewContent}
      </EntityLayout.Route>
    </EntityLayout>
  );
  ```

  At this point the `userPage` is quite small, so throughout this migration we have inlined the page contents for all pages. This is an optional step, but may help reduce noise. The final page now looks like this:

  ```tsx
  const userPage = (
    <EntityLayout>
      <EntityLayout.Route path="/" title="Overview">
        <Grid container spacing={3}>
          <Grid item xs={12} md={6}>
            <EntityUserProfileCard variant="gridItem" />
          </Grid>
          <Grid item xs={12} md={6}>
            <EntityOwnershipCard variant="gridItem" />
          </Grid>
        </Grid>
      </EntityLayout.Route>
    </EntityLayout>
  );
  ```

  #### Migrating Switch Components

  Switch components were used to select what entity page components or cards to render, based on for example the kind of entity. For this example we'll focus on the root `EntityPage` switch component, but the process is the same for example for the CI/CD switcher.

  The old `EntityPage` looked like this:

  ```tsx
  export const EntityPage = () => {
    const { entity } = useEntity();

    switch (entity?.kind?.toLocaleLowerCase('en-US')) {
      case 'component':
        return <ComponentEntityPage entity={entity} />;
      case 'api':
        return <ApiEntityPage entity={entity} />;
      case 'group':
        return <GroupEntityPage entity={entity} />;
      case 'user':
        return <UserEntityPage entity={entity} />;
      case 'system':
        return <SystemEntityPage entity={entity} />;
      case 'domain':
        return <DomainEntityPage entity={entity} />;
      case 'location':
      case 'resource':
      case 'template':
      default:
        return <DefaultEntityPage entity={entity} />;
    }
  };
  ```

  In order to migrate to the composability API, we need to make this an element instead of a component, which means we're unable to keep the switch statement as is. To help with this, the catalog plugin provides an `EntitySwitch` component, which functions similar to a regular `switch` statement, which the first match being the one that is rendered. The catalog plugin also provides a number of built-in filter functions to use, such as `isKind` and `isComponentType`.

  To migrate the `EntityPage`, we convert the `switch` statement into an `EntitySwitch` element, and each `case` statement into an `EntitySwitch.Case` element. We also move over to use our new element version of the page components, with the result looking like this:

  ```tsx
  export const entityPage = (
    <EntitySwitch>
      <EntitySwitch.Case if={isKind('component')} children={componentPage} />
      <EntitySwitch.Case if={isKind('api')} children={apiPage} />
      <EntitySwitch.Case if={isKind('group')} children={groupPage} />
      <EntitySwitch.Case if={isKind('user')} children={userPage} />
      <EntitySwitch.Case if={isKind('system')} children={systemPage} />
      <EntitySwitch.Case if={isKind('domain')} children={domainPage} />

      <EntitySwitch.Case>{defaultEntityPage}</EntitySwitch.Case>
    </EntitySwitch>
  );
  ```

  Another example is the `ComponentEntityPage`, which is migrated from this:

  ```tsx
  export const ComponentEntityPage = ({ entity }: { entity: Entity }) => {
    switch (entity?.spec?.type) {
      case 'service':
        return <ServiceEntityPage entity={entity} />;
      case 'website':
        return <WebsiteEntityPage entity={entity} />;
      default:
        return <DefaultEntityPage entity={entity} />;
    }
  };
  ```

  To this:

  ```tsx
  const componentPage = (
    <EntitySwitch>
      <EntitySwitch.Case if={isComponentType('service')}>
        {serviceEntityPage}
      </EntitySwitch.Case>

      <EntitySwitch.Case if={isComponentType('website')}>
        {websiteEntityPage}
      </EntitySwitch.Case>

      <EntitySwitch.Case>{defaultEntityPage}</EntitySwitch.Case>
    </EntitySwitch>
  );
  ```

  Note that if you want to conditionally render some piece of content, you can omit the default `EntitySwitch.Case`. If no case is matched in an `EntitySwitch`, nothing will be rendered.

- Updated dependencies [802b41b65]
- Updated dependencies [2b2b31186]
- Updated dependencies [1279a3325]
- Updated dependencies [4a4681b1b]
- Updated dependencies [97b60de98]
- Updated dependencies [3f96a9d5a]
- Updated dependencies [b051e770c]
- Updated dependencies [f9c75f7a9]
- Updated dependencies [ae6250ce3]
- Updated dependencies [98dd5da71]
- Updated dependencies [b779b5fee]
  - @backstage/plugin-scaffolder-backend@0.9.5
  - @backstage/plugin-auth-backend@0.3.8
  - @backstage/core@0.7.4
  - @backstage/catalog-model@0.7.6
  - @backstage/plugin-scaffolder@0.8.2
  - @backstage/plugin-catalog-import@0.5.2
  - @backstage/test-utils@0.1.10
  - @backstage/plugin-catalog@0.5.3
  - @backstage/backend-common@0.6.2
  - @backstage/cli@0.6.7
  - @backstage/plugin-app-backend@0.3.11

## 0.3.16

### Patch Changes

- Updated dependencies [676ede643]
- Updated dependencies [2ab6f3ff0]
- Updated dependencies [0d55dcc74]
- Updated dependencies [ee5529268]
- Updated dependencies [2c29611a0]
- Updated dependencies [29e1789e1]
- Updated dependencies [aa58c01e2]
- Updated dependencies [60bddefce]
- Updated dependencies [bebd1c4fe]
- Updated dependencies [f1b2c1d2c]
- Updated dependencies [676ede643]
- Updated dependencies [9f48b548c]
- Updated dependencies [8bee6a131]
- Updated dependencies [b196a4569]
- Updated dependencies [8488a1a96]
- Updated dependencies [37e3a69f5]
- Updated dependencies [6b2d54fd6]
- Updated dependencies [44590510d]
- Updated dependencies [dd7fa21e2]
- Updated dependencies [164cc4c53]
- Updated dependencies [676ede643]
  - @backstage/plugin-catalog-backend@0.7.0
  - @backstage/plugin-scaffolder@0.8.1
  - @backstage/plugin-scaffolder-backend@0.9.4
  - @backstage/plugin-auth-backend@0.3.7
  - @backstage/plugin-api-docs@0.4.10
  - @backstage/plugin-github-actions@0.4.3
  - @backstage/plugin-catalog@0.5.2
  - @backstage/plugin-techdocs@0.7.1
  - @backstage/catalog-client@0.3.9
  - @backstage/plugin-catalog-import@0.5.1
  - @backstage/plugin-explore@0.3.3
  - @backstage/catalog-model@0.7.5
  - @backstage/backend-common@0.6.1
  - @backstage/plugin-user-settings@0.2.9

## 0.3.15

### Patch Changes

- 2c525f85e: (fix) Adds locationAnalyzer to default-app template

  The locationAnalyzer was missing from the default-app template.
  This resulted in 404 errors in newly bootstrapped backstage applications,
  when adding components without configuration.

  To fix this in an existing backstage application, the locationAnalyzer needs
  to be carried from the builder to the router in the
  `packages/backend/src/plugins/catalog.ts` file.

  ```diff
     const builder = new CatalogBuilder(env);
     const {
       entitiesCatalog,
       locationsCatalog,
       higherOrderOperation,
  +    locationAnalyzer,
     } = await builder.build();
     // ...
     return await createRouter({
       entitiesCatalog,
       locationsCatalog,
       higherOrderOperation,
  +    locationAnalyzer,
       logger: env.logger,
     });
  ```

- f88fe9dd9: Adds plugin-org and more capability to the default EntityPage to display Users, Groups and Systems.

  To update an existing application, add the org plugin:

  ```shell
  cd packages/app
  yarn add @backstage/plugin-org
  ```

  Then add the example systems locations to your `app-config.yaml`:

  ```diff
  catalog:
    rules:
  -    - allow: [Component, API, Group, User, Template, Location]
  +    - allow: [Component, System, API, Group, User, Template, Location]
    locations:
      # Backstage example components
      - type: url
        target: https://github.com/backstage/backstage/blob/master/packages/catalog-model/examples/all-components.yaml

  +    # Backstage example systems
  +    - type: url
  +      target: https://github.com/backstage/backstage/blob/master/packages/catalog-model/examples/all-systems.yaml
  +
      # Backstage example APIs
  ```

  Additionally, the default app sidebar was updated to parity with the Backstage
  repo. You can see these changes in the template
  [App.tsx](https://github.com/backstage/backstage/blob/8817a87cdd5c881fbe8a43557ba7f9df0f9e3258/packages/create-app/templates/default-app/packages/app/src/App.tsx#L70)
  referencing a new `Root` component.

  Finally, compare your `packages/app/src/components/catalog/EntityPage.tsx` to
  [EntityPage](https://github.com/backstage/backstage/blob/8817a87cdd5c881fbe8a43557ba7f9df0f9e3258/packages/create-app/templates/default-app/packages/app/src/components/catalog/EntityPage.tsx)
  from the `@backstage/create-app` default template to pick up additional
  changes there.

- 4d248725e: Update the create-app template to use the correct latest version of `express-promise-router`.

  To apply the same change in your own repository, update all of your repo's dependencies on `express-promise-router` to `"^4.1.0"`.

- Updated dependencies [9f2e51e89]
- Updated dependencies [01ccef4c7]
- Updated dependencies [4d248725e]
- Updated dependencies [aaeb7ecf3]
- Updated dependencies [449776cd6]
- Updated dependencies [91e87c055]
- Updated dependencies [ea9d977e7]
- Updated dependencies [fcc3ada24]
- Updated dependencies [687f066e1]
- Updated dependencies [2aab54319]
- Updated dependencies [113d3d59e]
- Updated dependencies [f47e11427]
- Updated dependencies [4618774ff]
- Updated dependencies [3139f83af]
- Updated dependencies [598f5bcfb]
- Updated dependencies [c862b3f36]
- Updated dependencies [4d248725e]
- Updated dependencies [df59930b3]
  - @backstage/plugin-scaffolder-backend@0.9.3
  - @backstage/plugin-github-actions@0.4.2
  - @backstage/plugin-catalog@0.5.1
  - @backstage/plugin-techdocs@0.7.0
  - @backstage/plugin-techdocs-backend@0.7.0
  - @backstage/plugin-auth-backend@0.3.6
  - @backstage/core@0.7.3
  - @backstage/plugin-catalog-backend@0.6.7
  - @backstage/theme@0.2.5
  - @backstage/cli@0.6.6

## 0.3.14

### Patch Changes

- 3385b374b: Supply a `scmIntegrationsApiRef` from the new `@backstage/integration-react`.

  This is a new facility that plugins will start to use. You will have to add it to your local `packages/app` as described below. If this is not done, runtime errors will be seen in the frontend, on the form `No API factory available for dependency apiRef{integration.scmintegrations}`.

  In `packages/app/package.json`:

  ```diff
     "dependencies": {
  +    "@backstage/integration-react": "^0.1.1",
  ```

  In `packages/app/src/apis.ts`:

  ```diff
  +import {
  +  scmIntegrationsApiRef,
  +  ScmIntegrationsApi,
  +} from '@backstage/integration-react';

   export const apis: AnyApiFactory[] = [
  +  createApiFactory({
  +    api: scmIntegrationsApiRef,
  +    deps: { configApi: configApiRef },
  +    factory: ({ configApi }) => ScmIntegrationsApi.fromConfig(configApi),
  +  }),
  ```

- 9ca0e4009: use local version of lowerCase and upperCase methods
- 028339210: Adds example groups and users to the default app template.

  To apply this change in an existing application, change the following in `app-config.yaml`:

  ```diff
       - type: url
         target: https://github.com/backstage/backstage/blob/master/packages/catalog-model/examples/all-apis.yaml

  +    # Backstage example organization groups
  +    - type: url
  +      target: https://github.com/backstage/backstage/blob/master/packages/catalog-model/examples/acme/org.yaml
  +      rules:
  +        - allow: [Group, User]
  +
       # Backstage example templates
       - type: url
         target: https://github.com/backstage/backstage/blob/master/plugins/scaffolder-backend/sample-templates/react-ssr-template/template.yaml
  ```

- Updated dependencies [010aed784]
- Updated dependencies [633a31fec]
- Updated dependencies [8686eb38c]
- Updated dependencies [34e6bb409]
- Updated dependencies [b56815b40]
- Updated dependencies [147b4c5b1]
- Updated dependencies [83bfc98a3]
- Updated dependencies [7d8c4c97c]
- Updated dependencies [e7baa0d2e]
- Updated dependencies [8b4f7e42a]
- Updated dependencies [8686eb38c]
- Updated dependencies [84972540b]
- Updated dependencies [3385b374b]
- Updated dependencies [0434853a5]
- Updated dependencies [a0dacc184]
- Updated dependencies [8686eb38c]
- Updated dependencies [9ca0e4009]
- Updated dependencies [4bc98a5b9]
- Updated dependencies [34ff49b0f]
- Updated dependencies [d2f4efc5d]
- Updated dependencies [8686eb38c]
- Updated dependencies [424742dc1]
- Updated dependencies [c8b54c370]
- Updated dependencies [4e0b5055a]
- Updated dependencies [8b5e59750]
- Updated dependencies [8686eb38c]
  - @backstage/plugin-catalog-backend@0.6.6
  - @backstage/plugin-catalog@0.5.0
  - @backstage/catalog-client@0.3.8
  - @backstage/plugin-tech-radar@0.3.8
  - @backstage/plugin-user-settings@0.2.8
  - @backstage/plugin-techdocs@0.6.2
  - @backstage/plugin-catalog-import@0.5.0
  - @backstage/plugin-techdocs-backend@0.6.5
  - @backstage/plugin-scaffolder-backend@0.9.2
  - @backstage/backend-common@0.6.0
  - @backstage/cli@0.6.5
  - @backstage/plugin-scaffolder@0.8.0
  - @backstage/config@0.1.4
  - @backstage/core@0.7.2
  - @backstage/plugin-api-docs@0.4.9
  - @backstage/plugin-explore@0.3.2
  - @backstage/plugin-github-actions@0.4.1
  - @backstage/plugin-lighthouse@0.2.14
  - @backstage/plugin-search@0.3.4
  - @backstage/plugin-auth-backend@0.3.5
  - @backstage/test-utils@0.1.9
  - @backstage/plugin-app-backend@0.3.10
  - @backstage/plugin-proxy-backend@0.2.6
  - @backstage/plugin-rollbar-backend@0.1.8

## 0.3.13

### Patch Changes

- b03fba0dc: Adds "yarn dev" command to simplify local development.

  To add the command to an existing application, first add it to the `scripts`
  section of your monorepo root `package.json` like so:

  ```diff
   "scripts": {
  +    "dev": "concurrently \"yarn start\" \"yarn start-backend\"",
       "start": "yarn workspace app start",
       "start-backend": "yarn workspace backend start",
  ```

  And then add the `concurrently` package to your monorepo, like so:

  ```sh
  yarn add concurrently@6.0.0 --dev -W
  ```

  Notes:

  - This needs to be done to the monorepo root, not your frontend or backend package.
  - The `--dev -W` will add it only to `devDependencies`, and force it to the monorepo main root.

  You can then run `yarn dev` which will start both the Backstage frontend and backend in a single window.

- Updated dependencies [13fb84244]
- Updated dependencies [9ef5a126d]
- Updated dependencies [4f3d0dce0]
- Updated dependencies [d7245b733]
- Updated dependencies [393b623ae]
- Updated dependencies [d7245b733]
- Updated dependencies [0b42fff22]
- Updated dependencies [0b42fff22]
- Updated dependencies [2ef5bc7ea]
- Updated dependencies [ff4d666ab]
- Updated dependencies [c532c1682]
- Updated dependencies [761698831]
- Updated dependencies [aa095e469]
- Updated dependencies [761698831]
- Updated dependencies [f98f212e4]
- Updated dependencies [9f7dc10fb]
- Updated dependencies [eabe89d38]
- Updated dependencies [93c62c755]
- Updated dependencies [2089de76b]
- Updated dependencies [c9b5c1eca]
- Updated dependencies [dc1fc92c8]
- Updated dependencies [2089de76b]
- Updated dependencies [868e4cdf2]
- Updated dependencies [02d78290a]
- Updated dependencies [a501128db]
- Updated dependencies [ca4a904f6]
- Updated dependencies [5f1b7ea35]
- Updated dependencies [5ab5864f6]
- Updated dependencies [4202807bb]
- Updated dependencies [2e57922de]
  - @backstage/plugin-github-actions@0.4.0
  - @backstage/plugin-catalog-backend@0.6.5
  - @backstage/plugin-catalog@0.4.2
  - @backstage/backend-common@0.5.6
  - @backstage/plugin-app-backend@0.3.9
  - @backstage/plugin-scaffolder-backend@0.9.1
  - @backstage/catalog-model@0.7.4
  - @backstage/catalog-client@0.3.7
  - @backstage/core@0.7.1
  - @backstage/plugin-techdocs-backend@0.6.4
  - @backstage/plugin-techdocs@0.6.1
  - @backstage/plugin-auth-backend@0.3.4
  - @backstage/plugin-scaffolder@0.7.1
  - @backstage/theme@0.2.4
  - @backstage/plugin-explore@0.3.1
  - @backstage/cli@0.6.4

## 0.3.12

### Patch Changes

- f71589800: The api-docs plugin has been migrated to use an [external route reference](https://backstage.io/docs/plugins/composability#binding-external-routes-in-the-app) to dynamically link to the create component page.

  If you want to have a button that links to the scaffolder plugin from the API explorer, apply the following changes to `packages/app/src/App.tsx`:

  ```diff
  + import { apiDocsPlugin } from '@backstage/plugin-api-docs';
    import { scaffolderPlugin } from '@backstage/plugin-scaffolder';

    const app = createApp({
      // ...
      bindRoutes({ bind }) {
  +     bind(apiDocsPlugin.externalRoutes, {
  +       createComponent: scaffolderPlugin.routes.root,
  +     });
      },
    });
  ```

  If you choose to not bind the routes, the button to create new APIs is not displayed.

- 7a1b2ba0e: Migrated away from using deprecated routes and router components at top-level in the app, and instead use routable extension pages.

  To apply this change to an existing app, make the following changes to `packages/app/src/App.tsx`:

  Update imports and remove the usage of the deprecated `app.getRoutes()`.

```diff
- import { Router as DocsRouter } from '@backstage/plugin-techdocs';
+ import { TechdocsPage } from '@backstage/plugin-techdocs';
  import { CatalogImportPage } from '@backstage/plugin-catalog-import';
- import { Router as TechRadarRouter } from '@backstage/plugin-tech-radar';
- import { SearchPage as SearchRouter } from '@backstage/plugin-search';
- import { Router as SettingsRouter } from '@backstage/plugin-user-settings';
+ import { TechRadarPage } from '@backstage/plugin-tech-radar';
+ import { SearchPage } from '@backstage/plugin-search';
+ import { UserSettingsPage } from '@backstage/plugin-user-settings';
+ import { ApiExplorerPage } from '@backstage/plugin-api-docs';
  import { EntityPage } from './components/catalog/EntityPage';
  import { scaffolderPlugin, ScaffolderPage } from '@backstage/plugin-scaffolder';


  const AppProvider = app.getProvider();
  const AppRouter = app.getRouter();
- const deprecatedAppRoutes = app.getRoutes();
```

As well as update or add the following routes:

```diff
   <Route path="/create" element={<ScaffolderPage />} />
-  <Route path="/docs" element={<DocsRouter />} />
+  <Route path="/docs" element={<TechdocsPage />} />
+  <Route path="/api-docs" element={<ApiExplorerPage />} />
   <Route
     path="/tech-radar"
-    element={<TechRadarRouter width={1500} height={800} />}
+    element={<TechRadarPage width={1500} height={800} />}
   />
   <Route path="/catalog-import" element={<CatalogImportPage />} />
-  <Route
-    path="/search"
-    element={<SearchRouter/>}
-  />
-  <Route path="/settings" element={<SettingsRouter />} />
-  {deprecatedAppRoutes}
+  <Route path="/search" element={<SearchPage />} />
+  <Route path="/settings" element={<UserSettingsPage />} />
```

If you have added additional plugins with registered routes or are using `Router` components from other plugins, these should be migrated to use the `*Page` components as well. See [this commit](https://github.com/backstage/backstage/commit/abd655e42d4ed416b70848ffdb1c4b99d189f13b) for more examples of how to migrate.

For more information and the background to this change, see the [composability system migration docs](https://backstage.io/docs/plugins/composability).

- 415a3a42d: Updated the default `App` test to work better on Windows.

  To apply this change to an existing app, replace the `process.env.APP_CONFIG` definition in `packages/app/src/App.test.tsx` with the following:

  ```ts
  process.env = {
    NODE_ENV: 'test',
    APP_CONFIG: [
      {
        data: {
          app: { title: 'Test' },
          backend: { baseUrl: 'http://localhost:7000' },
          techdocs: {
            storageUrl: 'http://localhost:7000/api/techdocs/static/docs',
          },
        },
        context: 'test',
      },
    ] as any,
  };
  ```

- Updated dependencies [b2a5320a4]
- Updated dependencies [12d8f27a6]
- Updated dependencies [507513fed]
- Updated dependencies [52b5bc3e2]
- Updated dependencies [ecdd407b1]
- Updated dependencies [32a003973]
- Updated dependencies [40c0fdbaa]
- Updated dependencies [12d8f27a6]
- Updated dependencies [497859088]
- Updated dependencies [1987c9341]
- Updated dependencies [f31b76b44]
- Updated dependencies [15eee03bc]
- Updated dependencies [f43192207]
- Updated dependencies [cfc83cac1]
- Updated dependencies [8adb48df4]
- Updated dependencies [bc327dc42]
- Updated dependencies [2386de1d3]
- Updated dependencies [9ce68b677]
- Updated dependencies [10362e9eb]
- Updated dependencies [e37d2de99]
- Updated dependencies [813c6a4f2]
- Updated dependencies [11c6208fe]
- Updated dependencies [8106c9528]
- Updated dependencies [05183f202]
- Updated dependencies [40c0fdbaa]
- Updated dependencies [f71589800]
- Updated dependencies [2a271d89e]
- Updated dependencies [bece09057]
- Updated dependencies [d4f0a1406]
- Updated dependencies [169f48deb]
- Updated dependencies [8a1566719]
- Updated dependencies [d0ed25196]
- Updated dependencies [4c049a1a1]
- Updated dependencies [96ccc8f69]
- Updated dependencies [3af994c81]
- Updated dependencies [b33e553b2]
- Updated dependencies [04667f571]
- Updated dependencies [b93538acc]
- Updated dependencies [8871e7523]
- Updated dependencies [dbea11072]
  - @backstage/plugin-circleci@0.2.11
  - @backstage/plugin-github-actions@0.3.5
  - @backstage/plugin-scaffolder@0.7.0
  - @backstage/plugin-scaffolder-backend@0.9.0
  - @backstage/cli@0.6.3
  - @backstage/plugin-techdocs-backend@0.6.3
  - @backstage/plugin-catalog-backend@0.6.4
  - @backstage/plugin-api-docs@0.4.8
  - @backstage/plugin-catalog@0.4.1
  - @backstage/catalog-model@0.7.3
  - @backstage/backend-common@0.5.5
  - @backstage/plugin-proxy-backend@0.2.5
  - @backstage/plugin-auth-backend@0.3.3
  - @backstage/plugin-explore@0.3.0
  - @backstage/plugin-techdocs@0.6.0
  - @backstage/plugin-catalog-import@0.4.3
  - @backstage/core@0.7.0
  - @backstage/plugin-lighthouse@0.2.13
  - @backstage/plugin-search@0.3.3
  - @backstage/plugin-tech-radar@0.3.7
  - @backstage/plugin-user-settings@0.2.7

## 0.3.11

### Patch Changes

- 4594f7efc: Add the google analytics scripts in the `index.html` template for new applications.

  To apply this change to an existing application, change the following in `packages\app\public\index.html`:

  ```diff
      <title><%= app.title %></title>

  +    <% if (app.googleAnalyticsTrackingId && typeof app.googleAnalyticsTrackingId
  +    === 'string') { %>
  +    <script
  +      async
  +      src="https://www.googletagmanager.com/gtag/js?id=<%= app.googleAnalyticsTrackingId %>"
  +    ></script>
  +    <script>
  +      window.dataLayer = window.dataLayer || [];
  +      function gtag() {
  +        dataLayer.push(arguments);
  +      }
  +      gtag('js', new Date());
  +
  +      gtag('config', '<%= app.googleAnalyticsTrackingId %>');
  +    </script>
  +    <% } %>
    </head>
  ```

- 08fa2176a: **BREAKING CHANGE**

  The Scaffolder and Catalog plugins have been migrated to partially require use of the [new composability API](https://backstage.io/docs/plugins/composability). The Scaffolder used to register its pages using the deprecated route registration plugin API, but those registrations have been removed. This means you now need to add the Scaffolder plugin page to the app directly.

  The Catalog plugin has also been migrated to use an [external route reference](https://backstage.io/docs/plugins/composability#binding-external-routes-in-the-app) to dynamically link to the create component page. This means you need to migrate the catalog plugin to use the new extension components, as well as bind the external route.

  Apply the following changes to `packages/app/src/App.tsx`:

  ```diff
  -import { Router as CatalogRouter } from '@backstage/plugin-catalog';
  +import {
  +  catalogPlugin,
  +  CatalogIndexPage,
  +  CatalogEntityPage,
  +} from '@backstage/plugin-catalog';
  +import { scaffolderPlugin, ScaffolderPage } from '@backstage/plugin-scaffolder';

  # The following addition to the app config allows the catalog plugin to link to the
  # component creation page, i.e. the scaffolder. You can chose a different target if you want to.
   const app = createApp({
     apis,
     plugins: Object.values(plugins),
  +  bindRoutes({ bind }) {
  +    bind(catalogPlugin.externalRoutes, {
  +      createComponent: scaffolderPlugin.routes.root,
  +    });
  +  }
   });

  # Apply these changes within FlatRoutes. It is important to have migrated to using FlatRoutes
  # for this to work, if you haven't done that yet, see the previous entries in this changelog.
  -  <Route
  -    path="/catalog"
  -    element={<CatalogRouter EntityPage={EntityPage} />}
  -  />
  +  <Route path="/catalog" element={<CatalogIndexPage />} />
  +  <Route
  +    path="/catalog/:namespace/:kind/:name"
  +    element={<CatalogEntityPage />}
  +  >
  +    <EntityPage />
  +  </Route>
     <Route path="/docs" element={<DocsRouter />} />
  +  <Route path="/create" element={<ScaffolderPage />} />
  ```

  The scaffolder has been redesigned to be horizontally scalable and to persistently store task state and execution logs in the database. Component registration has moved from the frontend into a separate registration step executed by the `TaskWorker`. This requires that a `CatalogClient` is passed to the scaffolder backend instead of the old `CatalogEntityClient`.

  The default catalog client comes from the `@backstage/catalog-client`, which you need to add as a dependency in `packages/backend/package.json`.

  Once the dependency has been added, apply the following changes to`packages/backend/src/plugins/scaffolder.ts`:

  ```diff
   import {
     CookieCutter,
     createRouter,
     Preparers,
     Publishers,
     CreateReactAppTemplater,
     Templaters,
  -  CatalogEntityClient,
   } from '@backstage/plugin-scaffolder-backend';
  +import { CatalogClient } from '@backstage/catalog-client';

   const discovery = SingleHostDiscovery.fromConfig(config);
  -const entityClient = new CatalogEntityClient({ discovery });
  +const catalogClient = new CatalogClient({ discoveryApi: discovery })

   return await createRouter({
     preparers,
     templaters,
     publishers,
     logger,
     config,
     dockerClient,
  -  entityClient,
     database,
  +  catalogClient,
   });
  ```

  See the `@backstage/scaffolder-backend` changelog for more information about this change.

- Updated dependencies [ec504e7b4]
- Updated dependencies [3a58084b6]
- Updated dependencies [a5f42cf66]
- Updated dependencies [e488f0502]
- Updated dependencies [e799e74d4]
- Updated dependencies [dc12852c9]
- Updated dependencies [a5f42cf66]
- Updated dependencies [a8953a9c9]
- Updated dependencies [f37992797]
- Updated dependencies [347137ccf]
- Updated dependencies [d0760ecdf]
- Updated dependencies [1407b34c6]
- Updated dependencies [d6593abe6]
- Updated dependencies [bad21a085]
- Updated dependencies [e8e35fb5f]
- Updated dependencies [9615e68fb]
- Updated dependencies [e780e119c]
- Updated dependencies [437bac549]
- Updated dependencies [9f2b3a26e]
- Updated dependencies [49f9b7346]
- Updated dependencies [1c06cb312]
- Updated dependencies [968b588f7]
- Updated dependencies [3a58084b6]
- Updated dependencies [2499f6cde]
- Updated dependencies [5469a9761]
- Updated dependencies [a1f5e6545]
- Updated dependencies [60d1bc3e7]
- Updated dependencies [2c1f2a7c2]
- Updated dependencies [6266ddd11]
  - @backstage/plugin-auth-backend@0.3.2
  - @backstage/core@0.6.3
  - @backstage/plugin-scaffolder@0.6.0
  - @backstage/plugin-scaffolder-backend@0.8.0
  - @backstage/test-utils@0.1.8
  - @backstage/plugin-catalog@0.4.0
  - @backstage/plugin-catalog-import@0.4.2
  - @backstage/plugin-techdocs@0.5.8
  - @backstage/plugin-techdocs-backend@0.6.2
  - @backstage/plugin-explore@0.2.7
  - @backstage/plugin-api-docs@0.4.7
  - @backstage/catalog-model@0.7.2
  - @backstage/cli@0.6.2
  - @backstage/plugin-tech-radar@0.3.6
  - @backstage/plugin-app-backend@0.3.8
  - @backstage/plugin-catalog-backend@0.6.3
  - @backstage/config@0.1.3
  - @backstage/plugin-circleci@0.2.10
  - @backstage/plugin-github-actions@0.3.4
  - @backstage/plugin-lighthouse@0.2.12
  - @backstage/plugin-search@0.3.2

## 0.3.10

### Patch Changes

- d50e9b81e: Updated docker build to use `backstage-cli backend:bundle` instead of `backstage-cli backend:build-image`.

  To apply this change to an existing application, change the following in `packages/backend/package.json`:

  ```diff
  -  "build": "backstage-cli backend:build",
  -  "build-image": "backstage-cli backend:build-image --build --tag backstage",
  +  "build": "backstage-cli backend:bundle",
  +  "build-image": "docker build ../.. -f Dockerfile --tag backstage",
  ```

  Note that the backend build is switched to `backend:bundle`, and the `build-image` script simply calls `docker build`. This means the `build-image` script no longer builds all packages, so you have to run `yarn build` in the root first.

  In order to work with the new build method, the `Dockerfile` at `packages/backend/Dockerfile` has been updated with the following contents:

  ```dockerfile
  # This dockerfile builds an image for the backend package.
  # It should be executed with the root of the repo as docker context.
  #
  # Before building this image, be sure to have run the following commands in the repo root:
  #
  # yarn install
  # yarn tsc
  # yarn build
  #
  # Once the commands have been run, you can build the image using `yarn build-image`

  FROM node:14-buster-slim

  WORKDIR /app

  # Copy repo skeleton first, to avoid unnecessary docker cache invalidation.
  # The skeleton contains the package.json of each package in the monorepo,
  # and along with yarn.lock and the root package.json, that's enough to run yarn install.
  ADD yarn.lock package.json packages/backend/dist/skeleton.tar.gz ./

  RUN yarn install --frozen-lockfile --production --network-timeout 300000 && rm -rf "$(yarn cache dir)"

  # Then copy the rest of the backend bundle, along with any other files we might want.
  ADD packages/backend/dist/bundle.tar.gz app-config.yaml ./

  CMD ["node", "packages/backend", "--config", "app-config.yaml"]
  ```

  Note that the base image has been switched from `node:14-buster` to `node:14-buster-slim`, significantly reducing the image size. This is enabled by the removal of the `nodegit` dependency, so if you are still using this in your project you will have to stick with the `node:14-buster` base image.

  A `.dockerignore` file has been added to the root of the repo as well, in order to keep the docker context upload small. It lives in the root of the repo with the following contents:

  ```gitignore
  .git
  node_modules
  packages
  !packages/backend/dist
  plugins
  ```

- 532bc0ec0: Upgrading to lerna@4.0.0.
- Updated dependencies [16fb1d03a]
- Updated dependencies [92f01d75c]
- Updated dependencies [6c4a76c59]
- Updated dependencies [32a950409]
- Updated dependencies [491f3a0ec]
- Updated dependencies [f10950bd2]
- Updated dependencies [914c89b13]
- Updated dependencies [fd3f2a8c0]
- Updated dependencies [257a753ff]
- Updated dependencies [d872f662d]
- Updated dependencies [edbc27bfd]
- Updated dependencies [434b4e81a]
- Updated dependencies [fb28da212]
- Updated dependencies [9337f509d]
- Updated dependencies [0ada34a0f]
- Updated dependencies [0af242b6d]
- Updated dependencies [f4c2bcf54]
- Updated dependencies [d9687c524]
- Updated dependencies [53b69236d]
- Updated dependencies [29c8bcc53]
- Updated dependencies [3600ac3b0]
- Updated dependencies [07e226872]
- Updated dependencies [b0a41c707]
- Updated dependencies [f62e7abe5]
- Updated dependencies [a341a8716]
- Updated dependencies [96f378d10]
- Updated dependencies [532bc0ec0]
- Updated dependencies [688b73110]
  - @backstage/backend-common@0.5.4
  - @backstage/plugin-auth-backend@0.3.1
  - @backstage/plugin-scaffolder@0.5.1
  - @backstage/plugin-catalog@0.3.2
  - @backstage/core@0.6.2
  - @backstage/cli@0.6.1
  - @backstage/plugin-user-settings@0.2.6
  - @backstage/plugin-scaffolder-backend@0.7.1
  - @backstage/plugin-api-docs@0.4.6
  - @backstage/plugin-catalog-import@0.4.1
  - @backstage/plugin-github-actions@0.3.3
  - @backstage/plugin-lighthouse@0.2.11
  - @backstage/plugin-techdocs-backend@0.6.1
  - @backstage/plugin-catalog-backend@0.6.2
  - @backstage/plugin-circleci@0.2.9
  - @backstage/plugin-explore@0.2.6
  - @backstage/plugin-search@0.3.1
  - @backstage/plugin-techdocs@0.5.7

## 0.3.9

### Patch Changes

- 615103a63: Pass on plugin database management instance that is now required by the scaffolder plugin.

  To apply this change to an existing application, add the following to `src/plugins/scaffolder.ts`:

  ```diff
  export default async function createPlugin({
    logger,
    config,
  +  database,
  }: PluginEnvironment) {

  // ...omitted...

    return await createRouter({
      preparers,
      templaters,
      publishers,
      logger,
      config,
      dockerClient,
      entityClient,
  +    database,
    });
  }
  ```

- 30e200d12: `@backstage/plugin-catalog-import` has been refactored, so the `App.tsx` of the backstage apps need to be updated:

  ```diff
  // packages/app/src/App.tsx

       <Route
         path="/catalog-import"
  -      element={<CatalogImportPage catalogRouteRef={catalogRouteRef} />}
  +      element={<CatalogImportPage />}
       />
  ```

- f4b576d0e: TechDocs: Add comments about migrating away from basic setup in app-config.yaml
- Updated dependencies [753bb4c40]
- Updated dependencies [1deb31141]
- Updated dependencies [6ed2b47d6]
- Updated dependencies [77ad0003a]
- Updated dependencies [6b26c9f41]
- Updated dependencies [b3f0c3811]
- Updated dependencies [d2441aee3]
- Updated dependencies [727f0deec]
- Updated dependencies [fb53eb7cb]
- Updated dependencies [07bafa248]
- Updated dependencies [ca559171b]
- Updated dependencies [ffffea8e6]
- Updated dependencies [f5e564cd6]
- Updated dependencies [f3fbfb452]
- Updated dependencies [615103a63]
- Updated dependencies [68dd79d83]
- Updated dependencies [84364b35c]
- Updated dependencies [41af18227]
- Updated dependencies [82b2c11b6]
- Updated dependencies [1df75733e]
- Updated dependencies [965e200c6]
- Updated dependencies [b51ee6ece]
- Updated dependencies [e5da858d7]
- Updated dependencies [9230d07e7]
- Updated dependencies [f5f45744e]
- Updated dependencies [0fe8ff5be]
- Updated dependencies [5a5163519]
- Updated dependencies [82b2c11b6]
- Updated dependencies [8f3443427]
- Updated dependencies [08142b256]
- Updated dependencies [08142b256]
- Updated dependencies [b51ee6ece]
- Updated dependencies [804502a5c]
  - @backstage/plugin-catalog-import@0.4.0
  - @backstage/plugin-auth-backend@0.3.0
  - @backstage/plugin-catalog@0.3.1
  - @backstage/plugin-scaffolder@0.5.0
  - @backstage/plugin-scaffolder-backend@0.7.0
  - @backstage/plugin-catalog-backend@0.6.1
  - @backstage/plugin-circleci@0.2.8
  - @backstage/plugin-search@0.3.0
  - @backstage/plugin-app-backend@0.3.7
  - @backstage/backend-common@0.5.3
  - @backstage/plugin-api-docs@0.4.5
  - @backstage/plugin-lighthouse@0.2.10
  - @backstage/plugin-techdocs@0.5.6
  - @backstage/test-utils@0.1.7
  - @backstage/plugin-github-actions@0.3.2
  - @backstage/plugin-explore@0.2.5
  - @backstage/plugin-techdocs-backend@0.6.0
  - @backstage/core@0.6.1
  - @backstage/plugin-tech-radar@0.3.5

## 0.3.8

### Patch Changes

- 019fe39a0: **BREAKING CHANGE**: The `useEntity` hook has been moved from `@backstage/plugin-catalog` to `@backstage/plugin-catalog-react`.
  To apply this change to an existing app, add `@backstage/plugin-catalog-react` to your dependencies in `packages/app/package.json`, and update
  the import inside `packages/app/src/components/catalog/EntityPage.tsx` as well as any other places you were using `useEntity` or any other functions that were moved to `@backstage/plugin-catalog-react`.
- 436ca3f62: Remove techdocs.requestUrl and techdocs.storageUrl from app-config.yaml
- Updated dependencies [ceef4dd89]
- Updated dependencies [720149854]
- Updated dependencies [c777df180]
- Updated dependencies [398e1f83e]
- Updated dependencies [12ece98cd]
- Updated dependencies [d82246867]
- Updated dependencies [7fc89bae2]
- Updated dependencies [c810082ae]
- Updated dependencies [b712841d6]
- Updated dependencies [a5628df40]
- Updated dependencies [2430ee7c2]
- Updated dependencies [3149bfe63]
- Updated dependencies [5fa3bdb55]
- Updated dependencies [bc5082a00]
- Updated dependencies [6e612ce25]
- Updated dependencies [e44925723]
- Updated dependencies [b37501a3d]
- Updated dependencies [a26668913]
- Updated dependencies [025e122c3]
- Updated dependencies [e9aab60c7]
- Updated dependencies [21e624ba9]
- Updated dependencies [19fe61c27]
- Updated dependencies [e9aab60c7]
- Updated dependencies [da9f53c60]
- Updated dependencies [a08c4b0b0]
- Updated dependencies [24e47ef1e]
- Updated dependencies [bc5082a00]
- Updated dependencies [b37501a3d]
- Updated dependencies [90c8f20b9]
- Updated dependencies [32c95605f]
- Updated dependencies [7881f2117]
- Updated dependencies [529d16d27]
- Updated dependencies [54c7d02f7]
- Updated dependencies [de98c32ed]
- Updated dependencies [806929fe2]
- Updated dependencies [019fe39a0]
- Updated dependencies [cdea0baf1]
- Updated dependencies [019fe39a0]
- Updated dependencies [11cb5ef94]
  - @backstage/plugin-catalog-import@0.3.7
  - @backstage/plugin-scaffolder@0.4.2
  - @backstage/plugin-techdocs-backend@0.5.5
  - @backstage/cli@0.6.0
  - @backstage/core@0.6.0
  - @backstage/plugin-api-docs@0.4.4
  - @backstage/plugin-catalog@0.3.0
  - @backstage/theme@0.2.3
  - @backstage/plugin-lighthouse@0.2.9
  - @backstage/backend-common@0.5.2
  - @backstage/plugin-catalog-backend@0.6.0
  - @backstage/plugin-techdocs@0.5.5
  - @backstage/plugin-user-settings@0.2.5
  - @backstage/catalog-model@0.7.1
  - @backstage/plugin-scaffolder-backend@0.6.0
  - @backstage/plugin-app-backend@0.3.6
  - @backstage/plugin-tech-radar@0.3.4
  - @backstage/plugin-explore@0.2.4
  - @backstage/plugin-circleci@0.2.7
  - @backstage/plugin-github-actions@0.3.1
  - @backstage/plugin-search@0.2.7
  - @backstage/test-utils@0.1.6
  - @backstage/plugin-auth-backend@0.2.12
  - @backstage/plugin-proxy-backend@0.2.4
  - @backstage/plugin-rollbar-backend@0.1.7

## 0.3.7

### Patch Changes

- Updated dependencies [26a3a6cf0]
- Updated dependencies [12a56cdfe]
- Updated dependencies [664dd08c9]
- Updated dependencies [9dd057662]
- Updated dependencies [ef7957be4]
- Updated dependencies [0b1182346]
- Updated dependencies [d7b1d317f]
- Updated dependencies [a91aa6bf2]
- Updated dependencies [39b05b9ae]
- Updated dependencies [4eaa06057]
  - @backstage/backend-common@0.5.1
  - @backstage/plugin-scaffolder-backend@0.5.2
  - @backstage/cli@0.5.0
  - @backstage/plugin-catalog@0.2.14
  - @backstage/plugin-catalog-backend@0.5.5
  - @backstage/plugin-catalog-import@0.3.6
  - @backstage/plugin-scaffolder@0.4.1
  - @backstage/plugin-auth-backend@0.2.12
  - @backstage/catalog-model@0.7.0
  - @backstage/core@0.5.0
  - @backstage/test-utils@0.1.6
  - @backstage/theme@0.2.2
  - @backstage/plugin-api-docs@0.4.3
  - @backstage/plugin-app-backend@0.3.5
  - @backstage/plugin-circleci@0.2.6
  - @backstage/plugin-explore@0.2.3
  - @backstage/plugin-github-actions@0.3.0
  - @backstage/plugin-lighthouse@0.2.8
  - @backstage/plugin-proxy-backend@0.2.4
  - @backstage/plugin-rollbar-backend@0.1.7
  - @backstage/plugin-search@0.2.6
  - @backstage/plugin-tech-radar@0.3.3
  - @backstage/plugin-techdocs@0.5.4
  - @backstage/plugin-techdocs-backend@0.5.4
  - @backstage/plugin-user-settings@0.2.4

## 0.3.6

### Patch Changes

- d3947caf3: Fix accidental dependency on non-existent dependencies.
- Updated dependencies [a4e636c8f]
- Updated dependencies [099c5cf4f]
- Updated dependencies [0ea002378]
- Updated dependencies [a08db734c]
  - @backstage/plugin-catalog@0.2.13
  - @backstage/plugin-scaffolder-backend@0.5.1

## 0.3.6

### Minor Changes

- ed6baab66: - Deprecating the `scaffolder.${provider}.token` auth duplication and favoring `integrations.${provider}` instead. If you receive deprecation warnings your config should change like the following:

  ```yaml
  scaffolder:
    github:
      token:
        $env: GITHUB_TOKEN
      visibility: public
  ```

  To something that looks like this:

  ```yaml
  integration:
    github:
      - host: github.com
        token:
          $env: GITHUB_TOKEN
  scaffolder:
    github:
      visibility: public
  ```

  You can also configure multiple different hosts under the `integration` config like the following:

  ```yaml
  integration:
    github:
      - host: github.com
        token:
          $env: GITHUB_TOKEN
      - host: ghe.mycompany.com
        token:
          $env: GITHUB_ENTERPRISE_TOKEN
  ```

  This of course is the case for all the providers respectively.

  - Adding support for cross provider scaffolding, you can now create repositories in for example Bitbucket using a template residing in GitHub.

  - Fix GitLab scaffolding so that it returns a `catalogInfoUrl` which automatically imports the project into the catalog.

  - The `Store Path` field on the `scaffolder` frontend has now changed so that you require the full URL to the desired destination repository.

  `backstage/new-repository` would become `https://github.com/backstage/new-repository` if provider was GitHub for example.

### Patch Changes

- a284f5bc1: Due to a package name change from `@kyma-project/asyncapi-react` to
  `@asyncapi/react-component` the jest configuration in the root `package.json`
  has to be updated:

  ```diff
     "jest": {
       "transformModules": [
  -      "@kyma-project/asyncapi-react
  +      "@asyncapi/react-component"
       ]
     }
  ```

- 89278acab: Migrate to using `FlatRoutes` from `@backstage/core` for the root app routes.

  This is the first step in migrating applications as mentioned here: https://backstage.io/docs/plugins/composability#porting-existing-apps.

  To apply this change to an existing app, switch out the `Routes` component from `react-router` to `FlatRoutes` from `@backstage/core`.
  This also allows you to remove any `/*` suffixes on the route paths. For example:

  ```diff
  import {
     OAuthRequestDialog,
     SidebarPage,
     createRouteRef,
  +  FlatRoutes,
   } from '@backstage/core';
   import { AppSidebar } from './sidebar';
  -import { Route, Routes, Navigate } from 'react-router';
  +import { Route, Navigate } from 'react-router';
   import { Router as CatalogRouter } from '@backstage/plugin-catalog';
  ...
           <AppSidebar />
  -        <Routes>
  +        <FlatRoutes>
  ...
             <Route
  -            path="/catalog/*"
  +            path="/catalog"
               element={<CatalogRouter EntityPage={EntityPage} />}
             />
  -          <Route path="/docs/*" element={<DocsRouter />} />
  +          <Route path="/docs" element={<DocsRouter />} />
  ...
             <Route path="/settings" element={<SettingsRouter />} />
  -        </Routes>
  +        </FlatRoutes>
         </SidebarPage>
  ```

- 26d3b24f3: fix routing and config for user-settings plugin

  To make the corresponding change in your local app, add the following in your App.tsx

  ```
  import { Router as SettingsRouter } from '@backstage/plugin-user-settings';
  ...
  <Route path="/settings" element={<SettingsRouter />} />
  ```

  and the following to your plugins.ts:

  ```
  export { plugin as UserSettings } from '@backstage/plugin-user-settings';
  ```

- 92dbbcedd: Add `*-credentials.yaml` to gitignore to prevent accidental commits of sensitive credential information.

  To apply this change to an existing installation, add these lines to your `.gitignore`

  ```gitignore
  # Sensitive credentials
  *-credentials.yaml
  ```

- d176671d1: use `fromConfig` for all scaffolder helpers, and use the url protocol for app-config location entries.

  To apply this change to your local installation, replace the contents of your `packages/backend/src/plugins/scaffolder.ts` with the following contents:

  ```ts
  import {
    CookieCutter,
    createRouter,
    Preparers,
    Publishers,
    CreateReactAppTemplater,
    Templaters,
    CatalogEntityClient,
  } from '@backstage/plugin-scaffolder-backend';
  import { SingleHostDiscovery } from '@backstage/backend-common';
  import type { PluginEnvironment } from '../types';
  import Docker from 'dockerode';

  export default async function createPlugin({
    logger,
    config,
  }: PluginEnvironment) {
    const cookiecutterTemplater = new CookieCutter();
    const craTemplater = new CreateReactAppTemplater();
    const templaters = new Templaters();
    templaters.register('cookiecutter', cookiecutterTemplater);
    templaters.register('cra', craTemplater);

    const preparers = await Preparers.fromConfig(config, { logger });
    const publishers = await Publishers.fromConfig(config, { logger });

    const dockerClient = new Docker();

    const discovery = SingleHostDiscovery.fromConfig(config);
    const entityClient = new CatalogEntityClient({ discovery });

    return await createRouter({
      preparers,
      templaters,
      publishers,
      logger,
      config,
      dockerClient,
      entityClient,
    });
  }
  ```

  This will ensure that the `scaffolder-backend` package can add handlers for the `url` protocol which is becoming the standard when registering entities in the `catalog`

- 9d1d1138e: Ensured that versions bumps of packages used in the app template trigger a release of this package when needed.
- db05f7a35: Remove the `@types/helmet` dev dependency from the app template. This
  dependency is now unused as the package `helmet` brings its own types.

  To update your existing app, simply remove the `@types/helmet` dependency from
  the `package.json` of your backend package.

- Updated dependencies [def2307f3]
- Updated dependencies [46bba09ea]
- Updated dependencies [efd6ef753]
- Updated dependencies [0b135e7e0]
- Updated dependencies [593632f07]
- Updated dependencies [2b514d532]
- Updated dependencies [318a6af9f]
- Updated dependencies [33846acfc]
- Updated dependencies [294a70cab]
- Updated dependencies [b604a9d41]
- Updated dependencies [ac7be581a]
- Updated dependencies [a187b8ad0]
- Updated dependencies [0ea032763]
- Updated dependencies [8855f61f6]
- Updated dependencies [5345a1f98]
- Updated dependencies [ed6baab66]
- Updated dependencies [ad838c02f]
- Updated dependencies [f04db53d7]
- Updated dependencies [a5e27d5c1]
- Updated dependencies [0643a3336]
- Updated dependencies [debf359b5]
- Updated dependencies [a2291d7cc]
- Updated dependencies [f9ba00a1c]
- Updated dependencies [09a370426]
- Updated dependencies [a93f42213]
  - @backstage/catalog-model@0.7.0
  - @backstage/plugin-catalog-backend@0.5.4
  - @backstage/plugin-github-actions@0.3.0
  - @backstage/core@0.5.0
  - @backstage/backend-common@0.5.0
  - @backstage/plugin-catalog@0.2.12
  - @backstage/plugin-catalog-import@0.3.5
  - @backstage/cli@0.4.7
  - @backstage/plugin-api-docs@0.4.3
  - @backstage/plugin-scaffolder@0.4.0
  - @backstage/plugin-scaffolder-backend@0.5.0
  - @backstage/plugin-techdocs@0.5.4
  - @backstage/plugin-techdocs-backend@0.5.4
  - @backstage/plugin-auth-backend@0.2.11
  - @backstage/plugin-lighthouse@0.2.8
  - @backstage/plugin-circleci@0.2.6
  - @backstage/plugin-search@0.2.6
  - @backstage/plugin-explore@0.2.3
  - @backstage/plugin-tech-radar@0.3.3
  - @backstage/plugin-user-settings@0.2.4
  - @backstage/plugin-app-backend@0.3.4
  - @backstage/plugin-proxy-backend@0.2.4
  - @backstage/plugin-rollbar-backend@0.1.7

## 0.3.5

### Patch Changes

- 94fdf4955: Get rid of all usages of @octokit/types, and bump the rest of the octokit dependencies to the latest version
- cc068c0d6: Bump the gitbeaker dependencies to 28.x.

  To update your own installation, go through the `package.json` files of all of
  your packages, and ensure that all dependencies on `@gitbeaker/node` or
  `@gitbeaker/core` are at version `^28.0.2`. Then run `yarn install` at the root
  of your repo.

## 0.3.4

### Patch Changes

- 643dcec7c: noop release for create-app to force re-deploy

## 0.3.3

### Patch Changes

- bd9c6719f: Bumping the version for `create-app` so that we can use the latest versions of internal packages and rebuild the version which is passed to the package.json

## 0.3.2

### Patch Changes

- c2b52d9c5: Replace `register-component` plugin with new `catalog-import` plugin
- fc6839f13: Bump `sqlite3` to v5.

  To apply this change to an existing app, change the version of `sqlite3` in the `dependencies` of `packages/backend/package.json`:

  ```diff
       "pg": "^8.3.0",
  -    "sqlite3": "^4.2.0",
  +    "sqlite3": "^5.0.0",
       "winston": "^3.2.1"
  ```

  Note that the `sqlite3` dependency may not be preset if you chose to use PostgreSQL when creating the app.

- 8d68e4cdc: Removed the Circle CI sidebar item, since the target page does not exist.

  To apply this change to an existing app, remove `"CircleCI"` sidebar item from `packages/app/src/sidebar.tsx`, and the `BuildIcon` import if it is unused.

- 1773a5182: Removed lighthouse plugin from the default set up plugins, as it requires a separate Backend to function.

  To apply this change to an existing app, remove the following:

  1. The `lighthouse` block from `app-config.yaml`.
  2. The `@backstage/plugin-lighthouse` dependency from `packages/app/package.json`.
  3. The `@backstage/plugin-lighthouse` re-export from `packages/app/src/plugins.ts`.
  4. The Lighthouse sidebar item from `packages/app/src/sidebar.tsx`, and the `RuleIcon` import if it is unused.

## 0.3.1

### Patch Changes

- 4e0e3b1bf: Add missing `yarn clean` for app.

  For users with existing Backstage installations, add the following under the `scripts` section in `packages/app/package.json`, after the "lint" entry:

  ```json
  "clean": "backstage-cli clean",
  ```

  This will add the missing `yarn clean` for the generated frontend.

- 352a6581f: Added `"start-backend"` script to root `package.json`.

  To apply this change to an existing app, add the following script to the root `package.json`:

  ```json
  "start-backend": "yarn workspace backend start"
  ```

## 0.3.0

### Minor Changes

- 0101c7a16: Add search plugin to default template for CLI created apps

### Patch Changes

- a8573e53b: techdocs-backend: Simplified file, removing individual preparers and generators.
  techdocs-backend: UrlReader is now available to use in preparers.

  In your Backstage app, `packages/backend/plugins/techdocs.ts` file has now been simplified,
  to remove registering individual preparers and generators.

  Please update the file when upgrading the version of `@backstage/plugin-techdocs-backend` package.

  ```typescript
  const preparers = await Preparers.fromConfig(config, {
    logger,
    reader,
  });

  const generators = await Generators.fromConfig(config, {
    logger,
  });

  const publisher = await Publisher.fromConfig(config, {
    logger,
    discovery,
  });
  ```

  You should be able to remove unnecessary imports, and just do

  ```typescript
  import {
    createRouter,
    Preparers,
    Generators,
    Publisher,
  } from '@backstage/plugin-techdocs-backend';
  ```

## 0.2.5

### Patch Changes

- 2783ec018: In the techdocs-backend plugin (`packages/backend/src/plugins/techdocs.ts`), create a publisher using

  ```
    const publisher = Publisher.fromConfig(config, logger, discovery);
  ```

  instead of

  ```
    const publisher = new LocalPublish(logger, discovery);
  ```

  An instance of `publisher` can either be a local filesystem publisher or a Google Cloud Storage publisher.

  Read more about the configs here https://backstage.io/docs/features/techdocs/configuration
  (You will also have to update `techdocs.storage.type` to `local` or `googleGcs`. And `techdocs.builder` to either `local` or `external`.)

## 0.2.4

### Patch Changes

- 94348441e: Add `"files": ["dist"]` to both app and backend packages. This ensures that packaged versions of these packages do not contain unnecessary files.

  To apply this change to an existing app, add the following to `packages/app/package.json` and `packages/backend/package.json`:

  ```json
    "files": [
      "dist"
    ]
  ```

- cb5fc4b29: Adjust template to the latest changes in the `api-docs` plugin.

  ## Template Changes

  While updating to the latest `api-docs` plugin, the following changes are
  necessary for the `create-app` template in your
  `app/src/components/catalog/EntityPage.tsx`. This adds:

  - A custom entity page for API entities
  - Changes the API tab to include the new `ConsumedApisCard` and
    `ProvidedApisCard` that link to the API entity.

  ```diff
   import {
  +  ApiDefinitionCard,
  -  Router as ApiDocsRouter,
  +  ConsumedApisCard,
  +  ProvidedApisCard,
  +  ConsumedApisCard,
  +  ConsumingComponentsCard,
  +  ProvidedApisCard,
  +  ProvidingComponentsCard
   } from '@backstage/plugin-api-docs';

  ...

  +const ComponentApisContent = ({ entity }: { entity: Entity }) => (
  +  <Grid container spacing={3} alignItems="stretch">
  +    <Grid item md={6}>
  +      <ProvidedApisCard entity={entity} />
  +    </Grid>
  +    <Grid item md={6}>
  +      <ConsumedApisCard entity={entity} />
  +    </Grid>
  +  </Grid>
  +);

   const ServiceEntityPage = ({ entity }: { entity: Entity }) => (
     <EntityPageLayout>
       <EntityPageLayout.Content
        path="/"
        title="Overview"
        element={<OverviewContent entity={entity} />}
      />
      <EntityPageLayout.Content
        path="/ci-cd/*"
        title="CI/CD"
        element={<CICDSwitcher entity={entity} />}
      />
      <EntityPageLayout.Content
        path="/api/*"
        title="API"
  -     element={<ApiDocsRouter entity={entity} />}
  +     element={<ComponentApisContent entity={entity} />}
      />
  ...

  -export const EntityPage = () => {
  -  const { entity } = useEntity();
  -  switch (entity?.spec?.type) {
  -    case 'service':
  -      return <ServiceEntityPage entity={entity} />;
  -    case 'website':
  -      return <WebsiteEntityPage entity={entity} />;
  -    default:
  -      return <DefaultEntityPage entity={entity} />;
  -  }
  -};

  +export const ComponentEntityPage = ({ entity }: { entity: Entity }) => {
  +  switch (entity?.spec?.type) {
  +    case 'service':
  +      return <ServiceEntityPage entity={entity} />;
  +    case 'website':
  +      return <WebsiteEntityPage entity={entity} />;
  +    default:
  +      return <DefaultEntityPage entity={entity} />;
  +  }
  +};
  +
  +const ApiOverviewContent = ({ entity }: { entity: Entity }) => (
  +  <Grid container spacing={3}>
  +    <Grid item md={6}>
  +      <AboutCard entity={entity} />
  +    </Grid>
  +    <Grid container item md={12}>
  +      <Grid item md={6}>
  +        <ProvidingComponentsCard entity={entity} />
  +      </Grid>
  +      <Grid item md={6}>
  +        <ConsumingComponentsCard entity={entity} />
  +      </Grid>
  +    </Grid>
  +  </Grid>
  +);
  +
  +const ApiDefinitionContent = ({ entity }: { entity: ApiEntity }) => (
  +  <Grid container spacing={3}>
  +    <Grid item xs={12}>
  +      <ApiDefinitionCard apiEntity={entity} />
  +    </Grid>
  +  </Grid>
  +);
  +
  +const ApiEntityPage = ({ entity }: { entity: Entity }) => (
  +  <EntityPageLayout>
  +    <EntityPageLayout.Content
  +      path="/*"
  +      title="Overview"
  +      element={<ApiOverviewContent entity={entity} />}
  +    />
  +    <EntityPageLayout.Content
  +      path="/definition/*"
  +      title="Definition"
  +      element={<ApiDefinitionContent entity={entity as ApiEntity} />}
  +    />
  +  </EntityPageLayout>
  +);
  +
  +export const EntityPage = () => {
  +  const { entity } = useEntity();
  +
  +  switch (entity?.kind?.toLowerCase()) {
  +    case 'component':
  +      return <ComponentEntityPage entity={entity} />;
  +    case 'api':
  +      return <ApiEntityPage entity={entity} />;
  +    default:
  +      return <DefaultEntityPage entity={entity} />;
  +  }
  +};
  ```

- 1e22f8e0b: Unify `dockerode` library and type dependency versions

## 0.2.3

### Patch Changes

- 68fdc3a9f: Optimized the `yarn install` step in the backend `Dockerfile`.

  To apply these changes to an existing app, make the following changes to `packages/backend/Dockerfile`:

  Replace the `RUN yarn install ...` line with the following:

  ```bash
  RUN yarn install --frozen-lockfile --production --network-timeout 300000 && rm -rf "$(yarn cache dir)"
  ```

- 4a655c89d: Removed `"resolutions"` entry for `esbuild` in the root `package.json` in order to use the version specified by `@backstage/cli`.

  To apply this change to an existing app, remove the following from your root `package.json`:

  ```json
  "resolutions": {
    "esbuild": "0.6.3"
  },
  ```

- ea475893d: Add [API docs plugin](https://github.com/backstage/backstage/tree/master/plugins/api-docs) to new apps being created through the CLI.

## 0.2.2

### Patch Changes

- 7d7abd50c: Add `app-backend` as a backend plugin, and make a single docker build of the backend the default way to deploy backstage.

  Note that the `app-backend` currently only is a solution for deployments of the app, it's not a dev server and is not intended for local development.

  ## Template changes

  As a part of installing the `app-backend` plugin, the below changes where made. The changes are grouped into two steps, installing the plugin, and updating the Docker build and configuration.

  ### Installing the `app-backend` plugin in the backend

  First, install the `@backstage/plugin-app-backend` plugin package in your backend. These changes where made for `v0.3.0` of the plugin, and the installation process might change in the future. Run the following from the root of the repo:

  ```bash
  cd packages/backend
  yarn add @backstage/plugin-app-backend
  ```

  For the `app-backend` to get access to the static content in the frontend we also need to add the local `app` package as a dependency. Add the following to your `"dependencies"` in `packages/backend/package.json`, assuming your app package is still named `app` and on version `0.0.0`:

  ```json
  "app": "0.0.0",
  ```

  Don't worry, this will not cause your entire frontend dependency tree to be added to the app, just double check that `packages/app/package.json` has a `"bundled": true` field at top-level. This signals to the backend build process that the package is bundled and that no transitive dependencies should be included.

  Next, create `packages/backend/src/plugins/app.ts` with the following:

  ```ts
  import { createRouter } from '@backstage/plugin-app-backend';
  import { PluginEnvironment } from '../types';

  export default async function createPlugin({
    logger,
    config,
  }: PluginEnvironment) {
    return await createRouter({
      logger,
      config,
      appPackageName: 'app',
    });
  }
  ```

  In `packages/backend/src/index.ts`, make the following changes:

  Add an import for the newly created plugin setup file:

  ```ts
  import app from './plugins/app';
  ```

  Setup the following plugin env.

  ```ts
  const appEnv = useHotMemoize(module, () => createEnv('app'));
  ```

  Change service builder setup to include the `app` plugin as follows. Note that the `app` plugin is not installed on the `/api` route with most other plugins.

  ```ts
  const service = createServiceBuilder(module)
    .loadConfig(config)
    .addRouter('/api', apiRouter)
    .addRouter('', await app(appEnv));
  ```

  You should now have the `app-backend` plugin installed in your backend, ready to serve the frontend bundle!

  ### Docker build setup

  Since the backend image is now the only one needed for a simple Backstage deployment, the image tag name in the `build-image` script inside `packages/backend/package.json` was changed to the following:

  ```json
  "build-image": "backstage-cli backend:build-image --build --tag backstage",
  ```

  For convenience, a `build-image` script was also added to the root `package.json` with the following:

  ```json
  "build-image": "yarn workspace backend build-image",
  ```

  In the root of the repo, a new `app-config.production.yaml` file was added. This is used to set the appropriate `app.baseUrl` now that the frontend is served directly by the backend in the production deployment. It has the following contents:

  ```yaml
  app:
    # Should be the same as backend.baseUrl when using the `app-backend` plugin
    baseUrl: http://localhost:7000

  backend:
    baseUrl: http://localhost:7000
    listen:
      port: 7000
  ```

  In order to load in the new configuration at runtime, the command in the `Dockerfile` at the repo root was changed to the following:

  ```dockerfile
  CMD ["node", "packages/backend", "--config", "app-config.yaml", "--config", "app-config.production.yaml"]
  ```

## 0.2.1

### Patch Changes

- c56e28375: Fix missing api-docs plugin registration in app template

## 0.2.0

### Minor Changes

- 6d29605db: Change the default backend plugin mount point to /api
- 5249594c5: Add service discovery interface and implement for single host deployments

  Fixes #1847, #2596

  Went with an interface similar to the frontend DiscoveryApi, since it's dead simple but still provides a lot of flexibility in the implementation.

  Also ended up with two different methods, one for internal endpoint discovery and one for external. The two use-cases are explained a bit more in the docs, but basically it's service-to-service vs callback URLs.

  This did get me thinking about uniqueness and that we're heading towards a global namespace for backend plugin IDs. That's probably fine, but if we're happy with that we should leverage it a bit more to simplify the backend setup. For example we'd have each plugin provide its own ID and not manually mount on paths in the backend.

  Draft until we're happy with the implementation, then I can add more docs and changelog entry. Also didn't go on a thorough hunt for places where discovery can be used, but I don't think there are many since it's been pretty awkward to do service-to-service communication.

- 56e4eb589: Make CSP configurable to fix app-backend served app not being able to fetch

  See discussion [here on discord](https://discordapp.com/channels/687207715902193673/687235481154617364/758721460163575850)

- d7873e1aa: Default to using internal scope for new plugins
- 6f447b3fc: Remove identity-backend

  Not used, and we're heading down the route of identities in the catalog

- 61db1ddc6: Allow node v14 and add to master build matrix

  - Upgrade sqlite3@^5.0.0 in @backstage/plugin-catalog-backend
  - Add Node 14 to engines in @backstage/create-app

- a768a07fb: Add the ability to import users from GitHub Organization into the catalog.

  The token needs to have the scopes `user:email`, `read:user`, and `read:org`.

- f00ca3cb8: Auto-create plugin databases

  Relates to #1598.

  This creates databases for plugins before handing off control to plugins.

  The list of plugins currently need to be hard-coded depending on the installed plugins. A later PR will properly refactor the code to provide a factory pattern where plugins specify what they need, and Knex instances will be provided based on the input.

- 6d97d2d6f: The InfoCard variant `'height100'` is deprecated. Use variant `'gridItem'` instead.

  When the InfoCard is displayed as a grid item within a grid, you may want items to have the same height for all items.
  Set to the `'gridItem'` variant to display the InfoCard with full height suitable for Grid:
  `<InfoCard variant="gridItem">...</InfoCard>`

  Changed the InfoCards in '@backstage/plugin-github-actions', '@backstage/plugin-jenkins', '@backstage/plugin-lighthouse'
  to pass an optional variant to the corresponding card of the plugin.

  As a result the overview content of the EntityPage shows cards with full height suitable for Grid.

- 7aff112af: The default mount point for backend plugins have been changed to /api. These changes are done in the backend package itself, so it is recommended that you sync up existing backend packages with this new pattern.

### Patch Changes

- e67d49bf5: Sync scaffolded backend with example
- 961414d55: Remove discovery api override
- 440a17b39: Bump @backstage/catalog-backend and pass the now required UrlReader interface to the plugin
- 8c2b76e45: **BREAKING CHANGE**

  The existing loading of additional config files like `app-config.development.yaml` using APP_ENV or NODE_ENV has been removed.
  Instead, the CLI and backend process now accept one or more `--config` flags to load config files.

  Without passing any flags, `app-config.yaml` and, if it exists, `app-config.local.yaml` will be loaded.
  If passing any `--config <path>` flags, only those files will be loaded, **NOT** the default `app-config.yaml` one.

  The old behaviour of for example `APP_ENV=development` can be replicated using the following flags:

  ```bash
  --config ../../app-config.yaml --config ../../app-config.development.yaml
  ```

- 5a920c6e4: Updated naming of environment variables. New pattern [NAME]\_TOKEN for GitHub, GitLab, Azure & GitHub Enterprise access tokens.

  ### Detail:

  - Previously we have to export same token for both, catalog & scaffolder

  ```bash
  export GITHUB_ACCESS_TOKEN=foo
  export GITHUB_PRIVATE_TOKEN=foo
  ```

  with latest changes, only single export is sufficient.

  ```bash
  export GITHUB_TOKEN=foo
  export GITLAB_TOKEN=foo
  export GHE_TOKEN=foo
  export AZURE_TOKEN=foo
  ```

  ### list:

  <table>
    <tr>
      <th>Old name</th>
      <th>New name</th>
    </tr>
    <tr>
      <td>GITHUB_ACCESS_TOKEN</td>
      <td>GITHUB_TOKEN</td>
    </tr>
    <tr>
      <td>GITHUB_PRIVATE_TOKEN</td>
      <td>GITHUB_TOKEN</td>
    </tr>
    <tr>
      <td>GITLAB_ACCESS_TOKEN</td>
      <td>GITLAB_TOKEN</td>
    </tr>
    <tr>
      <td>GITLAB_PRIVATE_TOKEN</td>
      <td>GITLAB_TOKEN</td>
    </tr>
    <tr>
      <td>AZURE_PRIVATE_TOKEN</td>
      <td>AZURE_TOKEN</td>
    </tr>
    <tr>
      <td>GHE_PRIVATE_TOKEN</td>
      <td>GHE_TOKEN</td>
    </tr>
  </table>

- 67d76b419: Fix for configured templates using 'url' locations even though it's not supported yet
- 7bbeb049f: Change loadBackendConfig to return the config directly<|MERGE_RESOLUTION|>--- conflicted
+++ resolved
@@ -1,7 +1,5 @@
 # @backstage/create-app
 
-<<<<<<< HEAD
-=======
 ## 0.5.5-next.0
 
 ### Patch Changes
@@ -10,7 +8,6 @@
 - Updated dependencies
   - @backstage/cli-common@0.1.12
 
->>>>>>> 413caa19
 ## 0.5.4
 
 ### Patch Changes

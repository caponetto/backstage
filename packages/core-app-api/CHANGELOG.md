--- conflicted
+++ resolved
@@ -1,7 +1,5 @@
 # @backstage/core-app-api
 
-<<<<<<< HEAD
-=======
 ## 1.10.0-next.0
 
 ### Minor Changes
@@ -17,7 +15,6 @@
   - @backstage/types@1.1.0
   - @backstage/version-bridge@1.0.4
 
->>>>>>> 413caa19
 ## 1.9.1
 
 ### Patch Changes

--- conflicted
+++ resolved
@@ -1,11 +1,7 @@
 {
   "name": "@backstage/app-defaults",
   "description": "Provides the default wiring of a Backstage App",
-<<<<<<< HEAD
-  "version": "1.4.2",
-=======
   "version": "1.4.3-next.0",
->>>>>>> 413caa19
   "publishConfig": {
     "access": "public",
     "main": "dist/index.esm.js",

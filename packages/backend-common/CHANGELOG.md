--- conflicted
+++ resolved
@@ -1,7 +1,5 @@
 # @backstage/backend-common
 
-<<<<<<< HEAD
-=======
 ## 0.19.4-next.0
 
 ### Patch Changes
@@ -20,7 +18,6 @@
   - @backstage/integration-aws-node@0.1.5
   - @backstage/types@1.1.0
 
->>>>>>> 413caa19
 ## 0.19.2
 
 ### Patch Changes

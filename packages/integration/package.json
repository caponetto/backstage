--- conflicted
+++ resolved
@@ -1,11 +1,7 @@
 {
   "name": "@backstage/integration",
   "description": "Helpers for managing integrations towards external systems",
-<<<<<<< HEAD
-  "version": "1.6.0",
-=======
   "version": "1.7.0-next.2",
->>>>>>> f4e1ea3c
   "main": "src/index.ts",
   "types": "src/index.ts",
   "license": "Apache-2.0",

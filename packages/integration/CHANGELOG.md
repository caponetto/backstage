--- conflicted
+++ resolved
@@ -1,7 +1,5 @@
 # @backstage/integration
 
-<<<<<<< HEAD
-=======
 ## 1.7.0-next.0
 
 ### Minor Changes
@@ -33,7 +31,6 @@
   - @backstage/config@1.0.8
   - @backstage/errors@1.2.1
 
->>>>>>> 413caa19
 ## 1.6.0
 
 ### Minor Changes

{
  "name": "@backstage/cli",
  "description": "CLI for developing Backstage plugins and apps",
<<<<<<< HEAD
  "version": "0.22.10",
=======
  "version": "0.22.13-next.2",
>>>>>>> f4e1ea3c
  "publishConfig": {
    "access": "public"
  },
  "backstage": {
    "role": "cli"
  },
  "homepage": "https://backstage.io",
  "repository": {
    "type": "git",
    "url": "https://github.com/backstage/backstage",
    "directory": "packages/cli"
  },
  "keywords": [
    "backstage"
  ],
  "license": "Apache-2.0",
  "main": "dist/index.cjs.js",
  "scripts": {
    "build": "backstage-cli package build",
    "lint": "backstage-cli package lint",
    "test": "backstage-cli package test",
    "clean": "backstage-cli package clean",
    "start": "nodemon --"
  },
  "bin": {
    "backstage-cli": "bin/backstage-cli"
  },
  "dependencies": {
    "@backstage/catalog-model": "workspace:^",
    "@backstage/cli-common": "workspace:^",
    "@backstage/cli-node": "workspace:^",
    "@backstage/config": "workspace:^",
    "@backstage/config-loader": "workspace:^",
    "@backstage/errors": "workspace:^",
    "@backstage/eslint-plugin": "workspace:^",
    "@backstage/integration": "workspace:^",
    "@backstage/release-manifests": "workspace:^",
    "@backstage/types": "workspace:^",
    "@esbuild-kit/cjs-loader": "^2.4.1",
    "@esbuild-kit/esm-loader": "^2.5.5",
    "@manypkg/get-packages": "^1.1.3",
    "@octokit/graphql": "^5.0.0",
    "@octokit/graphql-schema": "^13.7.0",
    "@octokit/oauth-app": "^4.2.0",
    "@octokit/request": "^6.0.0",
    "@pmmmwh/react-refresh-webpack-plugin": "^0.5.7",
    "@rollup/plugin-commonjs": "^23.0.0",
    "@rollup/plugin-json": "^5.0.0",
    "@rollup/plugin-node-resolve": "^13.0.6",
    "@rollup/plugin-yaml": "^4.0.0",
    "@spotify/eslint-config-base": "^14.0.0",
    "@spotify/eslint-config-react": "^14.0.0",
    "@spotify/eslint-config-typescript": "^14.0.0",
    "@sucrase/webpack-loader": "^2.0.0",
    "@svgr/core": "6.5.x",
    "@svgr/plugin-jsx": "6.5.x",
    "@svgr/plugin-svgo": "6.5.x",
    "@svgr/rollup": "6.5.x",
    "@svgr/webpack": "6.5.x",
    "@swc/core": "^1.3.46",
    "@swc/helpers": "^0.5.0",
    "@swc/jest": "^0.2.22",
    "@types/jest": "^29.0.0",
    "@types/webpack-env": "^1.15.2",
    "@typescript-eslint/eslint-plugin": "^5.9.0",
    "@typescript-eslint/parser": "^5.9.0",
    "@yarnpkg/lockfile": "^1.1.0",
    "@yarnpkg/parsers": "^3.0.0-rc.4",
    "bfj": "^7.0.2",
    "buffer": "^6.0.3",
    "chalk": "^4.0.0",
    "chokidar": "^3.3.1",
    "commander": "^9.1.0",
    "cross-fetch": "^3.1.5",
    "cross-spawn": "^7.0.3",
    "css-loader": "^6.5.1",
    "diff": "^5.0.0",
    "esbuild": "^0.19.0",
    "esbuild-loader": "^2.18.0",
    "eslint": "^8.6.0",
    "eslint-config-prettier": "^8.3.0",
    "eslint-formatter-friendly": "^7.0.0",
    "eslint-plugin-deprecation": "^1.3.2",
    "eslint-plugin-import": "^2.25.4",
    "eslint-plugin-jest": "^27.0.0",
    "eslint-plugin-jsx-a11y": "^6.5.1",
    "eslint-plugin-react": "^7.28.0",
    "eslint-plugin-react-hooks": "^4.3.0",
    "eslint-webpack-plugin": "^3.1.1",
    "express": "^4.17.1",
    "fork-ts-checker-webpack-plugin": "^7.0.0-alpha.8",
    "fs-extra": "10.1.0",
    "git-url-parse": "^13.0.0",
    "glob": "^7.1.7",
    "global-agent": "^3.0.0",
    "handlebars": "^4.7.3",
    "html-webpack-plugin": "^5.3.1",
    "inquirer": "^8.2.0",
    "jest": "^29.0.2",
    "jest-css-modules": "^2.1.0",
    "jest-environment-jsdom": "^29.0.2",
    "jest-runtime": "^29.0.2",
    "json-schema": "^0.4.0",
    "lodash": "^4.17.21",
    "mini-css-extract-plugin": "^2.4.2",
    "minimatch": "^5.1.1",
    "node-fetch": "^2.6.7",
    "node-libs-browser": "^2.2.1",
    "npm-packlist": "^5.0.0",
    "ora": "^5.3.0",
    "postcss": "^8.1.0",
    "process": "^0.11.10",
    "react-dev-utils": "^12.0.0-next.60",
    "react-refresh": "^0.14.0",
    "recursive-readdir": "^2.2.2",
    "replace-in-file": "^6.0.0",
    "rollup": "^2.60.2",
    "rollup-plugin-dts": "^4.0.1",
    "rollup-plugin-esbuild": "^4.7.2",
    "rollup-plugin-postcss": "^4.0.0",
    "rollup-pluginutils": "^2.8.2",
    "run-script-webpack-plugin": "^0.2.0",
    "semver": "^7.5.3",
    "style-loader": "^3.3.1",
    "sucrase": "^3.20.2",
    "swc-loader": "^0.2.3",
    "tar": "^6.1.12",
    "terser-webpack-plugin": "^5.1.3",
    "util": "^0.12.3",
    "webpack": "^5.70.0",
    "webpack-dev-server": "^4.7.3",
    "webpack-node-externals": "^3.0.0",
    "yaml": "^2.0.0",
    "yml-loader": "^2.1.0",
    "yn": "^4.0.0",
    "zod": "^3.21.4"
  },
  "devDependencies": {
    "@backstage/backend-common": "workspace:^",
    "@backstage/backend-plugin-api": "workspace:^",
    "@backstage/backend-test-utils": "workspace:^",
    "@backstage/config": "workspace:^",
    "@backstage/core-app-api": "workspace:^",
    "@backstage/core-components": "workspace:^",
    "@backstage/core-plugin-api": "workspace:^",
    "@backstage/dev-utils": "workspace:^",
    "@backstage/test-utils": "workspace:^",
    "@backstage/theme": "workspace:^",
    "@types/cross-spawn": "^6.0.2",
    "@types/diff": "^5.0.0",
    "@types/express": "^4.17.6",
    "@types/fs-extra": "^9.0.1",
    "@types/http-proxy": "^1.17.4",
    "@types/inquirer": "^8.1.3",
    "@types/minimatch": "^5.0.0",
    "@types/mock-fs": "^4.13.0",
    "@types/node": "^16.11.26",
    "@types/npm-packlist": "^3.0.0",
    "@types/recursive-readdir": "^2.2.0",
    "@types/rollup-plugin-peer-deps-external": "^2.2.0",
    "@types/rollup-plugin-postcss": "^3.1.4",
    "@types/svgo": "^2.6.2",
    "@types/tar": "^6.1.1",
    "@types/terser-webpack-plugin": "^5.0.4",
    "@types/yarnpkg__lockfile": "^1.1.4",
    "del": "^7.0.0",
    "mock-fs": "^5.1.0",
    "msw": "^1.0.0",
    "nodemon": "^3.0.1",
    "ts-node": "^10.0.0",
    "type-fest": "^2.19.0"
  },
  "peerDependencies": {
    "@microsoft/api-extractor": "^7.21.2"
  },
  "peerDependenciesMeta": {
    "@microsoft/api-extractor": {
      "optional": true
    }
  },
  "files": [
    "asset-types",
    "templates",
    "config",
    "bin",
    "dist/**/*.js"
  ],
  "nodemonConfig": {
    "watch": "./src",
    "exec": "bin/backstage-cli",
    "ext": "ts"
  },
  "configSchema": {
    "$schema": "https://backstage.io/schema/config-v1",
    "title": "@backstage/cli",
    "type": "object",
    "properties": {
      "app": {
        "type": "object",
        "properties": {
          "baseUrl": {
            "type": "string",
            "visibility": "frontend"
          },
          "title": {
            "type": "string",
            "visibility": "frontend"
          },
          "datadogRum": {
            "type": "object",
            "description": "Datadog RUM events configuration",
            "properties": {
              "env": {
                "type": "string",
                "visibility": "frontend",
                "description": "Environment for Datadog RUM events"
              },
              "clientToken": {
                "type": "string",
                "visibility": "frontend",
                "description": "clientToken for Datadog RUM events"
              },
              "applicationId": {
                "type": "string",
                "visibility": "frontend",
                "description": "applicationId for Datadog RUM events"
              },
              "site": {
                "type": "string",
                "visibility": "frontend",
                "description": "site for Datadog RUM events"
              }
            },
            "required": [
              "clientToken",
              "applicationId"
            ]
          },
          "listen": {
            "type": "object",
            "description": "Listening configuration for local development",
            "properties": {
              "host": {
                "type": "string",
                "visibility": "frontend",
                "description": "The host that the frontend should be bound to. Only used for local development."
              },
              "port": {
                "type": "number",
                "visibility": "frontend",
                "description": "The port that the frontend should be bound to. Only used for local development."
              }
            }
          },
          "https": {
            "type": "object",
            "description": "Only used for local development. The https object is passed to webpack in order to enable using https on localhost.",
            "properties": {
              "certificate": {
                "type": "object",
                "description": "Parent object containing certificate and the private key",
                "required": [
                  "key",
                  "cert"
                ],
                "properties": {
                  "key": {
                    "type": "string",
                    "visibility": "secret",
                    "description": "Https Certificate private key. Use $file to load in a file"
                  },
                  "cert": {
                    "type": "string",
                    "visibility": "secret",
                    "description": "Https Certificate. Use $file to load in a file"
                  }
                }
              }
            }
          }
        }
      }
    }
  }
}<|MERGE_RESOLUTION|>--- conflicted
+++ resolved
@@ -1,11 +1,7 @@
 {
   "name": "@backstage/cli",
   "description": "CLI for developing Backstage plugins and apps",
-<<<<<<< HEAD
-  "version": "0.22.10",
-=======
   "version": "0.22.13-next.2",
->>>>>>> f4e1ea3c
   "publishConfig": {
     "access": "public"
   },

# @backstage/plugin-adr

<<<<<<< HEAD
=======
## 0.6.6-next.0

### Patch Changes

- Updated dependencies
  - @backstage/integration-react@1.1.18-next.0
  - @backstage/core-plugin-api@1.6.0-next.0
  - @backstage/core-components@0.13.5-next.0
  - @backstage/catalog-model@1.4.1
  - @backstage/theme@0.4.1
  - @backstage/plugin-adr-common@0.2.14-next.0
  - @backstage/plugin-catalog-react@1.8.3-next.0
  - @backstage/plugin-search-common@1.2.5
  - @backstage/plugin-search-react@1.6.5-next.0

>>>>>>> 413caa19
## 0.6.4

### Patch Changes

- 12a8c94eda8d: Add package repository and homepage metadata
- Updated dependencies
  - @backstage/integration-react@1.1.16
  - @backstage/core-components@0.13.4
  - @backstage/plugin-catalog-react@1.8.1
  - @backstage/core-plugin-api@1.5.3
  - @backstage/plugin-search-react@1.6.4
  - @backstage/catalog-model@1.4.1
  - @backstage/theme@0.4.1
  - @backstage/plugin-adr-common@0.2.12
  - @backstage/plugin-search-common@1.2.5

## 0.6.4-next.2

### Patch Changes

- Updated dependencies
  - @backstage/plugin-catalog-react@1.8.1-next.1
  - @backstage/integration-react@1.1.16-next.1

## 0.6.4-next.1

### Patch Changes

- 12a8c94eda8d: Add package repository and homepage metadata
- Updated dependencies
  - @backstage/integration-react@1.1.16-next.1
  - @backstage/catalog-model@1.4.1
  - @backstage/core-components@0.13.4-next.0
  - @backstage/core-plugin-api@1.5.3
  - @backstage/theme@0.4.1
  - @backstage/plugin-adr-common@0.2.11
  - @backstage/plugin-catalog-react@1.8.1-next.0
  - @backstage/plugin-search-common@1.2.5
  - @backstage/plugin-search-react@1.6.4-next.0

## 0.6.4-next.0

### Patch Changes

- Updated dependencies
  - @backstage/core-components@0.13.4-next.0
  - @backstage/core-plugin-api@1.5.3
  - @backstage/plugin-catalog-react@1.8.1-next.0
  - @backstage/plugin-search-react@1.6.4-next.0
  - @backstage/catalog-model@1.4.1
  - @backstage/integration-react@1.1.16-next.0
  - @backstage/theme@0.4.1
  - @backstage/plugin-adr-common@0.2.11
  - @backstage/plugin-search-common@1.2.5

## 0.6.3

### Patch Changes

- 2b4513abb784: fixed error with date parsing.
- Updated dependencies
  - @backstage/theme@0.4.1
  - @backstage/plugin-catalog-react@1.8.0
  - @backstage/core-components@0.13.3
  - @backstage/core-plugin-api@1.5.3
  - @backstage/plugin-adr-common@0.2.11
  - @backstage/catalog-model@1.4.1
  - @backstage/integration-react@1.1.15
  - @backstage/plugin-search-common@1.2.5
  - @backstage/plugin-search-react@1.6.3

## 0.6.3-next.2

### Patch Changes

- 2b4513abb784: fixed error with date parsing.
- Updated dependencies
  - @backstage/plugin-catalog-react@1.8.0-next.2
  - @backstage/theme@0.4.1-next.1
  - @backstage/core-plugin-api@1.5.3-next.1
  - @backstage/core-components@0.13.3-next.2
  - @backstage/plugin-adr-common@0.2.11-next.1
  - @backstage/catalog-model@1.4.1-next.0
  - @backstage/integration-react@1.1.15-next.2
  - @backstage/plugin-search-common@1.2.5-next.0
  - @backstage/plugin-search-react@1.6.3-next.2

## 0.6.3-next.1

### Patch Changes

- Updated dependencies
  - @backstage/theme@0.4.1-next.0
  - @backstage/core-components@0.13.3-next.1
  - @backstage/core-plugin-api@1.5.3-next.0
  - @backstage/integration-react@1.1.15-next.1
  - @backstage/plugin-catalog-react@1.7.1-next.1
  - @backstage/plugin-search-react@1.6.3-next.1

## 0.6.3-next.0

### Patch Changes

- Updated dependencies
  - @backstage/core-components@0.13.3-next.0
  - @backstage/catalog-model@1.4.1-next.0
  - @backstage/core-plugin-api@1.5.2
  - @backstage/integration-react@1.1.15-next.0
  - @backstage/theme@0.4.0
  - @backstage/plugin-adr-common@0.2.11-next.0
  - @backstage/plugin-catalog-react@1.7.1-next.0
  - @backstage/plugin-search-common@1.2.5-next.0
  - @backstage/plugin-search-react@1.6.3-next.0

## 0.6.2

### Patch Changes

- 58524588448c: Render table of front matter metadata when displaying MADR v3 formatted ADR
- Updated dependencies
  - @backstage/core-plugin-api@1.5.2
  - @backstage/plugin-search-react@1.6.2
  - @backstage/core-components@0.13.2
  - @backstage/theme@0.4.0
  - @backstage/plugin-catalog-react@1.7.0
  - @backstage/catalog-model@1.4.0
  - @backstage/plugin-adr-common@0.2.10
  - @backstage/integration-react@1.1.14
  - @backstage/plugin-search-common@1.2.4

## 0.6.2-next.3

### Patch Changes

- Updated dependencies
  - @backstage/plugin-search-react@1.6.2-next.3
  - @backstage/core-components@0.13.2-next.3
  - @backstage/catalog-model@1.4.0-next.1
  - @backstage/core-plugin-api@1.5.2-next.0
  - @backstage/integration-react@1.1.14-next.3
  - @backstage/theme@0.4.0-next.1
  - @backstage/plugin-adr-common@0.2.10-next.1
  - @backstage/plugin-catalog-react@1.7.0-next.3
  - @backstage/plugin-search-common@1.2.4-next.0

## 0.6.1-next.2

### Patch Changes

- Updated dependencies
  - @backstage/theme@0.4.0-next.1
  - @backstage/plugin-catalog-react@1.7.0-next.2
  - @backstage/core-components@0.13.2-next.2
  - @backstage/integration-react@1.1.14-next.2
  - @backstage/plugin-search-react@1.6.1-next.2
  - @backstage/core-plugin-api@1.5.2-next.0

## 0.6.1-next.1

### Patch Changes

- 58524588448c: Render table of front matter metadata when displaying MADR v3 formatted ADR
- Updated dependencies
  - @backstage/plugin-search-react@1.6.1-next.1
  - @backstage/core-components@0.13.2-next.1
  - @backstage/plugin-catalog-react@1.7.0-next.1
  - @backstage/catalog-model@1.4.0-next.0
  - @backstage/plugin-adr-common@0.2.10-next.0
  - @backstage/core-plugin-api@1.5.2-next.0
  - @backstage/integration-react@1.1.14-next.1
  - @backstage/theme@0.4.0-next.0
  - @backstage/plugin-search-common@1.2.4-next.0

## 0.6.1-next.0

### Patch Changes

- Updated dependencies
  - @backstage/plugin-catalog-react@1.7.0-next.0
  - @backstage/theme@0.4.0-next.0
  - @backstage/core-components@0.13.2-next.0
  - @backstage/core-plugin-api@1.5.1
  - @backstage/integration-react@1.1.14-next.0
  - @backstage/plugin-search-react@1.6.1-next.0
  - @backstage/catalog-model@1.3.0
  - @backstage/plugin-adr-common@0.2.9
  - @backstage/plugin-search-common@1.2.3

## 0.6.0

### Minor Changes

- b12cd5dc221: render SupportButton only if config is set

### Patch Changes

- Updated dependencies
  - @backstage/theme@0.3.0
  - @backstage/plugin-catalog-react@1.6.0
  - @backstage/plugin-search-react@1.6.0
  - @backstage/core-components@0.13.1
  - @backstage/integration-react@1.1.13
  - @backstage/catalog-model@1.3.0
  - @backstage/core-plugin-api@1.5.1
  - @backstage/plugin-adr-common@0.2.9
  - @backstage/plugin-search-common@1.2.3

## 0.5.1-next.2

### Patch Changes

- Updated dependencies
  - @backstage/theme@0.3.0-next.0
  - @backstage/core-components@0.13.1-next.1
  - @backstage/plugin-search-react@1.6.0-next.2
  - @backstage/integration-react@1.1.13-next.2
  - @backstage/plugin-catalog-react@1.6.0-next.2
  - @backstage/core-plugin-api@1.5.1

## 0.5.1-next.1

### Patch Changes

- Updated dependencies
  - @backstage/core-components@0.13.1-next.0
  - @backstage/core-plugin-api@1.5.1
  - @backstage/plugin-catalog-react@1.6.0-next.1
  - @backstage/plugin-search-react@1.6.0-next.1
  - @backstage/integration-react@1.1.13-next.1

## 0.5.1-next.0

### Patch Changes

- Updated dependencies
  - @backstage/plugin-catalog-react@1.6.0-next.0
  - @backstage/plugin-search-react@1.6.0-next.0
  - @backstage/integration-react@1.1.13-next.0
  - @backstage/plugin-adr-common@0.2.9-next.0
  - @backstage/core-components@0.13.0
  - @backstage/core-plugin-api@1.5.1
  - @backstage/catalog-model@1.3.0
  - @backstage/theme@0.2.19
  - @backstage/plugin-search-common@1.2.3

## 0.5.0

### Minor Changes

- a2218363301: Use `fetchApi` instead of raw `fetch` in order to pass auth header if necessary.

### Patch Changes

- 77aa3a4d47e: use path attribute to fetch files instead of name and update the UI to navigate over subdirectories
- 7d75f6d9b8f: chore: Improve API Reference documentation
- 8e00acb28db: Small tweaks to remove warnings in the console during development (mainly focusing on techdocs)
- e0c6e8b9c3c: Update peer dependencies
- Updated dependencies
  - @backstage/core-components@0.13.0
  - @backstage/plugin-catalog-react@1.5.0
  - @backstage/plugin-search-react@1.5.2
  - @backstage/plugin-adr-common@0.2.8
  - @backstage/integration-react@1.1.12
  - @backstage/theme@0.2.19
  - @backstage/core-plugin-api@1.5.1
  - @backstage/catalog-model@1.3.0
  - @backstage/plugin-search-common@1.2.3

## 0.4.2-next.3

### Patch Changes

- 77aa3a4d47e: use path attribute to fetch files instead of name and update the UI to navigate over subdirectories
- Updated dependencies
  - @backstage/plugin-adr-common@0.2.8-next.1
  - @backstage/plugin-catalog-react@1.5.0-next.3
  - @backstage/catalog-model@1.3.0-next.0
  - @backstage/core-components@0.13.0-next.3
  - @backstage/core-plugin-api@1.5.1-next.1
  - @backstage/integration-react@1.1.12-next.3
  - @backstage/theme@0.2.19-next.0
  - @backstage/plugin-search-common@1.2.3-next.0
  - @backstage/plugin-search-react@1.5.2-next.3

## 0.4.2-next.2

### Patch Changes

- Updated dependencies
  - @backstage/core-components@0.12.6-next.2
  - @backstage/plugin-catalog-react@1.4.1-next.2
  - @backstage/core-plugin-api@1.5.1-next.1
  - @backstage/catalog-model@1.2.1
  - @backstage/integration-react@1.1.12-next.2
  - @backstage/theme@0.2.19-next.0
  - @backstage/plugin-adr-common@0.2.8-next.0
  - @backstage/plugin-search-common@1.2.3-next.0
  - @backstage/plugin-search-react@1.5.2-next.2

## 0.4.2-next.1

### Patch Changes

- 7d75f6d9b8f: chore: Improve API Reference documentation
- e0c6e8b9c3c: Update peer dependencies
- Updated dependencies
  - @backstage/core-components@0.12.6-next.1
  - @backstage/integration-react@1.1.12-next.1
  - @backstage/core-plugin-api@1.5.1-next.0
  - @backstage/plugin-catalog-react@1.4.1-next.1
  - @backstage/plugin-search-react@1.5.2-next.1
  - @backstage/theme@0.2.19-next.0
  - @backstage/catalog-model@1.2.1
  - @backstage/plugin-adr-common@0.2.8-next.0
  - @backstage/plugin-search-common@1.2.3-next.0

## 0.4.2-next.0

### Patch Changes

- 8e00acb28db: Small tweaks to remove warnings in the console during development (mainly focusing on techdocs)
- Updated dependencies
  - @backstage/core-components@0.12.6-next.0
  - @backstage/plugin-search-react@1.5.2-next.0
  - @backstage/plugin-catalog-react@1.4.1-next.0
  - @backstage/integration-react@1.1.12-next.0
  - @backstage/core-plugin-api@1.5.0
  - @backstage/catalog-model@1.2.1
  - @backstage/theme@0.2.18
  - @backstage/plugin-adr-common@0.2.7
  - @backstage/plugin-search-common@1.2.2

## 0.4.1

### Patch Changes

- d293f4aaf83: Updated readme instructions
- 52b0022dab7: Updated dependency `msw` to `^1.0.0`.
- Updated dependencies
  - @backstage/core-components@0.12.5
  - @backstage/plugin-catalog-react@1.4.0
  - @backstage/plugin-search-react@1.5.1
  - @backstage/core-plugin-api@1.5.0
  - @backstage/catalog-model@1.2.1
  - @backstage/integration-react@1.1.11
  - @backstage/theme@0.2.18
  - @backstage/plugin-adr-common@0.2.7
  - @backstage/plugin-search-common@1.2.2

## 0.4.1-next.2

### Patch Changes

- Updated dependencies
  - @backstage/core-components@0.12.5-next.2
  - @backstage/plugin-catalog-react@1.4.0-next.2
  - @backstage/plugin-search-react@1.5.1-next.2
  - @backstage/core-plugin-api@1.5.0-next.2
  - @backstage/integration-react@1.1.11-next.2

## 0.4.1-next.1

### Patch Changes

- 52b0022dab7: Updated dependency `msw` to `^1.0.0`.
- Updated dependencies
  - @backstage/core-components@0.12.5-next.1
  - @backstage/core-plugin-api@1.4.1-next.1
  - @backstage/integration-react@1.1.11-next.1
  - @backstage/theme@0.2.18-next.0
  - @backstage/plugin-catalog-react@1.4.0-next.1
  - @backstage/catalog-model@1.2.1-next.1
  - @backstage/plugin-adr-common@0.2.7-next.1
  - @backstage/plugin-search-common@1.2.2-next.0
  - @backstage/plugin-search-react@1.5.1-next.1

## 0.4.1-next.0

### Patch Changes

- Updated dependencies
  - @backstage/plugin-catalog-react@1.4.0-next.0
  - @backstage/core-plugin-api@1.4.1-next.0
  - @backstage/catalog-model@1.2.1-next.0
  - @backstage/core-components@0.12.5-next.0
  - @backstage/integration-react@1.1.11-next.0
  - @backstage/theme@0.2.17
  - @backstage/plugin-adr-common@0.2.7-next.0
  - @backstage/plugin-search-common@1.2.1
  - @backstage/plugin-search-react@1.5.1-next.0

## 0.4.0

### Minor Changes

- 0a32911d8a: Display title, status and date in ADR navigation, sourced from ADR content and reverse order.
- ec34b535c0: The `AdrSearchResultListItem` component is now a search result extension. This means that when rendered as a child of components that render search extensions, the `result`, `rank`, and `highlight` properties are optional. See the [documentation](https://backstage.io/docs/features/search/how-to-guides#how-to-render-search-results-using-extensions) for more details.

### Patch Changes

- ec34b535c0: Support displaying an icon on `AdrSearchResultListItem`
- 496cf6aff0: Render the common `<MissingAnnotationEmptyState />` component when the `backstage.io/adr-location` annotation is missing from the component
- Updated dependencies
  - @backstage/core-components@0.12.4
  - @backstage/catalog-model@1.2.0
  - @backstage/theme@0.2.17
  - @backstage/core-plugin-api@1.4.0
  - @backstage/plugin-catalog-react@1.3.0
  - @backstage/plugin-search-react@1.5.0
  - @backstage/integration-react@1.1.10
  - @backstage/plugin-adr-common@0.2.6
  - @backstage/plugin-search-common@1.2.1

## 0.4.0-next.2

### Minor Changes

- ec34b535c0: The `AdrSearchResultListItem` component is now a search result extension. This means that when rendered as a child of components that render search extensions, the `result`, `rank`, and `highlight` properties are optional. See the [documentation](https://backstage.io/docs/features/search/how-to-guides#how-to-render-search-results-using-extensions) for more details.

### Patch Changes

- ec34b535c0: Support displaying an icon on `AdrSearchResultListItem`
- Updated dependencies
  - @backstage/catalog-model@1.2.0-next.1
  - @backstage/plugin-search-react@1.5.0-next.1
  - @backstage/core-components@0.12.4-next.1
  - @backstage/core-plugin-api@1.3.0
  - @backstage/integration-react@1.1.10-next.1
  - @backstage/theme@0.2.16
  - @backstage/plugin-adr-common@0.2.6-next.1
  - @backstage/plugin-catalog-react@1.3.0-next.2
  - @backstage/plugin-search-common@1.2.1

## 0.3.1-next.1

### Patch Changes

- Updated dependencies
  - @backstage/core-components@0.12.4-next.0
  - @backstage/plugin-search-react@1.5.0-next.0
  - @backstage/plugin-catalog-react@1.3.0-next.1
  - @backstage/catalog-model@1.1.6-next.0
  - @backstage/core-plugin-api@1.3.0
  - @backstage/integration-react@1.1.10-next.0
  - @backstage/theme@0.2.16
  - @backstage/plugin-adr-common@0.2.6-next.0
  - @backstage/plugin-search-common@1.2.1

## 0.3.1-next.0

### Patch Changes

- 496cf6aff0: Render the common `<MissingAnnotationEmptyState />` component when the `backstage.io/adr-location` annotation is missing from the component
- Updated dependencies
  - @backstage/plugin-catalog-react@1.3.0-next.0
  - @backstage/catalog-model@1.1.6-next.0
  - @backstage/plugin-adr-common@0.2.6-next.0
  - @backstage/integration-react@1.1.9

## 0.3.0

### Minor Changes

- e4469d0ec1: The ADR plugin can now work with sites other than GitHub. Expanded the ADR backend plugin to provide endpoints to facilitate this.

  **BREAKING** The ADR plugin now requires the `@backstage/plugin-adr-backend` plugin to be installed by using the `createRouter` method to add into your `backend`. You read more in the [install instructions](https://github.com/backstage/backstage/blob/master/plugins/adr-backend/README.md#install)

### Patch Changes

- 21ffbdd5ee: Clarify that default ADR parsers support MADR specification v2.x
- 80ce4e8c29: Small updates to some components to ensure theme typography properties are inherited correctly.
- Updated dependencies
  - @backstage/catalog-model@1.1.5
  - @backstage/plugin-catalog-react@1.2.4
  - @backstage/core-components@0.12.3
  - @backstage/plugin-search-react@1.4.0
  - @backstage/core-plugin-api@1.3.0
  - @backstage/integration-react@1.1.9
  - @backstage/theme@0.2.16
  - @backstage/plugin-adr-common@0.2.5
  - @backstage/plugin-search-common@1.2.1

## 0.3.0-next.2

### Minor Changes

- e4469d0ec1: The ADR plugin can now work with sites other than GitHub. Expanded the ADR backend plugin to provide endpoints to facilitate this.

  **BREAKING** The ADR plugin now uses UrlReaders. You will have to [configure integrations](https://backstage.io/docs/integrations/index#configuration) for all sites you want to get ADRs from. If you would like to create your own implementation that has different behavior, you can override the AdrApi [just like you can with other apis.](https://backstage.io/docs/api/utility-apis#app-apis) The previously used Octokit implementation has been completely removed.

### Patch Changes

- 21ffbdd5ee: Clarify that default ADR parsers support MADR specification v2.x
- Updated dependencies
  - @backstage/plugin-search-react@1.4.0-next.2
  - @backstage/core-plugin-api@1.3.0-next.1
  - @backstage/plugin-catalog-react@1.2.4-next.2
  - @backstage/catalog-model@1.1.5-next.1
  - @backstage/core-components@0.12.3-next.2
  - @backstage/integration-react@1.1.9-next.2
  - @backstage/theme@0.2.16
  - @backstage/plugin-adr-common@0.2.5-next.1
  - @backstage/plugin-search-common@1.2.1-next.0

## 0.2.6-next.1

### Patch Changes

- Updated dependencies
  - @backstage/catalog-model@1.1.5-next.1
  - @backstage/core-components@0.12.3-next.1
  - @backstage/core-plugin-api@1.2.1-next.0
  - @backstage/integration-react@1.1.9-next.1
  - @backstage/theme@0.2.16
  - @backstage/plugin-adr-common@0.2.5-next.1
  - @backstage/plugin-catalog-react@1.2.4-next.1
  - @backstage/plugin-search-common@1.2.1-next.0
  - @backstage/plugin-search-react@1.3.2-next.1

## 0.2.6-next.0

### Patch Changes

- Updated dependencies
  - @backstage/catalog-model@1.1.5-next.0
  - @backstage/plugin-catalog-react@1.2.4-next.0
  - @backstage/core-components@0.12.3-next.0
  - @backstage/core-plugin-api@1.2.0
  - @backstage/integration-react@1.1.9-next.0
  - @backstage/theme@0.2.16
  - @backstage/plugin-adr-common@0.2.5-next.0
  - @backstage/plugin-search-common@1.2.0
  - @backstage/plugin-search-react@1.3.2-next.0

## 0.2.5

### Patch Changes

- Updated dependencies
  - @backstage/core-components@0.12.2
  - @backstage/integration-react@1.1.8
  - @backstage/plugin-catalog-react@1.2.3
  - @backstage/plugin-search-react@1.3.1

## 0.2.4

### Patch Changes

- a19cffbeed: Update search links to only have header as linkable text
- 3280711113: Updated dependency `msw` to `^0.49.0`.
- Updated dependencies
  - @backstage/core-plugin-api@1.2.0
  - @backstage/plugin-search-react@1.3.0
  - @backstage/core-components@0.12.1
  - @backstage/plugin-catalog-react@1.2.2
  - @backstage/integration-react@1.1.7
  - @backstage/plugin-search-common@1.2.0
  - @backstage/catalog-model@1.1.4
  - @backstage/theme@0.2.16
  - @backstage/plugin-adr-common@0.2.4

## 0.2.4-next.4

### Patch Changes

- Updated dependencies
  - @backstage/core-components@0.12.1-next.4
  - @backstage/plugin-catalog-react@1.2.2-next.4
  - @backstage/plugin-search-react@1.3.0-next.4
  - @backstage/catalog-model@1.1.4-next.1
  - @backstage/core-plugin-api@1.2.0-next.2
  - @backstage/integration-react@1.1.7-next.4
  - @backstage/theme@0.2.16
  - @backstage/plugin-adr-common@0.2.4-next.3
  - @backstage/plugin-search-common@1.2.0-next.3

## 0.2.4-next.3

### Patch Changes

- Updated dependencies
  - @backstage/core-components@0.12.1-next.3
  - @backstage/catalog-model@1.1.4-next.1
  - @backstage/core-plugin-api@1.2.0-next.2
  - @backstage/integration-react@1.1.7-next.3
  - @backstage/theme@0.2.16
  - @backstage/plugin-adr-common@0.2.4-next.2
  - @backstage/plugin-catalog-react@1.2.2-next.3
  - @backstage/plugin-search-common@1.2.0-next.2
  - @backstage/plugin-search-react@1.3.0-next.3

## 0.2.4-next.2

### Patch Changes

- Updated dependencies
  - @backstage/core-plugin-api@1.2.0-next.2
  - @backstage/plugin-search-react@1.3.0-next.2
  - @backstage/core-components@0.12.1-next.2
  - @backstage/plugin-catalog-react@1.2.2-next.2
  - @backstage/plugin-search-common@1.2.0-next.2
  - @backstage/integration-react@1.1.7-next.2
  - @backstage/catalog-model@1.1.4-next.1
  - @backstage/theme@0.2.16
  - @backstage/plugin-adr-common@0.2.4-next.2

## 0.2.4-next.1

### Patch Changes

- a19cffbeed: Update search links to only have header as linkable text
- Updated dependencies
  - @backstage/core-components@0.12.1-next.1
  - @backstage/plugin-search-react@1.2.2-next.1
  - @backstage/core-plugin-api@1.1.1-next.1
  - @backstage/plugin-catalog-react@1.2.2-next.1
  - @backstage/integration-react@1.1.7-next.1
  - @backstage/catalog-model@1.1.4-next.1
  - @backstage/theme@0.2.16
  - @backstage/plugin-adr-common@0.2.4-next.1
  - @backstage/plugin-search-common@1.1.2-next.1

## 0.2.4-next.0

### Patch Changes

- 3280711113: Updated dependency `msw` to `^0.49.0`.
- Updated dependencies
  - @backstage/core-components@0.12.1-next.0
  - @backstage/core-plugin-api@1.1.1-next.0
  - @backstage/integration-react@1.1.7-next.0
  - @backstage/plugin-catalog-react@1.2.2-next.0
  - @backstage/catalog-model@1.1.4-next.0
  - @backstage/theme@0.2.16
  - @backstage/plugin-adr-common@0.2.4-next.0
  - @backstage/plugin-search-common@1.1.2-next.0
  - @backstage/plugin-search-react@1.2.2-next.0

## 0.2.3

### Patch Changes

- Updated dependencies
  - @backstage/plugin-catalog-react@1.2.1
  - @backstage/core-components@0.12.0
  - @backstage/core-plugin-api@1.1.0
  - @backstage/catalog-model@1.1.3
  - @backstage/integration-react@1.1.6
  - @backstage/plugin-search-react@1.2.1
  - @backstage/theme@0.2.16
  - @backstage/plugin-adr-common@0.2.3
  - @backstage/plugin-search-common@1.1.1

## 0.2.3-next.1

### Patch Changes

- Updated dependencies
  - @backstage/core-components@0.12.0-next.1
  - @backstage/catalog-model@1.1.3-next.0
  - @backstage/core-plugin-api@1.1.0-next.0
  - @backstage/integration-react@1.1.6-next.1
  - @backstage/theme@0.2.16
  - @backstage/plugin-adr-common@0.2.3-next.0
  - @backstage/plugin-catalog-react@1.2.1-next.1
  - @backstage/plugin-search-common@1.1.1-next.0
  - @backstage/plugin-search-react@1.2.1-next.1

## 0.2.3-next.0

### Patch Changes

- Updated dependencies
  - @backstage/plugin-catalog-react@1.2.1-next.0
  - @backstage/core-components@0.12.0-next.0
  - @backstage/core-plugin-api@1.1.0-next.0
  - @backstage/catalog-model@1.1.3-next.0
  - @backstage/integration-react@1.1.6-next.0
  - @backstage/plugin-search-react@1.2.1-next.0
  - @backstage/plugin-adr-common@0.2.3-next.0
  - @backstage/theme@0.2.16
  - @backstage/plugin-search-common@1.1.1-next.0

## 0.2.2

### Patch Changes

- Updated dependencies
  - @backstage/catalog-model@1.1.2
  - @backstage/plugin-catalog-react@1.2.0
  - @backstage/core-components@0.11.2
  - @backstage/plugin-search-react@1.2.0
  - @backstage/plugin-search-common@1.1.0
  - @backstage/plugin-adr-common@0.2.2
  - @backstage/integration-react@1.1.5
  - @backstage/core-plugin-api@1.0.7
  - @backstage/theme@0.2.16

## 0.2.2-next.2

### Patch Changes

- Updated dependencies
  - @backstage/plugin-catalog-react@1.2.0-next.2
  - @backstage/plugin-search-common@1.1.0-next.2
  - @backstage/catalog-model@1.1.2-next.2
  - @backstage/core-components@0.11.2-next.2
  - @backstage/core-plugin-api@1.0.7-next.2
  - @backstage/integration-react@1.1.5-next.2
  - @backstage/theme@0.2.16
  - @backstage/plugin-adr-common@0.2.2-next.2
  - @backstage/plugin-search-react@1.2.0-next.2

## 0.2.2-next.1

### Patch Changes

- Updated dependencies
  - @backstage/plugin-catalog-react@1.2.0-next.1
  - @backstage/plugin-search-react@1.2.0-next.1
  - @backstage/plugin-search-common@1.1.0-next.1
  - @backstage/core-components@0.11.2-next.1
  - @backstage/core-plugin-api@1.0.7-next.1
  - @backstage/catalog-model@1.1.2-next.1
  - @backstage/integration-react@1.1.5-next.1
  - @backstage/theme@0.2.16
  - @backstage/plugin-adr-common@0.2.2-next.1

## 0.2.2-next.0

### Patch Changes

- Updated dependencies
  - @backstage/catalog-model@1.1.2-next.0
  - @backstage/core-components@0.11.2-next.0
  - @backstage/plugin-adr-common@0.2.2-next.0
  - @backstage/plugin-catalog-react@1.1.5-next.0
  - @backstage/integration-react@1.1.5-next.0
  - @backstage/plugin-search-react@1.1.1-next.0
  - @backstage/core-plugin-api@1.0.7-next.0
  - @backstage/theme@0.2.16
  - @backstage/plugin-search-common@1.0.2-next.0

## 0.2.1

### Patch Changes

- 817f3196f6: Updated React Router dependencies to be peer dependencies.
- eadf56bbbf: Bump `git-url-parse` version to `^13.0.0`
- 7d47def9c4: Removed dependency on `@types/jest`.
- 667d917488: Updated dependency `msw` to `^0.47.0`.
- 87ec2ba4d6: Updated dependency `msw` to `^0.46.0`.
- bf5e9030eb: Updated dependency `msw` to `^0.45.0`.
- c8bb0ff8ce: Minor cleanup of the public API surface to reduce the number of warnings
- b489de83b1: Fix parsing of ADR location which includes a trailing slash
- Updated dependencies
  - @backstage/core-components@0.11.1
  - @backstage/core-plugin-api@1.0.6
  - @backstage/plugin-catalog-react@1.1.4
  - @backstage/plugin-search-react@1.1.0
  - @backstage/catalog-model@1.1.1
  - @backstage/integration-react@1.1.4
  - @backstage/plugin-adr-common@0.2.1
  - @backstage/plugin-search-common@1.0.1

## 0.2.1-next.3

### Patch Changes

- 7d47def9c4: Removed dependency on `@types/jest`.
- Updated dependencies
  - @backstage/plugin-catalog-react@1.1.4-next.2
  - @backstage/catalog-model@1.1.1-next.0
  - @backstage/core-components@0.11.1-next.3
  - @backstage/core-plugin-api@1.0.6-next.3
  - @backstage/integration-react@1.1.4-next.2
  - @backstage/plugin-adr-common@0.2.1-next.1

## 0.2.1-next.2

### Patch Changes

- eadf56bbbf: Bump `git-url-parse` version to `^13.0.0`
- 667d917488: Updated dependency `msw` to `^0.47.0`.
- 87ec2ba4d6: Updated dependency `msw` to `^0.46.0`.
- Updated dependencies
  - @backstage/core-components@0.11.1-next.2
  - @backstage/core-plugin-api@1.0.6-next.2
  - @backstage/integration-react@1.1.4-next.1
  - @backstage/plugin-search-react@1.1.0-next.2

## 0.2.1-next.1

### Patch Changes

- 817f3196f6: Updated React Router dependencies to be peer dependencies.
- b489de83b1: Fix parsing of ADR location which includes a trailing slash
- Updated dependencies
  - @backstage/core-components@0.11.1-next.1
  - @backstage/core-plugin-api@1.0.6-next.1
  - @backstage/plugin-catalog-react@1.1.4-next.1
  - @backstage/plugin-search-react@1.0.2-next.1

## 0.2.1-next.0

### Patch Changes

- bf5e9030eb: Updated dependency `msw` to `^0.45.0`.
- c8bb0ff8ce: Minor cleanup of the public API surface to reduce the number of warnings
- Updated dependencies
  - @backstage/core-plugin-api@1.0.6-next.0
  - @backstage/core-components@0.11.1-next.0
  - @backstage/integration-react@1.1.4-next.0
  - @backstage/plugin-catalog-react@1.1.4-next.0
  - @backstage/plugin-search-react@1.0.2-next.0
  - @backstage/plugin-adr-common@0.2.1-next.0
  - @backstage/plugin-search-common@1.0.1-next.0

## 0.2.0

### Minor Changes

- bfc7c50a09: Display associated entity as a chip in `AdrSearchResultListItem`

  BREAKING: `AdrDocument` now includes a `entityRef` property, if you have a custom `AdrParser` you will have to supply this property in your returned documents

### Patch Changes

- Updated dependencies
  - @backstage/plugin-adr-common@0.2.0
  - @backstage/core-components@0.11.0
  - @backstage/core-plugin-api@1.0.5
  - @backstage/plugin-catalog-react@1.1.3
  - @backstage/integration-react@1.1.3
  - @backstage/plugin-search-react@1.0.1

## 0.2.0-next.2

### Minor Changes

- bfc7c50a09: Display associated entity as a chip in `AdrSearchResultListItem`

  BREAKING: `AdrDocument` now includes a `entityRef` property, if you have a custom `AdrParser` you will have to supply this property in your returned documents

### Patch Changes

- Updated dependencies
  - @backstage/plugin-adr-common@0.2.0-next.1

## 0.1.3-next.1

### Patch Changes

- Updated dependencies
  - @backstage/plugin-catalog-react@1.1.3-next.2
  - @backstage/core-components@0.11.0-next.2
  - @backstage/integration-react@1.1.3-next.1
  - @backstage/plugin-search-react@1.0.1-next.1

## 0.1.3-next.0

### Patch Changes

- Updated dependencies
  - @backstage/core-plugin-api@1.0.5-next.0
  - @backstage/integration-react@1.1.3-next.0
  - @backstage/plugin-adr-common@0.1.3-next.0
  - @backstage/plugin-catalog-react@1.1.3-next.0
  - @backstage/core-components@0.10.1-next.0
  - @backstage/plugin-search-react@1.0.1-next.0

## 0.1.2

### Patch Changes

- a70869e775: Updated dependency `msw` to `^0.43.0`.
- 8006d0f9bf: Updated dependency `msw` to `^0.44.0`.
- 511f49ee43: Updated dependency `octokit` to `^2.0.0`.
- e2d7b76f43: Upgrade git-url-parse to 12.0.0.

  Motivation for upgrade is transitively upgrading parse-url which is vulnerable
  to several CVEs detected by Snyk.

  - SNYK-JS-PARSEURL-2935944
  - SNYK-JS-PARSEURL-2935947
  - SNYK-JS-PARSEURL-2936249

- 7d47e7e512: Track discover event and result rank for `AdrSearchResultListItem`
- Updated dependencies
  - @backstage/core-components@0.10.0
  - @backstage/plugin-search-react@1.0.0
  - @backstage/plugin-search-common@1.0.0
  - @backstage/core-plugin-api@1.0.4
  - @backstage/integration-react@1.1.2
  - @backstage/plugin-catalog-react@1.1.2
  - @backstage/theme@0.2.16
  - @backstage/plugin-adr-common@0.1.2

## 0.1.2-next.3

### Patch Changes

- a70869e775: Updated dependency `msw` to `^0.43.0`.
- 511f49ee43: Updated dependency `octokit` to `^2.0.0`.
- Updated dependencies
  - @backstage/core-plugin-api@1.0.4-next.0
  - @backstage/core-components@0.10.0-next.3
  - @backstage/integration-react@1.1.2-next.3
  - @backstage/plugin-catalog-react@1.1.2-next.3
  - @backstage/plugin-search-react@0.2.2-next.3

## 0.1.2-next.2

### Patch Changes

- e2d7b76f43: Upgrade git-url-parse to 12.0.0.

  Motivation for upgrade is transitively upgrading parse-url which is vulnerable
  to several CVEs detected by Snyk.

  - SNYK-JS-PARSEURL-2935944
  - SNYK-JS-PARSEURL-2935947
  - SNYK-JS-PARSEURL-2936249

- Updated dependencies
  - @backstage/core-components@0.10.0-next.2
  - @backstage/plugin-search-react@0.2.2-next.2
  - @backstage/theme@0.2.16-next.1
  - @backstage/plugin-catalog-react@1.1.2-next.2
  - @backstage/integration-react@1.1.2-next.2

## 0.1.2-next.1

### Patch Changes

- Updated dependencies
  - @backstage/core-components@0.9.6-next.1
  - @backstage/theme@0.2.16-next.0
  - @backstage/integration-react@1.1.2-next.1
  - @backstage/plugin-adr-common@0.1.2-next.1
  - @backstage/plugin-catalog-react@1.1.2-next.1
  - @backstage/plugin-search-common@0.3.6-next.0
  - @backstage/plugin-search-react@0.2.2-next.1

## 0.1.2-next.0

### Patch Changes

- 7d47e7e512: Track discover event and result rank for `AdrSearchResultListItem`
- Updated dependencies
  - @backstage/core-components@0.9.6-next.0
  - @backstage/plugin-adr-common@0.1.2-next.0
  - @backstage/plugin-catalog-react@1.1.2-next.0
  - @backstage/integration-react@1.1.2-next.0
  - @backstage/plugin-search-react@0.2.2-next.0

## 0.1.1

### Patch Changes

- 8f7b1835df: Updated dependency `msw` to `^0.41.0`.
- a6458a120b: Adding term highlighting support to `AdrSearchResultListItem`
- Updated dependencies
  - @backstage/plugin-catalog-react@1.1.1
  - @backstage/plugin-search-common@0.3.5
  - @backstage/plugin-search-react@0.2.1
  - @backstage/core-components@0.9.5
  - @backstage/core-plugin-api@1.0.3
  - @backstage/integration-react@1.1.1
  - @backstage/plugin-adr-common@0.1.1

## 0.1.1-next.1

### Patch Changes

- 8f7b1835df: Updated dependency `msw` to `^0.41.0`.
- Updated dependencies
  - @backstage/core-components@0.9.5-next.1
  - @backstage/core-plugin-api@1.0.3-next.0
  - @backstage/integration-react@1.1.1-next.1
  - @backstage/plugin-catalog-react@1.1.1-next.1
  - @backstage/plugin-search-react@0.2.1-next.0
  - @backstage/plugin-search-common@0.3.5-next.0
  - @backstage/plugin-adr-common@0.1.1-next.1

## 0.1.1-next.0

### Patch Changes

- a6458a120b: Adding term highlighting support to `AdrSearchResultListItem`
- Updated dependencies
  - @backstage/plugin-catalog-react@1.1.1-next.0
  - @backstage/core-components@0.9.5-next.0
  - @backstage/integration-react@1.1.1-next.0
  - @backstage/plugin-adr-common@0.1.1-next.0

## 0.1.0

### Minor Changes

- e73075a301: Implement ADR plugin

### Patch Changes

- Updated dependencies
  - @backstage/core-components@0.9.4
  - @backstage/plugin-adr-common@0.1.0
  - @backstage/core-plugin-api@1.0.2
  - @backstage/plugin-catalog-react@1.1.0
  - @backstage/integration-react@1.1.0

## 0.1.0-next.0

### Minor Changes

- e73075a301: Implement ADR plugin

### Patch Changes

- Updated dependencies
  - @backstage/core-components@0.9.4-next.0
  - @backstage/plugin-adr-common@0.1.0-next.0
  - @backstage/core-plugin-api@1.0.2-next.0
  - @backstage/plugin-catalog-react@1.1.0-next.1
  - @backstage/integration-react@1.1.0-next.1<|MERGE_RESOLUTION|>--- conflicted
+++ resolved
@@ -1,7 +1,5 @@
 # @backstage/plugin-adr
 
-<<<<<<< HEAD
-=======
 ## 0.6.6-next.0
 
 ### Patch Changes
@@ -17,7 +15,6 @@
   - @backstage/plugin-search-common@1.2.5
   - @backstage/plugin-search-react@1.6.5-next.0
 
->>>>>>> 413caa19
 ## 0.6.4
 
 ### Patch Changes

/*
 * Copyright 2022 The Backstage Authors
 *
 * Licensed under the Apache License, Version 2.0 (the "License");
 * you may not use this file except in compliance with the License.
 * You may obtain a copy of the License at
 *
 *     http://www.apache.org/licenses/LICENSE-2.0
 *
 * Unless required by applicable law or agreed to in writing, software
 * distributed under the License is distributed on an "AS IS" BASIS,
 * WITHOUT WARRANTIES OR CONDITIONS OF ANY KIND, either express or implied.
 * See the License for the specific language governing permissions and
 * limitations under the License.
 */

<<<<<<< HEAD
import {
  coreServices,
  createServiceFactory,
  SchedulerService,
} from '@backstage/backend-plugin-api';
=======
>>>>>>> f4e1ea3c
import { mockServices, startTestBackend } from '@backstage/backend-test-utils';
import { eventsExtensionPoint } from '@backstage/plugin-events-node/alpha';
import { TestEventBroker } from '@backstage/plugin-events-backend-test-utils';
import { eventsModuleAwsSqsConsumingEventPublisher } from './eventsModuleAwsSqsConsumingEventPublisher';
import { AwsSqsConsumingEventPublisher } from '../publisher/AwsSqsConsumingEventPublisher';

describe('eventsModuleAwsSqsConsumingEventPublisher', () => {
  it('should be correctly wired and set up', async () => {
    let addedPublishers: AwsSqsConsumingEventPublisher[] | undefined;
    const extensionPoint = {
      addPublishers: (publishers: any) => {
        addedPublishers = publishers;
      },
    };

<<<<<<< HEAD
    const scheduler = {
      scheduleTask: jest.fn(),
    } as unknown as SchedulerService;
=======
    const scheduler = mockServices.scheduler.mock();
>>>>>>> f4e1ea3c

    await startTestBackend({
      extensionPoints: [[eventsExtensionPoint, extensionPoint]],
      features: [
        eventsModuleAwsSqsConsumingEventPublisher(),
        mockServices.rootConfig.factory({
          data: {
            events: {
              modules: {
                awsSqs: {
                  awsSqsConsumingEventPublisher: {
                    topics: {
                      fake1: {
                        queue: {
                          region: 'eu-west-1',
                          url: 'https://fake1.queue.url',
                        },
                      },
                      fake2: {
                        queue: {
                          region: 'us-east-1',
                          url: 'https://fake2.queue.url',
                        },
                      },
                    },
                  },
                },
              },
            },
          },
        }),
<<<<<<< HEAD
        createServiceFactory({
          service: coreServices.scheduler,
          deps: {},
          factory: () => scheduler,
        }),
=======
        scheduler.factory,
>>>>>>> f4e1ea3c
      ],
    });

    expect(addedPublishers).not.toBeUndefined();
    expect(addedPublishers!.length).toEqual(2);

    const eventBroker = new TestEventBroker();
    await Promise.all(
      addedPublishers!.map(publisher => publisher.setEventBroker(eventBroker)),
    );

    // publisher.connect(..) was causing the polling for events to be scheduled
    expect(scheduler.scheduleTask).toHaveBeenCalledWith(
      expect.objectContaining({ id: 'events.awsSqs.publisher:fake1' }),
    );
    expect(scheduler.scheduleTask).toHaveBeenCalledWith(
      expect.objectContaining({ id: 'events.awsSqs.publisher:fake2' }),
    );
  });
});<|MERGE_RESOLUTION|>--- conflicted
+++ resolved
@@ -14,14 +14,6 @@
  * limitations under the License.
  */
 
-<<<<<<< HEAD
-import {
-  coreServices,
-  createServiceFactory,
-  SchedulerService,
-} from '@backstage/backend-plugin-api';
-=======
->>>>>>> f4e1ea3c
 import { mockServices, startTestBackend } from '@backstage/backend-test-utils';
 import { eventsExtensionPoint } from '@backstage/plugin-events-node/alpha';
 import { TestEventBroker } from '@backstage/plugin-events-backend-test-utils';
@@ -37,13 +29,7 @@
       },
     };
 
-<<<<<<< HEAD
-    const scheduler = {
-      scheduleTask: jest.fn(),
-    } as unknown as SchedulerService;
-=======
     const scheduler = mockServices.scheduler.mock();
->>>>>>> f4e1ea3c
 
     await startTestBackend({
       extensionPoints: [[eventsExtensionPoint, extensionPoint]],
@@ -75,15 +61,7 @@
             },
           },
         }),
-<<<<<<< HEAD
-        createServiceFactory({
-          service: coreServices.scheduler,
-          deps: {},
-          factory: () => scheduler,
-        }),
-=======
         scheduler.factory,
->>>>>>> f4e1ea3c
       ],
     });
 

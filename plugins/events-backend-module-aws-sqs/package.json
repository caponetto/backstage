--- conflicted
+++ resolved
@@ -1,10 +1,6 @@
 {
   "name": "@backstage/plugin-events-backend-module-aws-sqs",
-<<<<<<< HEAD
-  "version": "0.2.3",
-=======
   "version": "0.2.6-next.2",
->>>>>>> f4e1ea3c
   "main": "src/index.ts",
   "types": "src/index.ts",
   "license": "Apache-2.0",

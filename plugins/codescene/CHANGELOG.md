--- conflicted
+++ resolved
@@ -1,7 +1,5 @@
 # @backstage/plugin-codescene
 
-<<<<<<< HEAD
-=======
 ## 0.1.17-next.0
 
 ### Patch Changes
@@ -14,7 +12,6 @@
   - @backstage/errors@1.2.1
   - @backstage/theme@0.4.1
 
->>>>>>> 413caa19
 ## 0.1.16
 
 ### Patch Changes

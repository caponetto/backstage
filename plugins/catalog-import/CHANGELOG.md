# @backstage/plugin-catalog-import

<<<<<<< HEAD
=======
## 0.9.14-next.2

### Patch Changes

- Updated dependencies
  - @backstage/integration-react@1.1.19-next.2
  - @backstage/core-components@0.13.5-next.2
  - @backstage/core-plugin-api@1.6.0-next.2
  - @backstage/config@1.1.0-next.1
  - @backstage/plugin-catalog-react@1.8.4-next.2
  - @backstage/integration@1.7.0-next.2
  - @backstage/catalog-model@1.4.2-next.1
  - @backstage/catalog-client@1.4.4-next.1
  - @backstage/errors@1.2.1
  - @backstage/plugin-catalog-common@1.0.16-next.1

## 0.9.14-next.1

### Patch Changes

- Updated dependencies
  - @backstage/plugin-catalog-react@1.8.4-next.1
  - @backstage/core-components@0.13.5-next.1
  - @backstage/config@1.1.0-next.0
  - @backstage/integration@1.7.0-next.1
  - @backstage/integration-react@1.1.19-next.1
  - @backstage/catalog-model@1.4.2-next.0
  - @backstage/core-plugin-api@1.6.0-next.1
  - @backstage/catalog-client@1.4.4-next.0
  - @backstage/plugin-catalog-common@1.0.16-next.0
  - @backstage/errors@1.2.1

## 0.9.13-next.0

### Patch Changes

- Updated dependencies
  - @backstage/integration-react@1.1.18-next.0
  - @backstage/integration@1.7.0-next.0
  - @backstage/core-plugin-api@1.6.0-next.0
  - @backstage/core-components@0.13.5-next.0
  - @backstage/catalog-client@1.4.3
  - @backstage/catalog-model@1.4.1
  - @backstage/config@1.0.8
  - @backstage/errors@1.2.1
  - @backstage/plugin-catalog-common@1.0.15
  - @backstage/plugin-catalog-react@1.8.3-next.0

>>>>>>> f4e1ea3c
## 0.9.11

### Patch Changes

- Updated dependencies
  - @backstage/integration-react@1.1.16
  - @backstage/integration@1.6.0
  - @backstage/core-components@0.13.4
  - @backstage/plugin-catalog-react@1.8.1
  - @backstage/core-plugin-api@1.5.3
  - @backstage/catalog-client@1.4.3
  - @backstage/catalog-model@1.4.1
  - @backstage/config@1.0.8
  - @backstage/errors@1.2.1
  - @backstage/plugin-catalog-common@1.0.15

## 0.9.11-next.2

### Patch Changes

- Updated dependencies
  - @backstage/plugin-catalog-react@1.8.1-next.1
  - @backstage/integration-react@1.1.16-next.1

## 0.9.11-next.1

### Patch Changes

- Updated dependencies
  - @backstage/integration-react@1.1.16-next.1
  - @backstage/integration@1.5.1
  - @backstage/catalog-client@1.4.3
  - @backstage/catalog-model@1.4.1
  - @backstage/config@1.0.8
  - @backstage/core-components@0.13.4-next.0
  - @backstage/core-plugin-api@1.5.3
  - @backstage/errors@1.2.1
  - @backstage/plugin-catalog-common@1.0.15
  - @backstage/plugin-catalog-react@1.8.1-next.0

## 0.9.11-next.0

### Patch Changes

- Updated dependencies
  - @backstage/core-components@0.13.4-next.0
  - @backstage/core-plugin-api@1.5.3
  - @backstage/plugin-catalog-react@1.8.1-next.0
  - @backstage/catalog-client@1.4.3
  - @backstage/catalog-model@1.4.1
  - @backstage/config@1.0.8
  - @backstage/errors@1.2.1
  - @backstage/integration@1.5.1
  - @backstage/integration-react@1.1.16-next.0
  - @backstage/plugin-catalog-common@1.0.15

## 0.9.10

### Patch Changes

- 36b7edf39585: Add a "View Component" button as the primary CTA after registering a new component using a link to catalog-info.yaml
- Updated dependencies
  - @backstage/errors@1.2.1
  - @backstage/plugin-catalog-react@1.8.0
  - @backstage/core-components@0.13.3
  - @backstage/core-plugin-api@1.5.3
  - @backstage/catalog-client@1.4.3
  - @backstage/catalog-model@1.4.1
  - @backstage/config@1.0.8
  - @backstage/integration@1.5.1
  - @backstage/integration-react@1.1.15
  - @backstage/plugin-catalog-common@1.0.15

## 0.9.10-next.2

### Patch Changes

- Updated dependencies
  - @backstage/plugin-catalog-react@1.8.0-next.2
  - @backstage/core-plugin-api@1.5.3-next.1
  - @backstage/core-components@0.13.3-next.2
  - @backstage/catalog-client@1.4.3-next.0
  - @backstage/catalog-model@1.4.1-next.0
  - @backstage/config@1.0.8
  - @backstage/errors@1.2.1-next.0
  - @backstage/integration@1.5.1-next.0
  - @backstage/integration-react@1.1.15-next.2
  - @backstage/plugin-catalog-common@1.0.15-next.0

## 0.9.10-next.1

### Patch Changes

- 36b7edf39585: Add a "View Component" button as the primary CTA after registering a new component using a link to catalog-info.yaml
- Updated dependencies
  - @backstage/core-components@0.13.3-next.1
  - @backstage/core-plugin-api@1.5.3-next.0
  - @backstage/integration-react@1.1.15-next.1
  - @backstage/plugin-catalog-react@1.7.1-next.1
  - @backstage/config@1.0.8

## 0.9.10-next.0

### Patch Changes

- Updated dependencies
  - @backstage/errors@1.2.1-next.0
  - @backstage/core-components@0.13.3-next.0
  - @backstage/catalog-client@1.4.3-next.0
  - @backstage/catalog-model@1.4.1-next.0
  - @backstage/config@1.0.8
  - @backstage/core-plugin-api@1.5.2
  - @backstage/integration@1.5.1-next.0
  - @backstage/integration-react@1.1.15-next.0
  - @backstage/plugin-catalog-common@1.0.15-next.0
  - @backstage/plugin-catalog-react@1.7.1-next.0

## 0.9.9

### Patch Changes

- 2ef84c05aee7: Added analytics event for import entity button
- 309d2973adb4: Swap `ImportStepper` and `InfoCard` order to fix tab order in `catalog-import`.
- Updated dependencies
  - @backstage/core-plugin-api@1.5.2
  - @backstage/catalog-client@1.4.2
  - @backstage/core-components@0.13.2
  - @backstage/integration@1.5.0
  - @backstage/plugin-catalog-react@1.7.0
  - @backstage/catalog-model@1.4.0
  - @backstage/errors@1.2.0
  - @backstage/integration-react@1.1.14
  - @backstage/config@1.0.8
  - @backstage/plugin-catalog-common@1.0.14

## 0.9.9-next.3

### Patch Changes

- 309d2973adb4: Swap `ImportStepper` and `InfoCard` order to fix tab order in `catalog-import`.
- Updated dependencies
  - @backstage/core-components@0.13.2-next.3
  - @backstage/catalog-model@1.4.0-next.1
  - @backstage/catalog-client@1.4.2-next.2
  - @backstage/config@1.0.7
  - @backstage/core-plugin-api@1.5.2-next.0
  - @backstage/errors@1.2.0-next.0
  - @backstage/integration@1.5.0-next.0
  - @backstage/integration-react@1.1.14-next.3
  - @backstage/plugin-catalog-common@1.0.14-next.1
  - @backstage/plugin-catalog-react@1.7.0-next.3

## 0.9.9-next.2

### Patch Changes

- Updated dependencies
  - @backstage/plugin-catalog-react@1.7.0-next.2
  - @backstage/core-components@0.13.2-next.2
  - @backstage/integration-react@1.1.14-next.2
  - @backstage/config@1.0.7
  - @backstage/core-plugin-api@1.5.2-next.0

## 0.9.9-next.1

### Patch Changes

- Updated dependencies
  - @backstage/integration@1.5.0-next.0
  - @backstage/errors@1.2.0-next.0
  - @backstage/core-components@0.13.2-next.1
  - @backstage/plugin-catalog-react@1.7.0-next.1
  - @backstage/catalog-model@1.4.0-next.0
  - @backstage/core-plugin-api@1.5.2-next.0
  - @backstage/integration-react@1.1.14-next.1
  - @backstage/catalog-client@1.4.2-next.1
  - @backstage/plugin-catalog-common@1.0.14-next.0
  - @backstage/config@1.0.7

## 0.9.9-next.0

### Patch Changes

- 2ef84c05aee7: Added analytics event for import entity button
- Updated dependencies
  - @backstage/catalog-client@1.4.2-next.0
  - @backstage/plugin-catalog-react@1.7.0-next.0
  - @backstage/integration@1.4.5
  - @backstage/config@1.0.7
  - @backstage/core-components@0.13.2-next.0
  - @backstage/core-plugin-api@1.5.1
  - @backstage/integration-react@1.1.14-next.0
  - @backstage/catalog-model@1.3.0
  - @backstage/errors@1.1.5
  - @backstage/plugin-catalog-common@1.0.13

## 0.9.8

### Patch Changes

- Updated dependencies
  - @backstage/plugin-catalog-react@1.6.0
  - @backstage/integration@1.4.5
  - @backstage/core-components@0.13.1
  - @backstage/integration-react@1.1.13
  - @backstage/catalog-client@1.4.1
  - @backstage/catalog-model@1.3.0
  - @backstage/config@1.0.7
  - @backstage/core-plugin-api@1.5.1
  - @backstage/errors@1.1.5
  - @backstage/plugin-catalog-common@1.0.13

## 0.9.8-next.2

### Patch Changes

- Updated dependencies
  - @backstage/core-components@0.13.1-next.1
  - @backstage/integration-react@1.1.13-next.2
  - @backstage/plugin-catalog-react@1.6.0-next.2
  - @backstage/config@1.0.7
  - @backstage/core-plugin-api@1.5.1

## 0.9.8-next.1

### Patch Changes

- Updated dependencies
  - @backstage/core-components@0.13.1-next.0
  - @backstage/core-plugin-api@1.5.1
  - @backstage/plugin-catalog-react@1.6.0-next.1
  - @backstage/integration-react@1.1.13-next.1
  - @backstage/config@1.0.7

## 0.9.8-next.0

### Patch Changes

- Updated dependencies
  - @backstage/plugin-catalog-react@1.6.0-next.0
  - @backstage/integration@1.4.5-next.0
  - @backstage/integration-react@1.1.13-next.0
  - @backstage/core-components@0.13.0
  - @backstage/core-plugin-api@1.5.1
  - @backstage/catalog-client@1.4.1
  - @backstage/catalog-model@1.3.0
  - @backstage/config@1.0.7
  - @backstage/errors@1.1.5
  - @backstage/plugin-catalog-common@1.0.13

## 0.9.7

### Patch Changes

- 8e00acb28db: Small tweaks to remove warnings in the console during development (mainly focusing on techdocs)
- e0c6e8b9c3c: Update peer dependencies
- Updated dependencies
  - @backstage/core-components@0.13.0
  - @backstage/catalog-client@1.4.1
  - @backstage/plugin-catalog-react@1.5.0
  - @backstage/integration-react@1.1.12
  - @backstage/core-plugin-api@1.5.1
  - @backstage/catalog-model@1.3.0
  - @backstage/integration@1.4.4
  - @backstage/config@1.0.7
  - @backstage/errors@1.1.5
  - @backstage/plugin-catalog-common@1.0.13

## 0.9.7-next.3

### Patch Changes

- Updated dependencies
  - @backstage/plugin-catalog-react@1.5.0-next.3
  - @backstage/catalog-model@1.3.0-next.0
  - @backstage/core-components@0.13.0-next.3
  - @backstage/catalog-client@1.4.1-next.1
  - @backstage/config@1.0.7
  - @backstage/core-plugin-api@1.5.1-next.1
  - @backstage/errors@1.1.5
  - @backstage/integration@1.4.4-next.0
  - @backstage/integration-react@1.1.12-next.3
  - @backstage/plugin-catalog-common@1.0.13-next.1

## 0.9.7-next.2

### Patch Changes

- Updated dependencies
  - @backstage/catalog-client@1.4.1-next.0
  - @backstage/core-components@0.12.6-next.2
  - @backstage/plugin-catalog-react@1.4.1-next.2
  - @backstage/core-plugin-api@1.5.1-next.1
  - @backstage/catalog-model@1.2.1
  - @backstage/config@1.0.7
  - @backstage/errors@1.1.5
  - @backstage/integration@1.4.4-next.0
  - @backstage/integration-react@1.1.12-next.2
  - @backstage/plugin-catalog-common@1.0.13-next.0

## 0.9.7-next.1

### Patch Changes

- e0c6e8b9c3c: Update peer dependencies
- Updated dependencies
  - @backstage/core-components@0.12.6-next.1
  - @backstage/integration-react@1.1.12-next.1
  - @backstage/core-plugin-api@1.5.1-next.0
  - @backstage/plugin-catalog-react@1.4.1-next.1
  - @backstage/integration@1.4.4-next.0
  - @backstage/catalog-client@1.4.0
  - @backstage/catalog-model@1.2.1
  - @backstage/config@1.0.7
  - @backstage/errors@1.1.5
  - @backstage/plugin-catalog-common@1.0.13-next.0

## 0.9.7-next.0

### Patch Changes

- 8e00acb28db: Small tweaks to remove warnings in the console during development (mainly focusing on techdocs)
- Updated dependencies
  - @backstage/core-components@0.12.6-next.0
  - @backstage/plugin-catalog-react@1.4.1-next.0
  - @backstage/integration-react@1.1.12-next.0
  - @backstage/core-plugin-api@1.5.0
  - @backstage/config@1.0.7
  - @backstage/integration@1.4.3
  - @backstage/catalog-client@1.4.0
  - @backstage/catalog-model@1.2.1
  - @backstage/errors@1.1.5
  - @backstage/plugin-catalog-common@1.0.12

## 0.9.6

### Patch Changes

- 52b0022dab7: Updated dependency `msw` to `^1.0.0`.
- Updated dependencies
  - @backstage/catalog-client@1.4.0
  - @backstage/core-components@0.12.5
  - @backstage/plugin-catalog-react@1.4.0
  - @backstage/errors@1.1.5
  - @backstage/core-plugin-api@1.5.0
  - @backstage/catalog-model@1.2.1
  - @backstage/plugin-catalog-common@1.0.12
  - @backstage/integration-react@1.1.11
  - @backstage/integration@1.4.3
  - @backstage/config@1.0.7

## 0.9.6-next.2

### Patch Changes

- Updated dependencies
  - @backstage/core-components@0.12.5-next.2
  - @backstage/plugin-catalog-react@1.4.0-next.2
  - @backstage/core-plugin-api@1.5.0-next.2
  - @backstage/integration-react@1.1.11-next.2
  - @backstage/config@1.0.7-next.0
  - @backstage/integration@1.4.3-next.0

## 0.9.6-next.1

### Patch Changes

- 52b0022dab7: Updated dependency `msw` to `^1.0.0`.
- Updated dependencies
  - @backstage/core-components@0.12.5-next.1
  - @backstage/errors@1.1.5-next.0
  - @backstage/catalog-client@1.4.0-next.1
  - @backstage/core-plugin-api@1.4.1-next.1
  - @backstage/integration-react@1.1.11-next.1
  - @backstage/integration@1.4.3-next.0
  - @backstage/config@1.0.7-next.0
  - @backstage/plugin-catalog-react@1.4.0-next.1
  - @backstage/catalog-model@1.2.1-next.1
  - @backstage/plugin-catalog-common@1.0.12-next.1

## 0.9.6-next.0

### Patch Changes

- Updated dependencies
  - @backstage/catalog-client@1.4.0-next.0
  - @backstage/plugin-catalog-react@1.4.0-next.0
  - @backstage/core-plugin-api@1.4.1-next.0
  - @backstage/catalog-model@1.2.1-next.0
  - @backstage/plugin-catalog-common@1.0.12-next.0
  - @backstage/config@1.0.6
  - @backstage/core-components@0.12.5-next.0
  - @backstage/errors@1.1.4
  - @backstage/integration@1.4.2
  - @backstage/integration-react@1.1.11-next.0

## 0.9.5

### Patch Changes

- Updated dependencies
  - @backstage/core-components@0.12.4
  - @backstage/catalog-model@1.2.0
  - @backstage/core-plugin-api@1.4.0
  - @backstage/plugin-catalog-react@1.3.0
  - @backstage/catalog-client@1.3.1
  - @backstage/config@1.0.6
  - @backstage/errors@1.1.4
  - @backstage/integration@1.4.2
  - @backstage/integration-react@1.1.10
  - @backstage/plugin-catalog-common@1.0.11

## 0.9.5-next.2

### Patch Changes

- Updated dependencies
  - @backstage/catalog-model@1.2.0-next.1
  - @backstage/core-components@0.12.4-next.1
  - @backstage/catalog-client@1.3.1-next.1
  - @backstage/config@1.0.6
  - @backstage/core-plugin-api@1.3.0
  - @backstage/errors@1.1.4
  - @backstage/integration@1.4.2
  - @backstage/integration-react@1.1.10-next.1
  - @backstage/plugin-catalog-common@1.0.11-next.1
  - @backstage/plugin-catalog-react@1.3.0-next.2

## 0.9.5-next.1

### Patch Changes

- Updated dependencies
  - @backstage/core-components@0.12.4-next.0
  - @backstage/plugin-catalog-react@1.3.0-next.1
  - @backstage/catalog-client@1.3.1-next.0
  - @backstage/catalog-model@1.1.6-next.0
  - @backstage/config@1.0.6
  - @backstage/core-plugin-api@1.3.0
  - @backstage/errors@1.1.4
  - @backstage/integration@1.4.2
  - @backstage/integration-react@1.1.10-next.0
  - @backstage/plugin-catalog-common@1.0.11-next.0

## 0.9.5-next.0

### Patch Changes

- Updated dependencies
  - @backstage/plugin-catalog-react@1.3.0-next.0
  - @backstage/catalog-model@1.1.6-next.0
  - @backstage/catalog-client@1.3.1-next.0
  - @backstage/plugin-catalog-common@1.0.11-next.0
  - @backstage/integration-react@1.1.9

## 0.9.4

### Patch Changes

- Updated dependencies
  - @backstage/catalog-model@1.1.5
  - @backstage/catalog-client@1.3.0
  - @backstage/plugin-catalog-react@1.2.4
  - @backstage/core-components@0.12.3
  - @backstage/core-plugin-api@1.3.0
  - @backstage/config@1.0.6
  - @backstage/errors@1.1.4
  - @backstage/integration@1.4.2
  - @backstage/integration-react@1.1.9
  - @backstage/plugin-catalog-common@1.0.10

## 0.9.4-next.2

### Patch Changes

- Updated dependencies
  - @backstage/core-plugin-api@1.3.0-next.1
  - @backstage/catalog-client@1.3.0-next.2
  - @backstage/plugin-catalog-react@1.2.4-next.2
  - @backstage/catalog-model@1.1.5-next.1
  - @backstage/config@1.0.6-next.0
  - @backstage/core-components@0.12.3-next.2
  - @backstage/errors@1.1.4
  - @backstage/integration@1.4.2-next.0
  - @backstage/integration-react@1.1.9-next.2
  - @backstage/plugin-catalog-common@1.0.10-next.1

## 0.9.4-next.1

### Patch Changes

- Updated dependencies
  - @backstage/config@1.0.6-next.0
  - @backstage/catalog-client@1.3.0-next.1
  - @backstage/catalog-model@1.1.5-next.1
  - @backstage/core-components@0.12.3-next.1
  - @backstage/core-plugin-api@1.2.1-next.0
  - @backstage/errors@1.1.4
  - @backstage/integration@1.4.2-next.0
  - @backstage/integration-react@1.1.9-next.1
  - @backstage/plugin-catalog-common@1.0.10-next.1
  - @backstage/plugin-catalog-react@1.2.4-next.1

## 0.9.4-next.0

### Patch Changes

- Updated dependencies
  - @backstage/catalog-model@1.1.5-next.0
  - @backstage/catalog-client@1.3.0-next.0
  - @backstage/plugin-catalog-react@1.2.4-next.0
  - @backstage/core-components@0.12.3-next.0
  - @backstage/config@1.0.5
  - @backstage/core-plugin-api@1.2.0
  - @backstage/errors@1.1.4
  - @backstage/integration@1.4.1
  - @backstage/integration-react@1.1.9-next.0
  - @backstage/plugin-catalog-common@1.0.10-next.0

## 0.9.3

### Patch Changes

- Updated dependencies
  - @backstage/core-components@0.12.2
  - @backstage/integration-react@1.1.8
  - @backstage/plugin-catalog-react@1.2.3

## 0.9.2

### Patch Changes

- 2e701b3796: Internal refactor to use `react-router-dom` rather than `react-router`.
- 3280711113: Updated dependency `msw` to `^0.49.0`.
- Updated dependencies
  - @backstage/core-plugin-api@1.2.0
  - @backstage/catalog-client@1.2.0
  - @backstage/core-components@0.12.1
  - @backstage/errors@1.1.4
  - @backstage/plugin-catalog-react@1.2.2
  - @backstage/integration-react@1.1.7
  - @backstage/integration@1.4.1
  - @backstage/catalog-model@1.1.4
  - @backstage/config@1.0.5
  - @backstage/plugin-catalog-common@1.0.9

## 0.9.2-next.4

### Patch Changes

- 2e701b3796: Internal refactor to use `react-router-dom` rather than `react-router`.
- Updated dependencies
  - @backstage/core-components@0.12.1-next.4
  - @backstage/plugin-catalog-react@1.2.2-next.4
  - @backstage/catalog-client@1.2.0-next.1
  - @backstage/catalog-model@1.1.4-next.1
  - @backstage/config@1.0.5-next.1
  - @backstage/core-plugin-api@1.2.0-next.2
  - @backstage/errors@1.1.4-next.1
  - @backstage/integration@1.4.1-next.1
  - @backstage/integration-react@1.1.7-next.4
  - @backstage/plugin-catalog-common@1.0.9-next.3

## 0.9.2-next.3

### Patch Changes

- Updated dependencies
  - @backstage/core-components@0.12.1-next.3
  - @backstage/catalog-client@1.2.0-next.1
  - @backstage/catalog-model@1.1.4-next.1
  - @backstage/config@1.0.5-next.1
  - @backstage/core-plugin-api@1.2.0-next.2
  - @backstage/errors@1.1.4-next.1
  - @backstage/integration@1.4.1-next.1
  - @backstage/integration-react@1.1.7-next.3
  - @backstage/plugin-catalog-common@1.0.9-next.2
  - @backstage/plugin-catalog-react@1.2.2-next.3

## 0.9.2-next.2

### Patch Changes

- Updated dependencies
  - @backstage/core-plugin-api@1.2.0-next.2
  - @backstage/core-components@0.12.1-next.2
  - @backstage/plugin-catalog-react@1.2.2-next.2
  - @backstage/integration-react@1.1.7-next.2
  - @backstage/catalog-client@1.2.0-next.1
  - @backstage/catalog-model@1.1.4-next.1
  - @backstage/config@1.0.5-next.1
  - @backstage/errors@1.1.4-next.1
  - @backstage/integration@1.4.1-next.1
  - @backstage/plugin-catalog-common@1.0.9-next.2

## 0.9.2-next.1

### Patch Changes

- Updated dependencies
  - @backstage/core-components@0.12.1-next.1
  - @backstage/core-plugin-api@1.1.1-next.1
  - @backstage/plugin-catalog-react@1.2.2-next.1
  - @backstage/integration-react@1.1.7-next.1
  - @backstage/config@1.0.5-next.1
  - @backstage/integration@1.4.1-next.1
  - @backstage/catalog-client@1.2.0-next.1
  - @backstage/catalog-model@1.1.4-next.1
  - @backstage/errors@1.1.4-next.1
  - @backstage/plugin-catalog-common@1.0.9-next.1

## 0.9.2-next.0

### Patch Changes

- 3280711113: Updated dependency `msw` to `^0.49.0`.
- Updated dependencies
  - @backstage/catalog-client@1.2.0-next.0
  - @backstage/core-components@0.12.1-next.0
  - @backstage/core-plugin-api@1.1.1-next.0
  - @backstage/integration-react@1.1.7-next.0
  - @backstage/integration@1.4.1-next.0
  - @backstage/plugin-catalog-react@1.2.2-next.0
  - @backstage/catalog-model@1.1.4-next.0
  - @backstage/config@1.0.5-next.0
  - @backstage/errors@1.1.4-next.0
  - @backstage/plugin-catalog-common@1.0.9-next.0

## 0.9.1

### Patch Changes

- 1e7b640518: Get rid of `this-is-undefined-in-esm` warning
- c1784a4980: Replaces in-code uses of `GitHub` with `Github` and deprecates old versions.
- Updated dependencies
  - @backstage/plugin-catalog-react@1.2.1
  - @backstage/core-components@0.12.0
  - @backstage/core-plugin-api@1.1.0
  - @backstage/integration@1.4.0
  - @backstage/catalog-model@1.1.3
  - @backstage/integration-react@1.1.6
  - @backstage/catalog-client@1.1.2
  - @backstage/config@1.0.4
  - @backstage/errors@1.1.3
  - @backstage/plugin-catalog-common@1.0.8

## 0.9.1-next.1

### Patch Changes

- Updated dependencies
  - @backstage/core-components@0.12.0-next.1
  - @backstage/catalog-client@1.1.2-next.0
  - @backstage/catalog-model@1.1.3-next.0
  - @backstage/config@1.0.4-next.0
  - @backstage/core-plugin-api@1.1.0-next.0
  - @backstage/errors@1.1.3-next.0
  - @backstage/integration@1.4.0-next.0
  - @backstage/integration-react@1.1.6-next.1
  - @backstage/plugin-catalog-common@1.0.8-next.0
  - @backstage/plugin-catalog-react@1.2.1-next.1

## 0.9.1-next.0

### Patch Changes

- 1e7b640518: Get rid of `this-is-undefined-in-esm` warning
- c1784a4980: Replaces in-code uses of `GitHub` with `Github` and deprecates old versions.
- Updated dependencies
  - @backstage/plugin-catalog-react@1.2.1-next.0
  - @backstage/core-components@0.12.0-next.0
  - @backstage/core-plugin-api@1.1.0-next.0
  - @backstage/integration@1.4.0-next.0
  - @backstage/catalog-model@1.1.3-next.0
  - @backstage/integration-react@1.1.6-next.0
  - @backstage/catalog-client@1.1.2-next.0
  - @backstage/config@1.0.4-next.0
  - @backstage/errors@1.1.3-next.0
  - @backstage/plugin-catalog-common@1.0.8-next.0

## 0.9.0

### Minor Changes

- b2e6cb6acf: **Breaking**
  Moved the code search for the existing catalog-info.yaml files to the backend from the frontend. It means it will use the configured GitHub integration's credentials.

  Add the following to your `CatalogBuilder` to have the repo URL ingestion working again.

  ```ts
  // catalog.ts
  import { GithubLocationAnalyzer } from '@backstage/plugin-catalog-backend-module-github';
  ...
    builder.addLocationAnalyzers(
      new GithubLocationAnalyzer({
        discovery: env.discovery,
        config: env.config,
      }),
    );
  ...
  ```

### Patch Changes

- Updated dependencies
  - @backstage/catalog-model@1.1.2
  - @backstage/plugin-catalog-react@1.2.0
  - @backstage/core-components@0.11.2
  - @backstage/plugin-catalog-common@1.0.7
  - @backstage/catalog-client@1.1.1
  - @backstage/integration-react@1.1.5
  - @backstage/core-plugin-api@1.0.7
  - @backstage/config@1.0.3
  - @backstage/errors@1.1.2
  - @backstage/integration@1.3.2

## 0.9.0-next.2

### Minor Changes

- b2e6cb6acf: **Breaking**
  Moved the code search for the existing catalog-info.yaml files to the backend from the frontend. It means it will use the configured GitHub integration's credentials.

  Add the following to your `CatalogBuilder` to have the repo URL ingestion working again.

  ```ts
  // catalog.ts
  import { GitHubLocationAnalyzer } from '@backstage/plugin-catalog-backend-module-github';
  ...
    builder.addLocationAnalyzers(
      new GitHubLocationAnalyzer({
        discovery: env.discovery,
        config: env.config,
      }),
    );
  ...
  ```

### Patch Changes

- Updated dependencies
  - @backstage/plugin-catalog-common@1.0.7-next.2
  - @backstage/plugin-catalog-react@1.2.0-next.2
  - @backstage/catalog-client@1.1.1-next.2
  - @backstage/catalog-model@1.1.2-next.2
  - @backstage/config@1.0.3-next.2
  - @backstage/core-components@0.11.2-next.2
  - @backstage/core-plugin-api@1.0.7-next.2
  - @backstage/errors@1.1.2-next.2
  - @backstage/integration@1.3.2-next.2
  - @backstage/integration-react@1.1.5-next.2

## 0.8.13-next.1

### Patch Changes

- Updated dependencies
  - @backstage/plugin-catalog-react@1.2.0-next.1
  - @backstage/catalog-client@1.1.1-next.1
  - @backstage/core-components@0.11.2-next.1
  - @backstage/core-plugin-api@1.0.7-next.1
  - @backstage/catalog-model@1.1.2-next.1
  - @backstage/config@1.0.3-next.1
  - @backstage/errors@1.1.2-next.1
  - @backstage/integration@1.3.2-next.1
  - @backstage/integration-react@1.1.5-next.1

## 0.8.13-next.0

### Patch Changes

- Updated dependencies
  - @backstage/catalog-model@1.1.2-next.0
  - @backstage/core-components@0.11.2-next.0
  - @backstage/catalog-client@1.1.1-next.0
  - @backstage/plugin-catalog-react@1.1.5-next.0
  - @backstage/integration-react@1.1.5-next.0
  - @backstage/config@1.0.3-next.0
  - @backstage/core-plugin-api@1.0.7-next.0
  - @backstage/errors@1.1.2-next.0
  - @backstage/integration@1.3.2-next.0

## 0.8.12

### Patch Changes

- 817f3196f6: Updated React Router dependencies to be peer dependencies.
- eadf56bbbf: Bump `git-url-parse` version to `^13.0.0`
- 7d47def9c4: Removed dependency on `@types/jest`.
- 667d917488: Updated dependency `msw` to `^0.47.0`.
- 87ec2ba4d6: Updated dependency `msw` to `^0.46.0`.
- bf5e9030eb: Updated dependency `msw` to `^0.45.0`.
- Updated dependencies
  - @backstage/core-components@0.11.1
  - @backstage/core-plugin-api@1.0.6
  - @backstage/plugin-catalog-react@1.1.4
  - @backstage/integration@1.3.1
  - @backstage/catalog-client@1.1.0
  - @backstage/catalog-model@1.1.1
  - @backstage/config@1.0.2
  - @backstage/errors@1.1.1
  - @backstage/integration-react@1.1.4

## 0.8.12-next.3

### Patch Changes

- 7d47def9c4: Removed dependency on `@types/jest`.
- Updated dependencies
  - @backstage/plugin-catalog-react@1.1.4-next.2
  - @backstage/catalog-client@1.1.0-next.2
  - @backstage/catalog-model@1.1.1-next.0
  - @backstage/config@1.0.2-next.0
  - @backstage/core-components@0.11.1-next.3
  - @backstage/core-plugin-api@1.0.6-next.3
  - @backstage/errors@1.1.1-next.0
  - @backstage/integration@1.3.1-next.2
  - @backstage/integration-react@1.1.4-next.2

## 0.8.12-next.2

### Patch Changes

- eadf56bbbf: Bump `git-url-parse` version to `^13.0.0`
- 667d917488: Updated dependency `msw` to `^0.47.0`.
- 87ec2ba4d6: Updated dependency `msw` to `^0.46.0`.
- Updated dependencies
  - @backstage/integration@1.3.1-next.1
  - @backstage/catalog-client@1.0.5-next.1
  - @backstage/core-components@0.11.1-next.2
  - @backstage/core-plugin-api@1.0.6-next.2
  - @backstage/integration-react@1.1.4-next.1

## 0.8.12-next.1

### Patch Changes

- 817f3196f6: Updated React Router dependencies to be peer dependencies.
- Updated dependencies
  - @backstage/core-components@0.11.1-next.1
  - @backstage/core-plugin-api@1.0.6-next.1
  - @backstage/plugin-catalog-react@1.1.4-next.1

## 0.8.12-next.0

### Patch Changes

- bf5e9030eb: Updated dependency `msw` to `^0.45.0`.
- Updated dependencies
  - @backstage/core-plugin-api@1.0.6-next.0
  - @backstage/core-components@0.11.1-next.0
  - @backstage/catalog-client@1.0.5-next.0
  - @backstage/integration-react@1.1.4-next.0
  - @backstage/integration@1.3.1-next.0
  - @backstage/plugin-catalog-react@1.1.4-next.0

## 0.8.11

### Patch Changes

- Updated dependencies
  - @backstage/integration@1.3.0
  - @backstage/core-components@0.11.0
  - @backstage/core-plugin-api@1.0.5
  - @backstage/plugin-catalog-react@1.1.3
  - @backstage/integration-react@1.1.3

## 0.8.11-next.1

### Patch Changes

- Updated dependencies
  - @backstage/plugin-catalog-react@1.1.3-next.2
  - @backstage/core-components@0.11.0-next.2
  - @backstage/integration-react@1.1.3-next.1

## 0.8.11-next.0

### Patch Changes

- Updated dependencies
  - @backstage/integration@1.3.0-next.0
  - @backstage/core-plugin-api@1.0.5-next.0
  - @backstage/integration-react@1.1.3-next.0
  - @backstage/plugin-catalog-react@1.1.3-next.0
  - @backstage/core-components@0.10.1-next.0

## 0.8.10

### Patch Changes

- 9de15a41d7: Upgrade @octokit/rest to 19.0.3
- a70869e775: Updated dependency `msw` to `^0.43.0`.
- 72622d9143: Updated dependency `yaml` to `^2.0.0`.
- 8006d0f9bf: Updated dependency `msw` to `^0.44.0`.
- e2d7b76f43: Upgrade git-url-parse to 12.0.0.

  Motivation for upgrade is transitively upgrading parse-url which is vulnerable
  to several CVEs detected by Snyk.

  - SNYK-JS-PARSEURL-2935944
  - SNYK-JS-PARSEURL-2935947
  - SNYK-JS-PARSEURL-2936249

- 272106fdad: Support use without `integrations` or only integrations without frontend visible properties (e.g., `bitbucketCloud`) being configured by checking `integrations.github` directly without attempting to load `integrations`.
- Updated dependencies
  - @backstage/core-components@0.10.0
  - @backstage/catalog-model@1.1.0
  - @backstage/core-plugin-api@1.0.4
  - @backstage/integration@1.2.2
  - @backstage/catalog-client@1.0.4
  - @backstage/integration-react@1.1.2
  - @backstage/plugin-catalog-react@1.1.2
  - @backstage/errors@1.1.0

## 0.8.10-next.3

### Patch Changes

- a70869e775: Updated dependency `msw` to `^0.43.0`.
- 72622d9143: Updated dependency `yaml` to `^2.0.0`.
- Updated dependencies
  - @backstage/core-plugin-api@1.0.4-next.0
  - @backstage/core-components@0.10.0-next.3
  - @backstage/catalog-client@1.0.4-next.2
  - @backstage/integration-react@1.1.2-next.3
  - @backstage/integration@1.2.2-next.3
  - @backstage/catalog-model@1.1.0-next.3
  - @backstage/plugin-catalog-react@1.1.2-next.3

## 0.8.10-next.2

### Patch Changes

- e2d7b76f43: Upgrade git-url-parse to 12.0.0.

  Motivation for upgrade is transitively upgrading parse-url which is vulnerable
  to several CVEs detected by Snyk.

  - SNYK-JS-PARSEURL-2935944
  - SNYK-JS-PARSEURL-2935947
  - SNYK-JS-PARSEURL-2936249

- Updated dependencies
  - @backstage/core-components@0.10.0-next.2
  - @backstage/catalog-model@1.1.0-next.2
  - @backstage/integration@1.2.2-next.2
  - @backstage/plugin-catalog-react@1.1.2-next.2
  - @backstage/integration-react@1.1.2-next.2

## 0.8.10-next.1

### Patch Changes

- Updated dependencies
  - @backstage/core-components@0.9.6-next.1
  - @backstage/catalog-model@1.1.0-next.1
  - @backstage/errors@1.1.0-next.0
  - @backstage/catalog-client@1.0.4-next.1
  - @backstage/integration@1.2.2-next.1
  - @backstage/integration-react@1.1.2-next.1
  - @backstage/plugin-catalog-react@1.1.2-next.1

## 0.8.10-next.0

### Patch Changes

- 272106fdad: Support use without `integrations` or only integrations without frontend visible properties (e.g., `bitbucketCloud`) being configured by checking `integrations.github` directly without attempting to load `integrations`.
- Updated dependencies
  - @backstage/catalog-model@1.1.0-next.0
  - @backstage/core-components@0.9.6-next.0
  - @backstage/integration@1.2.2-next.0
  - @backstage/catalog-client@1.0.4-next.0
  - @backstage/plugin-catalog-react@1.1.2-next.0
  - @backstage/integration-react@1.1.2-next.0

## 0.8.9

### Patch Changes

- 8f7b1835df: Updated dependency `msw` to `^0.41.0`.
- 05be420971: Updated catalog import page text so they go in the correct hierarchy order
- Updated dependencies
  - @backstage/plugin-catalog-react@1.1.1
  - @backstage/core-components@0.9.5
  - @backstage/integration@1.2.1
  - @backstage/catalog-client@1.0.3
  - @backstage/core-plugin-api@1.0.3
  - @backstage/integration-react@1.1.1
  - @backstage/catalog-model@1.0.3

## 0.8.9-next.1

### Patch Changes

- 8f7b1835df: Updated dependency `msw` to `^0.41.0`.
- 05be420971: Updated catalog import page text so they go in the correct hierarchy order
- Updated dependencies
  - @backstage/core-components@0.9.5-next.1
  - @backstage/catalog-client@1.0.3-next.0
  - @backstage/core-plugin-api@1.0.3-next.0
  - @backstage/integration-react@1.1.1-next.1
  - @backstage/integration@1.2.1-next.1
  - @backstage/catalog-model@1.0.3-next.0
  - @backstage/plugin-catalog-react@1.1.1-next.1

## 0.8.9-next.0

### Patch Changes

- Updated dependencies
  - @backstage/plugin-catalog-react@1.1.1-next.0
  - @backstage/core-components@0.9.5-next.0
  - @backstage/integration@1.2.1-next.0
  - @backstage/integration-react@1.1.1-next.0

## 0.8.8

### Patch Changes

- Updated dependencies
  - @backstage/core-components@0.9.4
  - @backstage/integration@1.2.0
  - @backstage/core-plugin-api@1.0.2
  - @backstage/plugin-catalog-react@1.1.0
  - @backstage/integration-react@1.1.0
  - @backstage/config@1.0.1
  - @backstage/catalog-client@1.0.2
  - @backstage/catalog-model@1.0.2

## 0.8.8-next.2

### Patch Changes

- Updated dependencies
  - @backstage/core-components@0.9.4-next.1
  - @backstage/config@1.0.1-next.0
  - @backstage/plugin-catalog-react@1.1.0-next.2
  - @backstage/catalog-model@1.0.2-next.0
  - @backstage/core-plugin-api@1.0.2-next.1
  - @backstage/integration@1.2.0-next.1
  - @backstage/integration-react@1.1.0-next.2
  - @backstage/catalog-client@1.0.2-next.0

## 0.8.8-next.1

### Patch Changes

- Updated dependencies
  - @backstage/core-components@0.9.4-next.0
  - @backstage/core-plugin-api@1.0.2-next.0
  - @backstage/plugin-catalog-react@1.1.0-next.1
  - @backstage/integration-react@1.1.0-next.1

## 0.8.8-next.0

### Patch Changes

- Updated dependencies
  - @backstage/integration@1.2.0-next.0
  - @backstage/plugin-catalog-react@1.1.0-next.0
  - @backstage/integration-react@1.1.0-next.0

## 0.8.7

### Patch Changes

- 7c7919777e: build(deps-dev): bump `@testing-library/react-hooks` from 7.0.2 to 8.0.0
- 24254fd433: build(deps): bump `@testing-library/user-event` from 13.5.0 to 14.0.0
- Updated dependencies
  - @backstage/integration@1.1.0
  - @backstage/plugin-catalog-react@1.0.1
  - @backstage/catalog-model@1.0.1
  - @backstage/core-components@0.9.3
  - @backstage/core-plugin-api@1.0.1
  - @backstage/integration-react@1.0.1
  - @backstage/catalog-client@1.0.1

## 0.8.7-next.2

### Patch Changes

- 24254fd433: build(deps): bump `@testing-library/user-event` from 13.5.0 to 14.0.0
- Updated dependencies
  - @backstage/core-components@0.9.3-next.2
  - @backstage/core-plugin-api@1.0.1-next.0
  - @backstage/integration-react@1.0.1-next.2
  - @backstage/plugin-catalog-react@1.0.1-next.3
  - @backstage/integration@1.1.0-next.2

## 0.8.7-next.1

### Patch Changes

- Updated dependencies
  - @backstage/integration@1.1.0-next.1
  - @backstage/plugin-catalog-react@1.0.1-next.1
  - @backstage/integration-react@1.0.1-next.1

## 0.8.7-next.0

### Patch Changes

- Updated dependencies
  - @backstage/catalog-model@1.0.1-next.0
  - @backstage/integration@1.0.1-next.0
  - @backstage/plugin-catalog-react@1.0.1-next.0
  - @backstage/core-components@0.9.3-next.0
  - @backstage/catalog-client@1.0.1-next.0
  - @backstage/integration-react@1.0.1-next.0

## 0.8.6

### Patch Changes

- a422d7ce5e: chore(deps): bump `@testing-library/react` from 11.2.6 to 12.1.3
- 9d98865cb1: No longer attempt to register locations as optional, since it's ignored.
- Updated dependencies
  - @backstage/core-components@0.9.2
  - @backstage/core-plugin-api@1.0.0
  - @backstage/integration-react@1.0.0
  - @backstage/plugin-catalog-react@1.0.0
  - @backstage/catalog-model@1.0.0
  - @backstage/integration@1.0.0
  - @backstage/catalog-client@1.0.0
  - @backstage/config@1.0.0
  - @backstage/errors@1.0.0

## 0.8.5

### Patch Changes

- bf95bb806c: Remove usages of now-removed `CatalogApi.getEntityByName`
- Updated dependencies
  - @backstage/plugin-catalog-react@0.9.0
  - @backstage/core-components@0.9.1
  - @backstage/catalog-model@0.13.0
  - @backstage/catalog-client@0.9.0
  - @backstage/integration-react@0.1.25

## 0.8.5-next.0

### Patch Changes

- bf95bb806c: Remove usages of now-removed `CatalogApi.getEntityByName`
- Updated dependencies
  - @backstage/plugin-catalog-react@0.9.0-next.0
  - @backstage/core-components@0.9.1-next.0
  - @backstage/catalog-model@0.13.0-next.0
  - @backstage/catalog-client@0.9.0-next.0
  - @backstage/integration-react@0.1.25-next.0

## 0.8.4

### Patch Changes

- 899f196af5: Use `getEntityByRef` instead of `getEntityByName` in the catalog client
- f41a293231: - **DEPRECATION**: Deprecated `formatEntityRefTitle` in favor of the new `humanizeEntityRef` method instead. Please migrate to using the new method instead.
- 36aa63022b: Use `CompoundEntityRef` instead of `EntityName`, and `getCompoundEntityRef` instead of `getEntityName`, from `@backstage/catalog-model`.
- Updated dependencies
  - @backstage/catalog-model@0.12.0
  - @backstage/catalog-client@0.8.0
  - @backstage/core-components@0.9.0
  - @backstage/plugin-catalog-react@0.8.0
  - @backstage/integration@0.8.0
  - @backstage/core-plugin-api@0.8.0
  - @backstage/integration-react@0.1.24

## 0.8.3

### Patch Changes

- 6e1cbc12a6: Updated according to the new `getEntityFacets` catalog API method
- Updated dependencies
  - @backstage/core-components@0.8.10
  - @backstage/plugin-catalog-react@0.7.0
  - @backstage/catalog-model@0.11.0
  - @backstage/catalog-client@0.7.2
  - @backstage/core-plugin-api@0.7.0
  - @backstage/integration@0.7.5
  - @backstage/integration-react@0.1.23

## 0.8.2

### Patch Changes

- 1ed305728b: Bump `node-fetch` to version 2.6.7 and `cross-fetch` to version 3.1.5
- c77c5c7eb6: Added `backstage.role` to `package.json`
- deaf6065db: Adapt to the new `CatalogApi.getLocationByRef`
- Updated dependencies
  - @backstage/catalog-client@0.7.0
  - @backstage/core-components@0.8.9
  - @backstage/core-plugin-api@0.6.1
  - @backstage/errors@0.2.1
  - @backstage/integration@0.7.3
  - @backstage/integration-react@0.1.22
  - @backstage/plugin-catalog-react@0.6.15
  - @backstage/catalog-model@0.10.0
  - @backstage/config@0.1.14

## 0.8.1

### Patch Changes

- 7bb1bde7f6: Minor API cleanups
- Updated dependencies
  - @backstage/catalog-client@0.6.0
  - @backstage/core-components@0.8.8
  - @backstage/plugin-catalog-react@0.6.14
  - @backstage/integration-react@0.1.21

## 0.8.1-next.0

### Patch Changes

- 7bb1bde7f6: Minor API cleanups
- Updated dependencies
  - @backstage/core-components@0.8.8-next.0
  - @backstage/plugin-catalog-react@0.6.14-next.0
  - @backstage/integration-react@0.1.21-next.0

## 0.8.0

### Minor Changes

- 2e8764b95f: Make filename, branch name and examples URLs used in catalog import customizable.

  Catalog backend ingestion loop can be already configured to fetch targets with custom catalog filename (other than `catalog-info.yaml`). It's now possible to customize said filename and branch name used in pull requests created by catalog import flow too. This allows organizations to further customize Backstage experience and to better reflect their branding.

  Filename (default: `catalog-info.yaml`) and branch name (default: `backstage-integration`) used in pull requests can be configured in `app-config.yaml` as follows:

  ```yaml
  // app-config.yaml

  catalog:
    import:
      entityFilename: anvil.yaml
      pullRequestBranchName: anvil-integration
  ```

  Following React components have also been updated to accept optional props for providing example entity and repository paths:

  ```tsx
  <StepInitAnalyzeUrl
    ...
    exampleLocationUrl="https://github.com/acme-corp/our-awesome-api/blob/main/anvil.yaml"
  />
  ```

  ```tsx
  <ImportInfoCard
    exampleLocationUrl="https://github.com/acme-corp/our-awesome-api/blob/main/anvil.yaml"
    exampleRepositoryUrl="https://github.com/acme-corp/our-awesome-api"
  />
  ```

### Patch Changes

- Updated dependencies
  - @backstage/core-components@0.8.7
  - @backstage/plugin-catalog-react@0.6.13
  - @backstage/integration-react@0.1.20

## 0.8.0-next.0

### Minor Changes

- 2e8764b95f: Make filename, branch name and examples URLs used in catalog import customizable.

  Catalog backend ingestion loop can be already configured to fetch targets with custom catalog filename (other than `catalog-info.yaml`). It's now possible to customize said filename and branch name used in pull requests created by catalog import flow too. This allows organizations to further customize Backstage experience and to better reflect their branding.

  Filename (default: `catalog-info.yaml`) and branch name (default: `backstage-integration`) used in pull requests can be configured in `app-config.yaml` as follows:

  ```yaml
  // app-config.yaml

  catalog:
    import:
      entityFilename: anvil.yaml
      pullRequestBranchName: anvil-integration
  ```

  Following React components have also been updated to accept optional props for providing example entity and repository paths:

  ```tsx
  <StepInitAnalyzeUrl
    ...
    exampleLocationUrl="https://github.com/acme-corp/our-awesome-api/blob/main/anvil.yaml"
  />
  ```

  ```tsx
  <ImportInfoCard
    exampleLocationUrl="https://github.com/acme-corp/our-awesome-api/blob/main/anvil.yaml"
    exampleRepositoryUrl="https://github.com/acme-corp/our-awesome-api"
  />
  ```

### Patch Changes

- Updated dependencies
  - @backstage/core-components@0.8.7-next.0
  - @backstage/integration-react@0.1.20-next.0
  - @backstage/plugin-catalog-react@0.6.13-next.0

## 0.7.10

### Patch Changes

- 51fbedc445: Migrated usage of deprecated `IdentityApi` methods.
- Updated dependencies
  - @backstage/core-components@0.8.5
  - @backstage/integration@0.7.2
  - @backstage/core-plugin-api@0.6.0
  - @backstage/plugin-catalog-react@0.6.12
  - @backstage/catalog-model@0.9.10
  - @backstage/catalog-client@0.5.5
  - @backstage/integration-react@0.1.19

## 0.7.10-next.0

### Patch Changes

- 51fbedc445: Migrated usage of deprecated `IdentityApi` methods.
- Updated dependencies
  - @backstage/core-components@0.8.5-next.0
  - @backstage/core-plugin-api@0.6.0-next.0
  - @backstage/plugin-catalog-react@0.6.12-next.0
  - @backstage/catalog-model@0.9.10-next.0
  - @backstage/integration-react@0.1.19-next.0
  - @backstage/catalog-client@0.5.5-next.0
  - @backstage/integration@0.7.2-next.0

## 0.7.9

### Patch Changes

- 5333451def: Cleaned up API exports
- Updated dependencies
  - @backstage/integration@0.7.1
  - @backstage/core-components@0.8.4
  - @backstage/core-plugin-api@0.5.0
  - @backstage/plugin-catalog-react@0.6.11
  - @backstage/errors@0.2.0
  - @backstage/catalog-client@0.5.4
  - @backstage/catalog-model@0.9.9
  - @backstage/integration-react@0.1.18

## 0.7.8

### Patch Changes

- 4ce51ab0f1: Internal refactor of the `react-use` imports to use `react-use/lib/*` instead.
- Updated dependencies
  - @backstage/core-plugin-api@0.4.1
  - @backstage/plugin-catalog-react@0.6.10
  - @backstage/core-components@0.8.3

## 0.7.7

### Patch Changes

- Updated dependencies
  - @backstage/plugin-catalog-react@0.6.9
  - @backstage/integration@0.7.0
  - @backstage/integration-react@0.1.17

## 0.7.6

### Patch Changes

- Updated dependencies
  - @backstage/core-plugin-api@0.4.0
  - @backstage/plugin-catalog-react@0.6.8
  - @backstage/core-components@0.8.2
  - @backstage/catalog-client@0.5.3
  - @backstage/integration-react@0.1.16

## 0.7.5

### Patch Changes

- cd450844f6: Moved React dependencies to `peerDependencies` and allow both React v16 and v17 to be used.
- Updated dependencies
  - @backstage/core-components@0.8.0
  - @backstage/core-plugin-api@0.3.0
  - @backstage/integration-react@0.1.15
  - @backstage/plugin-catalog-react@0.6.5

## 0.7.4

### Patch Changes

- a125278b81: Refactor out the deprecated path and icon from RouteRefs
- Updated dependencies
  - @backstage/catalog-client@0.5.2
  - @backstage/catalog-model@0.9.7
  - @backstage/plugin-catalog-react@0.6.4
  - @backstage/core-components@0.7.4
  - @backstage/core-plugin-api@0.2.0
  - @backstage/integration-react@0.1.14

## 0.7.3

### Patch Changes

- 36e67d2f24: Internal updates to apply more strict checks to throw errors.
- Updated dependencies
  - @backstage/core-components@0.7.1
  - @backstage/errors@0.1.3
  - @backstage/core-plugin-api@0.1.11
  - @backstage/plugin-catalog-react@0.6.1
  - @backstage/catalog-model@0.9.5

## 0.7.2

### Patch Changes

- Updated dependencies
  - @backstage/plugin-catalog-react@0.6.0
  - @backstage/integration@0.6.8
  - @backstage/core-components@0.7.0
  - @backstage/integration-react@0.1.12

## 0.7.1

### Patch Changes

- a31afc5b62: Replace slash stripping regexp with trimEnd to remove CodeQL warning
- 81a41ec249: Added a `name` key to all extensions in order to improve Analytics API metadata.
- Updated dependencies
  - @backstage/core-components@0.6.1
  - @backstage/core-plugin-api@0.1.10
  - @backstage/plugin-catalog-react@0.5.2
  - @backstage/catalog-model@0.9.4
  - @backstage/catalog-client@0.5.0
  - @backstage/integration@0.6.7

## 0.7.0

### Minor Changes

- 6a6ec777ce: Switched to using the `ScmAuthApi` for authentication rather than GitHub auth. If you are instantiating your `CatalogImportClient` manually you now need to pass in an instance of `ScmAuthApi` instead.

  Also be sure to register the `scmAuthApiRef` from the `@backstage/integration-react` in your app:

  ```ts
  import { ScmAuth } from '@backstage/integration-react';

  // in packages/app/apis.ts

  const apis = [
  // ... other APIs

  ScmAuth.createDefaultApiFactory();

  // OR

  createApiFactory({
    api: scmAuthApiRef,
    deps: {
      gheAuthApi: gheAuthApiRef,
      githubAuthApi: githubAuthApiRef,
    },
    factory: ({ githubAuthApi, gheAuthApi }) =>
      ScmAuth.merge(
        ScmAuth.forGithub(githubAuthApi),
        ScmAuth.forGithub(gheAuthApi, {
          host: 'ghe.example.com',
        }),
      ),
  });
  ]
  ```

### Patch Changes

- Updated dependencies
  - @backstage/integration@0.6.6
  - @backstage/core-plugin-api@0.1.9
  - @backstage/core-components@0.6.0
  - @backstage/integration-react@0.1.11
  - @backstage/plugin-catalog-react@0.5.1

## 0.6.0

### Minor Changes

- 690657799e: Add initial support for customizing the catalog import page.

  It is now possible to pass a custom layout to the import page, as it's already
  supported by the search page. If no custom layout is passed, the default layout
  is used.

  ```typescript
  <Route path="/catalog-import" element={<CatalogImportPage />}>
    <Page themeId="home">
      <Header title="Register an existing component" />
      <Content>
        <ContentHeader title="Start tracking your components">
          <SupportButton>
            Start tracking your component in Backstage by adding it to the
            software catalog.
          </SupportButton>
        </ContentHeader>

        <Grid container spacing={2} direction="row-reverse">
          <Grid item xs={12} md={4} lg={6} xl={8}>
            Hello World
          </Grid>

          <Grid item xs={12} md={8} lg={6} xl={4}>
            <ImportStepper />
          </Grid>
        </Grid>
      </Content>
    </Page>
  </Route>
  ```

  Previously it was possible to disable and customize the automatic pull request
  feature by passing options to `<CatalogImportPage>` (`pullRequest.disable` and
  `pullRequest.preparePullRequest`). This functionality is moved to the
  `CatalogImportApi` which now provides an optional `preparePullRequest()`
  function. The function can either be overridden to generate a different content
  for the pull request, or removed to disable this feature.

  The export of the long term deprecated legacy `<Router>` is removed, migrate to
  `<CatalogImportPage>` instead.

### Patch Changes

- 9ef2987a83: The import form is now aware of locations that already exist. It lists them separately and shows a button for triggering a refresh.
- Updated dependencies
  - @backstage/core-components@0.5.0
  - @backstage/integration@0.6.5
  - @backstage/catalog-client@0.4.0
  - @backstage/plugin-catalog-react@0.5.0
  - @backstage/catalog-model@0.9.3
  - @backstage/integration-react@0.1.10

## 0.5.21

### Patch Changes

- 9f1362dcc1: Upgrade `@material-ui/lab` to `4.0.0-alpha.57`.
- 96fef17a18: Upgrade git-parse-url to v11.6.0
- Updated dependencies
  - @backstage/core-components@0.4.2
  - @backstage/integration@0.6.4
  - @backstage/integration-react@0.1.9
  - @backstage/plugin-catalog-react@0.4.6
  - @backstage/core-plugin-api@0.1.8

## 0.5.20

### Patch Changes

- e0a6aea82: Bumped `react-hook-form` to `^7.12.2`
- Updated dependencies
  - @backstage/plugin-catalog-react@0.4.5
  - @backstage/integration@0.6.3
  - @backstage/core-components@0.4.0
  - @backstage/catalog-model@0.9.1
  - @backstage/integration-react@0.1.8

## 0.5.19

### Patch Changes

- cfcb486aa: Add system icons for the built-in entity types and use them in the entity list of the `catalog-import` plugin.
- b5a2896ed: handle azure devops url query parameter for importing .yaml
- Updated dependencies
  - @backstage/plugin-catalog-react@0.4.4
  - @backstage/core-components@0.3.3
  - @backstage/integration@0.6.2

## 0.5.18

### Patch Changes

- ced85b598: Fix importing yaml files from URLs with trailing query parameters.
- Updated dependencies
  - @backstage/plugin-catalog-react@0.4.3
  - @backstage/core-components@0.3.2
  - @backstage/integration@0.6.1
  - @backstage/theme@0.2.10

## 0.5.17

### Patch Changes

- 56c773909: Switched `@types/react` dependency to request `*` rather than a specific version.
- Updated dependencies
  - @backstage/integration@0.6.0
  - @backstage/core-components@0.3.1
  - @backstage/core-plugin-api@0.1.6
  - @backstage/plugin-catalog-react@0.4.2
  - @backstage/integration-react@0.1.7

## 0.5.16

### Patch Changes

- Updated dependencies
  - @backstage/core-components@0.3.0
  - @backstage/core-plugin-api@0.1.5
  - @backstage/integration@0.5.9
  - @backstage/integration-react@0.1.6
  - @backstage/plugin-catalog-react@0.4.1

## 0.5.15

### Patch Changes

- 9d40fcb1e: - Bumping `material-ui/core` version to at least `4.12.2` as they made some breaking changes in later versions which broke `Pagination` of the `Table`.
  - Switching out `material-table` to `@material-table/core` for support for the later versions of `material-ui/core`
  - This causes a minor API change to `@backstage/core-components` as the interface for `Table` re-exports the `prop` from the underlying `Table` components.
  - `onChangeRowsPerPage` has been renamed to `onRowsPerPageChange`
  - `onChangePage` has been renamed to `onPageChange`
  - Migration guide is here: https://material-table-core.com/docs/breaking-changes
- Updated dependencies
  - @backstage/core-components@0.2.0
  - @backstage/plugin-catalog-react@0.4.0
  - @backstage/core-plugin-api@0.1.4
  - @backstage/integration-react@0.1.5
  - @backstage/theme@0.2.9
  - @backstage/catalog-client@0.3.18

## 0.5.14

### Patch Changes

- 903f3323c: Fix heading that wrongly implied catalog-import supports entity discovery for multiple integrations.
- Updated dependencies
  - @backstage/core-components@0.1.6
  - @backstage/catalog-client@0.3.17
  - @backstage/plugin-catalog-react@0.3.1

## 0.5.13

### Patch Changes

- Updated dependencies
  - @backstage/plugin-catalog-react@0.3.0

## 0.5.12

### Patch Changes

- 43a4ef644: More helpful error message when trying to import by folder from non-github
- 6841e0113: fix minor version of git-url-parse as 11.5.x introduced a bug for Bitbucket Server
- Updated dependencies
  - @backstage/integration@0.5.8
  - @backstage/core-components@0.1.5
  - @backstage/catalog-model@0.9.0
  - @backstage/catalog-client@0.3.16
  - @backstage/plugin-catalog-react@0.2.6

## 0.5.11

### Patch Changes

- 48c9fcd33: Migrated to use the new `@backstage/core-*` packages rather than `@backstage/core`.
- Updated dependencies
  - @backstage/core-plugin-api@0.1.3
  - @backstage/catalog-client@0.3.14
  - @backstage/catalog-model@0.8.4
  - @backstage/integration-react@0.1.4
  - @backstage/plugin-catalog-react@0.2.4

## 0.5.10

### Patch Changes

- 873116e5d: Fix a react warning in `<EntityListComponent>`.
- Updated dependencies
  - @backstage/plugin-catalog-react@0.2.3
  - @backstage/catalog-model@0.8.3
  - @backstage/core@0.7.13

## 0.5.9

### Patch Changes

- 70bc30c5b: Display preview result final step.
- Updated dependencies [27a9b503a]
- Updated dependencies [f4e3ac5ce]
- Updated dependencies [7028ee1ca]
- Updated dependencies [70bc30c5b]
- Updated dependencies [eda9dbd5f]
  - @backstage/catalog-model@0.8.2
  - @backstage/integration-react@0.1.3
  - @backstage/plugin-catalog-react@0.2.2
  - @backstage/catalog-client@0.3.13
  - @backstage/integration@0.5.6

## 0.5.8

### Patch Changes

- Updated dependencies [0fd4ea443]
- Updated dependencies [add62a455]
- Updated dependencies [cc592248b]
- Updated dependencies [17c497b81]
- Updated dependencies [704875e26]
  - @backstage/integration@0.5.4
  - @backstage/catalog-client@0.3.12
  - @backstage/catalog-model@0.8.0
  - @backstage/core@0.7.11
  - @backstage/plugin-catalog-react@0.2.0

## 0.5.7

### Patch Changes

- ca6e0ab69: Make UI errors friendlier when importing existing components
- Updated dependencies [f7f7783a3]
- Updated dependencies [65e6c4541]
- Updated dependencies [68fdbf014]
- Updated dependencies [5da6a561d]
  - @backstage/catalog-model@0.7.10
  - @backstage/core@0.7.10
  - @backstage/integration@0.5.3

## 0.5.6

### Patch Changes

- 062bbf90f: chore: bump `@testing-library/user-event` from 12.8.3 to 13.1.8
- 675a569a9: chore: bump `react-use` dependency in all packages
- Updated dependencies [062bbf90f]
- Updated dependencies [10c008a3a]
- Updated dependencies [889d89b6e]
- Updated dependencies [16be1d093]
- Updated dependencies [3f988cb63]
- Updated dependencies [675a569a9]
  - @backstage/core@0.7.9
  - @backstage/integration-react@0.1.2
  - @backstage/plugin-catalog-react@0.1.6
  - @backstage/catalog-model@0.7.9

## 0.5.5

### Patch Changes

- 38ca05168: The default `@octokit/rest` dependency was bumped to `"^18.5.3"`.
- 80888659b: Bump react-hook-form version to be the same for the entire project.
- 8aedbb4af: Fixes a typo and minor wording changes to the catalog import UI
- Updated dependencies [38ca05168]
- Updated dependencies [f65adcde7]
- Updated dependencies [81c54d1f2]
- Updated dependencies [80888659b]
- Updated dependencies [7b8272fb7]
- Updated dependencies [d8b81fd28]
- Updated dependencies [d1b1306d9]
  - @backstage/integration@0.5.2
  - @backstage/core@0.7.8
  - @backstage/plugin-catalog-react@0.1.5
  - @backstage/theme@0.2.7
  - @backstage/catalog-model@0.7.8
  - @backstage/catalog-client@0.3.11

## 0.5.4

### Patch Changes

- c614ede9a: Updated README to have up-to-date install instructions.
- Updated dependencies [9afcac5af]
- Updated dependencies [e0c9ed759]
- Updated dependencies [6eaecbd81]
  - @backstage/core@0.7.7

## 0.5.3

### Patch Changes

- 29a7e4be8: allow import from HTTP repositories
- Updated dependencies [94da20976]
- Updated dependencies [d8cc7e67a]
- Updated dependencies [99fbef232]
- Updated dependencies [ab07d77f6]
- Updated dependencies [931b21a12]
- Updated dependencies [937ed39ce]
- Updated dependencies [9a9e7a42f]
- Updated dependencies [50ce875a0]
  - @backstage/core@0.7.6
  - @backstage/theme@0.2.6

## 0.5.2

### Patch Changes

- f9c75f7a9: When importing components you will now have the ability to use non Unicode characters in the entity owner field
- Updated dependencies [1279a3325]
- Updated dependencies [4a4681b1b]
- Updated dependencies [97b60de98]
- Updated dependencies [b051e770c]
- Updated dependencies [98dd5da71]
  - @backstage/core@0.7.4
  - @backstage/catalog-model@0.7.6

## 0.5.1

### Patch Changes

- 676ede643: Added the `getOriginLocationByEntity` and `removeLocationById` methods to the catalog client
- Updated dependencies [676ede643]
- Updated dependencies [9f48b548c]
- Updated dependencies [b196a4569]
- Updated dependencies [8488a1a96]
  - @backstage/catalog-client@0.3.9
  - @backstage/plugin-catalog-react@0.1.4
  - @backstage/catalog-model@0.7.5

## 0.5.0

### Minor Changes

- 3385b374b: Use `scmIntegrationsApiRef` from the new `@backstage/integration-react`.

### Patch Changes

- 7d8c4c97c: Update the wording for unknown URLs in the import flow
- a0dacc184: Use title form field value for the commit message on catalog import PRs. Also allow customization of the pull requests title or body only. For example:

  ```tsx
  <Route
    path="/catalog-import"
    element={
      <CatalogImportPage
        pullRequest={{
          preparePullRequest: () => ({
            title: 'chore: add backstage catalog file [skip ci]',
          }),
        }}
      />
    }
  />
  ```

- 9ca0e4009: use local version of lowerCase and upperCase methods
- Updated dependencies [8686eb38c]
- Updated dependencies [8686eb38c]
- Updated dependencies [9ca0e4009]
- Updated dependencies [34ff49b0f]
  - @backstage/catalog-client@0.3.8
  - @backstage/core@0.7.2
  - @backstage/plugin-catalog-react@0.1.2

## 0.4.3

### Patch Changes

- 05183f202: Bump react-hook-form version constraint to "^6.15.4"
- Updated dependencies [12d8f27a6]
- Updated dependencies [40c0fdbaa]
- Updated dependencies [2a271d89e]
- Updated dependencies [bece09057]
- Updated dependencies [169f48deb]
- Updated dependencies [8a1566719]
- Updated dependencies [9d455f69a]
- Updated dependencies [4c049a1a1]
- Updated dependencies [02816ecd7]
  - @backstage/catalog-model@0.7.3
  - @backstage/core@0.7.0
  - @backstage/plugin-catalog-react@0.1.1

## 0.4.2

### Patch Changes

- a8953a9c9: This updates the `catalog-import` plugin to omit the default metadata namespace
  field and also use the short form entity reference format for selected group owners.
- 968b588f7: Allows the CodeOwnersProcessor to set the owner automatically within the catalog-import plugin. This adds an additional checkbox that overrides the group selector and will omit the owner option in the generated catalog file yaml.
- Updated dependencies [3a58084b6]
- Updated dependencies [e799e74d4]
- Updated dependencies [d0760ecdf]
- Updated dependencies [1407b34c6]
- Updated dependencies [88f1f1b60]
- Updated dependencies [bad21a085]
- Updated dependencies [9615e68fb]
- Updated dependencies [49f9b7346]
- Updated dependencies [5c2e2863f]
- Updated dependencies [3a58084b6]
- Updated dependencies [2c1f2a7c2]
  - @backstage/core@0.6.3
  - @backstage/plugin-catalog-react@0.1.0
  - @backstage/catalog-model@0.7.2

## 0.4.1

### Patch Changes

- f4c2bcf54: Use a more strict type for `variant` of cards.
- Updated dependencies [491f3a0ec]
- Updated dependencies [fd3f2a8c0]
- Updated dependencies [d34d26125]
- Updated dependencies [0af242b6d]
- Updated dependencies [f4c2bcf54]
- Updated dependencies [10a0124e0]
- Updated dependencies [07e226872]
- Updated dependencies [f62e7abe5]
- Updated dependencies [96f378d10]
- Updated dependencies [688b73110]
  - @backstage/integration@0.5.0
  - @backstage/core@0.6.2
  - @backstage/plugin-catalog-react@0.0.4

## 0.4.0

### Minor Changes

- 6ed2b47d6: Include Backstage identity token in requests to backend plugins.
- 68dd79d83: The plugin has been refactored and is now based on a configurable state machine of 'analyze', 'prepare', 'review' & 'finish'.
  Depending on the outcome of the 'analyze' stage, different flows are selected ('single-location', 'multiple-locations', 'no-location').
  Each flow can define it's own components that guide the user.

  During the refactoring, the `catalogRouteRef` property of the `CatalogImportPage` has been removed, so the `App.tsx` of the backstage apps need to be updated:

  ```diff
  // packages/app/src/App.tsx

       <Route
         path="/catalog-import"
  -      element={<CatalogImportPage catalogRouteRef={catalogRouteRef} />}
  +      element={<CatalogImportPage />}
       />
  ```

### Patch Changes

- 753bb4c40: Flatten the options of the `CatalogImportPage` from the `options` property to the `pullRequest` property.

  ```diff
  - <CatalogImportPage options={{ pullRequest: { disable: true } }} />
  + <CatalogImportPage pullRequest={{ disable: true }} />
  ```

- Updated dependencies [6ed2b47d6]
- Updated dependencies [ffffea8e6]
- Updated dependencies [72b96e880]
- Updated dependencies [19d354c78]
- Updated dependencies [b51ee6ece]
  - @backstage/catalog-client@0.3.6
  - @backstage/integration@0.4.0
  - @backstage/plugin-catalog-react@0.0.3
  - @backstage/core@0.6.1

## 0.3.7

### Patch Changes

- ceef4dd89: Export _api_ (Client, API, ref) from the catalog import plugin.
- b712841d6: Migrated to new composability API, exporting the plugin instance as `catalogImportPlugin`, and the page as `CatalogImportPage`.
- 019fe39a0: Switch dependency from `@backstage/plugin-catalog` to `@backstage/plugin-catalog-react`.
- Updated dependencies [12ece98cd]
- Updated dependencies [c4abcdb60]
- Updated dependencies [d82246867]
- Updated dependencies [7fc89bae2]
- Updated dependencies [c810082ae]
- Updated dependencies [5fa3bdb55]
- Updated dependencies [6e612ce25]
- Updated dependencies [025e122c3]
- Updated dependencies [21e624ba9]
- Updated dependencies [064c513e1]
- Updated dependencies [da9f53c60]
- Updated dependencies [32c95605f]
- Updated dependencies [7881f2117]
- Updated dependencies [3149bfe63]
- Updated dependencies [54c7d02f7]
- Updated dependencies [2e62aea6f]
- Updated dependencies [11cb5ef94]
  - @backstage/core@0.6.0
  - @backstage/integration@0.3.2
  - @backstage/plugin-catalog-react@0.0.2
  - @backstage/theme@0.2.3
  - @backstage/catalog-model@0.7.1

## 0.3.6

### Patch Changes

- 9dd057662: Upgrade [git-url-parse](https://www.npmjs.com/package/git-url-parse) to [v11.4.4](https://github.com/IonicaBizau/git-url-parse/pull/125) which fixes parsing an Azure DevOps branch ref.
- Updated dependencies [6800da78d]
- Updated dependencies [9dd057662]
- Updated dependencies [0b1182346]
  - @backstage/integration@0.3.1
  - @backstage/plugin-catalog@0.2.14

## 0.3.5

### Patch Changes

- 2b514d532: Modifying import functionality to register existing catalog-info.yaml if one exists in given GitHub repository
- Updated dependencies [def2307f3]
- Updated dependencies [efd6ef753]
- Updated dependencies [0b135e7e0]
- Updated dependencies [593632f07]
- Updated dependencies [33846acfc]
- Updated dependencies [fa8ba330a]
- Updated dependencies [a187b8ad0]
- Updated dependencies [ed6baab66]
- Updated dependencies [f04db53d7]
- Updated dependencies [a93f42213]
  - @backstage/catalog-model@0.7.0
  - @backstage/core@0.5.0
  - @backstage/integration@0.3.0
  - @backstage/plugin-catalog@0.2.12

## 0.3.4

### Patch Changes

- 34a01a171: Improve how URLs are analyzed for add/import
- bc40ccecf: Add more generic descriptions for the catalog-import form.
- 94fdf4955: Get rid of all usages of @octokit/types, and bump the rest of the octokit dependencies to the latest version
- be5ac7fde: Remove dependency to `@backstage/plugin-catalog-backend`.
- Updated dependencies [466354aaa]
- Updated dependencies [f3b064e1c]
- Updated dependencies [c00488983]
- Updated dependencies [265a7ab30]
- Updated dependencies [abbee6fff]
- Updated dependencies [147fadcb9]
  - @backstage/integration@0.2.0
  - @backstage/catalog-model@0.6.1
  - @backstage/plugin-catalog@0.2.11
  - @backstage/core@0.4.4

## 0.3.3

### Patch Changes

- edb7d0775: Create "url" type location when registering using the catalog-import plugin.
- Updated dependencies [99be3057c]
- Updated dependencies [49d2016a4]
- Updated dependencies [9c09a364f]
- Updated dependencies [73e75ea0a]
- Updated dependencies [036a84373]
- Updated dependencies [071711d70]
  - @backstage/plugin-catalog-backend@0.5.2
  - @backstage/plugin-catalog@0.2.10
  - @backstage/integration@0.1.5

## 0.3.2

### Patch Changes

- f3e75508d: Add description to Pull Request when registering a new component
- Updated dependencies [c6eeefa35]
- Updated dependencies [fb386b760]
- Updated dependencies [c911061b7]
- Updated dependencies [7c3ffc0cd]
- Updated dependencies [e7496dc3e]
- Updated dependencies [8ef71ed32]
- Updated dependencies [1d1c2860f]
- Updated dependencies [0e6298f7e]
- Updated dependencies [8dd0a906d]
- Updated dependencies [4eafdec4a]
- Updated dependencies [6b37c95bf]
- Updated dependencies [8c31c681c]
- Updated dependencies [7b98e7fee]
- Updated dependencies [178e09323]
- Updated dependencies [ac3560b42]
- Updated dependencies [0097057ed]
  - @backstage/plugin-catalog-backend@0.5.0
  - @backstage/catalog-model@0.6.0
  - @backstage/core@0.4.1
  - @backstage/integration@0.1.4
  - @backstage/plugin-catalog@0.2.7

## 0.3.1

### Patch Changes

- 79418ddb6: Align plugin ID and fix variable typo
- d2938af4c: Add register existing component instructions
- Updated dependencies [6e8bb3ac0]
- Updated dependencies [2527628e1]
- Updated dependencies [e708679d7]
- Updated dependencies [047c018c9]
- Updated dependencies [6011b7d3e]
- Updated dependencies [1c69d4716]
- Updated dependencies [38d63fbe1]
- Updated dependencies [83b6e0c1f]
- Updated dependencies [1665ae8bb]
- Updated dependencies [04f26f88d]
- Updated dependencies [ff243ce96]
  - @backstage/plugin-catalog-backend@0.4.0
  - @backstage/core@0.4.0
  - @backstage/plugin-catalog@0.2.6
  - @backstage/catalog-model@0.5.0
  - @backstage/theme@0.2.2

## 0.3.0

### Minor Changes

- a9fd599f7: Add Analyze location endpoint to catalog backend. Add catalog-import plugin and replace import-component with it. To start using Analyze location endpoint, you have add it to the `createRouter` function options in the `\backstage\packages\backend\src\plugins\catalog.ts` file:

  ```ts
  export default async function createPlugin(env: PluginEnvironment) {
    const builder = new CatalogBuilder(env);
    const {
      entitiesCatalog,
      locationsCatalog,
      higherOrderOperation,
      locationAnalyzer, //<--
    } = await builder.build();

    return await createRouter({
      entitiesCatalog,
      locationsCatalog,
      higherOrderOperation,
      locationAnalyzer, //<--
      logger: env.logger,
    });
  }
  ```

### Patch Changes

- Updated dependencies [b4488ddb0]
- Updated dependencies [08835a61d]
- Updated dependencies [a9fd599f7]
- Updated dependencies [e42402b47]
- Updated dependencies [bcc211a08]
- Updated dependencies [ebf37bbae]
  - @backstage/plugin-catalog-backend@0.3.0
  - @backstage/catalog-model@0.4.0
  - @backstage/plugin-catalog@0.2.5<|MERGE_RESOLUTION|>--- conflicted
+++ resolved
@@ -1,7 +1,5 @@
 # @backstage/plugin-catalog-import
 
-<<<<<<< HEAD
-=======
 ## 0.9.14-next.2
 
 ### Patch Changes
@@ -50,7 +48,6 @@
   - @backstage/plugin-catalog-common@1.0.15
   - @backstage/plugin-catalog-react@1.8.3-next.0
 
->>>>>>> f4e1ea3c
 ## 0.9.11
 
 ### Patch Changes

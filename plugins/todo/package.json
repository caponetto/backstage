--- conflicted
+++ resolved
@@ -1,11 +1,7 @@
 {
   "name": "@backstage/plugin-todo",
   "description": "A Backstage plugin that lets you browse TODO comments in your source code",
-<<<<<<< HEAD
-  "version": "0.2.23",
-=======
   "version": "0.2.25-next.0",
->>>>>>> 413caa19
   "main": "src/index.ts",
   "types": "src/index.ts",
   "license": "Apache-2.0",

--- conflicted
+++ resolved
@@ -1,7 +1,5 @@
 # @backstage/plugin-scaffolder-react
 
-<<<<<<< HEAD
-=======
 ## 1.5.4-next.0
 
 ### Patch Changes
@@ -18,7 +16,6 @@
   - @backstage/plugin-catalog-react@1.8.3-next.0
   - @backstage/plugin-scaffolder-common@1.4.0
 
->>>>>>> 413caa19
 ## 1.5.2
 
 ### Patch Changes

--- conflicted
+++ resolved
@@ -1,7 +1,5 @@
 # @backstage/plugin-catalog-node
 
-<<<<<<< HEAD
-=======
 ## 1.4.4-next.2
 
 ### Patch Changes
@@ -38,7 +36,6 @@
   - @backstage/types@1.1.0
   - @backstage/plugin-catalog-common@1.0.15
 
->>>>>>> f4e1ea3c
 ## 1.4.1
 
 ### Patch Changes

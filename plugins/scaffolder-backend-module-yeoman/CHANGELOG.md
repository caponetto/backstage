# @backstage/plugin-scaffolder-backend-module-yeoman

<<<<<<< HEAD
=======
## 0.2.23-next.0

### Patch Changes

- Updated dependencies
  - @backstage/config@1.0.8
  - @backstage/types@1.1.0
  - @backstage/plugin-scaffolder-node@0.2.2-next.0

>>>>>>> 413caa19
## 0.2.21

### Patch Changes

- 12a8c94eda8d: Add package repository and homepage metadata
- Updated dependencies
  - @backstage/plugin-scaffolder-node@0.2.0
  - @backstage/config@1.0.8
  - @backstage/types@1.1.0

## 0.2.21-next.2

### Patch Changes

- Updated dependencies
  - @backstage/plugin-scaffolder-node@0.1.6-next.2

## 0.2.21-next.1

### Patch Changes

- 12a8c94eda8d: Add package repository and homepage metadata
- Updated dependencies
  - @backstage/plugin-scaffolder-node@0.1.6-next.1
  - @backstage/config@1.0.8
  - @backstage/types@1.1.0

## 0.2.21-next.0

### Patch Changes

- Updated dependencies
  - @backstage/config@1.0.8
  - @backstage/types@1.1.0
  - @backstage/plugin-scaffolder-node@0.1.6-next.0

## 0.2.20

### Patch Changes

- Updated dependencies
  - @backstage/config@1.0.8
  - @backstage/types@1.1.0
  - @backstage/plugin-scaffolder-node@0.1.5

## 0.2.20-next.0

### Patch Changes

- Updated dependencies
  - @backstage/config@1.0.8
  - @backstage/types@1.1.0
  - @backstage/plugin-scaffolder-node@0.1.5-next.0

## 0.2.19

### Patch Changes

- Updated dependencies
  - @backstage/types@1.1.0
  - @backstage/config@1.0.8
  - @backstage/plugin-scaffolder-node@0.1.4

## 0.2.19-next.2

### Patch Changes

- Updated dependencies
  - @backstage/config@1.0.7
  - @backstage/types@1.0.2
  - @backstage/plugin-scaffolder-node@0.1.4-next.2

## 0.2.19-next.1

### Patch Changes

- Updated dependencies
  - @backstage/plugin-scaffolder-node@0.1.4-next.1
  - @backstage/config@1.0.7
  - @backstage/types@1.0.2

## 0.2.19-next.0

### Patch Changes

- Updated dependencies
  - @backstage/config@1.0.7
  - @backstage/types@1.0.2
  - @backstage/plugin-scaffolder-node@0.1.4-next.0

## 0.2.18

### Patch Changes

- Updated dependencies
  - @backstage/plugin-scaffolder-node@0.1.3
  - @backstage/config@1.0.7
  - @backstage/types@1.0.2

## 0.2.18-next.2

### Patch Changes

- Updated dependencies
  - @backstage/plugin-scaffolder-node@0.1.3-next.2
  - @backstage/config@1.0.7

## 0.2.18-next.1

### Patch Changes

- Updated dependencies
  - @backstage/plugin-scaffolder-node@0.1.3-next.1
  - @backstage/config@1.0.7

## 0.2.18-next.0

### Patch Changes

- Updated dependencies
  - @backstage/config@1.0.7
  - @backstage/types@1.0.2
  - @backstage/plugin-scaffolder-node@0.1.3-next.0

## 0.2.17

### Patch Changes

- Updated dependencies
  - @backstage/plugin-scaffolder-node@0.1.2
  - @backstage/config@1.0.7
  - @backstage/types@1.0.2

## 0.2.17-next.3

### Patch Changes

- Updated dependencies
  - @backstage/config@1.0.7
  - @backstage/types@1.0.2
  - @backstage/plugin-scaffolder-node@0.1.2-next.3

## 0.2.17-next.2

### Patch Changes

- Updated dependencies
  - @backstage/plugin-scaffolder-node@0.1.2-next.2
  - @backstage/config@1.0.7
  - @backstage/types@1.0.2

## 0.2.17-next.1

### Patch Changes

- Updated dependencies
  - @backstage/plugin-scaffolder-node@0.1.2-next.1
  - @backstage/config@1.0.7
  - @backstage/types@1.0.2

## 0.2.17-next.0

### Patch Changes

- Updated dependencies
  - @backstage/plugin-scaffolder-node@0.1.2-next.0
  - @backstage/config@1.0.7
  - @backstage/types@1.0.2

## 0.2.16

### Patch Changes

- Updated dependencies
  - @backstage/config@1.0.7
  - @backstage/types@1.0.2
  - @backstage/plugin-scaffolder-node@0.1.1

## 0.2.16-next.2

### Patch Changes

- Updated dependencies
  - @backstage/plugin-scaffolder-node@0.1.1-next.2
  - @backstage/config@1.0.7-next.0

## 0.2.16-next.1

### Patch Changes

- Updated dependencies
  - @backstage/config@1.0.7-next.0
  - @backstage/types@1.0.2
  - @backstage/plugin-scaffolder-node@0.1.1-next.1

## 0.2.16-next.0

### Patch Changes

- Updated dependencies
  - @backstage/config@1.0.6
  - @backstage/types@1.0.2
  - @backstage/plugin-scaffolder-node@0.1.1-next.0

## 0.2.15

### Patch Changes

- d72866f0cc: Internal refactor to use the new `@backstage/plugin-scaffolder-node` package for some functionality
- Updated dependencies
  - @backstage/plugin-scaffolder-node@0.1.0
  - @backstage/config@1.0.6
  - @backstage/types@1.0.2

## 0.2.15-next.2

### Patch Changes

- Updated dependencies
  - @backstage/plugin-scaffolder-node@0.1.0-next.2
  - @backstage/config@1.0.6
  - @backstage/types@1.0.2

## 0.2.15-next.1

### Patch Changes

- Updated dependencies
  - @backstage/config@1.0.6
  - @backstage/types@1.0.2
  - @backstage/plugin-scaffolder-node@0.1.0-next.1

## 0.2.15-next.0

### Patch Changes

- d72866f0cc: Internal refactor to use the new `@backstage/plugin-scaffolder-node` package for some functionality
- Updated dependencies
  - @backstage/plugin-scaffolder-node@0.1.0-next.0

## 0.2.13

### Patch Changes

- e4c0240445: Added `catalogFilter` field to OwnerPicker and EntityPicker components to support filtering options by any field(s) of an entity.

  The `allowedKinds` field has been deprecated. Use `catalogFilter` instead. This field allows users to specify a filter on the shape of [EntityFilterQuery](https://github.com/backstage/backstage/blob/774c42003782121d3d6b2aa5f2865d53370c160e/packages/catalog-client/src/types/api.ts#L74), which can be passed into the CatalogClient. See examples below:

  - Get all entities of kind `Group`

    ```yaml
    owner:
      title: Owner
      type: string
      description: Owner of the component
      ui:field: OwnerPicker
      ui:options:
        catalogFilter:
          - kind: Group
    ```

  - Get entities of kind `Group` and spec.type `team`
    ```yaml
    owner:
      title: Owner
      type: string
      description: Owner of the component
      ui:field: OwnerPicker
      ui:options:
        catalogFilter:
          - kind: Group
            spec.type: team
    ```

- Updated dependencies
  - @backstage/plugin-scaffolder-backend@1.10.0
  - @backstage/config@1.0.6
  - @backstage/types@1.0.2

## 0.2.13-next.2

### Patch Changes

- Updated dependencies
  - @backstage/plugin-scaffolder-backend@1.10.0-next.2
  - @backstage/config@1.0.6-next.0
  - @backstage/types@1.0.2

## 0.2.13-next.1

### Patch Changes

- Updated dependencies
  - @backstage/plugin-scaffolder-backend@1.10.0-next.1
  - @backstage/config@1.0.6-next.0
  - @backstage/types@1.0.2

## 0.2.13-next.0

### Patch Changes

- e4c0240445: Added `catalogFilter` field to OwnerPicker and EntityPicker components to support filtering options by any field(s) of an entity.

  The `allowedKinds` field has been deprecated. Use `catalogFilter` instead. This field allows users to specify a filter on the shape of [EntityFilterQuery](https://github.com/backstage/backstage/blob/774c42003782121d3d6b2aa5f2865d53370c160e/packages/catalog-client/src/types/api.ts#L74), which can be passed into the CatalogClient. See examples below:

  - Get all entities of kind `Group`

    ```yaml
    owner:
      title: Owner
      type: string
      description: Owner of the component
      ui:field: OwnerPicker
      ui:options:
        catalogFilter:
          - kind: Group
    ```

  - Get entities of kind `Group` and spec.type `team`
    ```yaml
    owner:
      title: Owner
      type: string
      description: Owner of the component
      ui:field: OwnerPicker
      ui:options:
        catalogFilter:
          - kind: Group
            spec.type: team
    ```

- Updated dependencies
  - @backstage/plugin-scaffolder-backend@1.9.1-next.0
  - @backstage/config@1.0.5
  - @backstage/types@1.0.2

## 0.2.12

### Patch Changes

- 935b66a646: Change step output template examples to use square bracket syntax.
- Updated dependencies
  - @backstage/plugin-scaffolder-backend@1.9.0
  - @backstage/types@1.0.2
  - @backstage/config@1.0.5

## 0.2.12-next.3

### Patch Changes

- 935b66a646: Change step output template examples to use square bracket syntax.
- Updated dependencies
  - @backstage/plugin-scaffolder-backend@1.9.0-next.3
  - @backstage/config@1.0.5-next.1
  - @backstage/types@1.0.2-next.1

## 0.2.12-next.2

### Patch Changes

- Updated dependencies
  - @backstage/plugin-scaffolder-backend@1.9.0-next.2
  - @backstage/config@1.0.5-next.1
  - @backstage/types@1.0.2-next.1

## 0.2.12-next.1

### Patch Changes

- Updated dependencies
  - @backstage/types@1.0.2-next.1
  - @backstage/plugin-scaffolder-backend@1.8.1-next.1
  - @backstage/config@1.0.5-next.1

## 0.2.12-next.0

### Patch Changes

- Updated dependencies
  - @backstage/plugin-scaffolder-backend@1.8.1-next.0
  - @backstage/types@1.0.2-next.0
  - @backstage/config@1.0.5-next.0

## 0.2.11

### Patch Changes

- Updated dependencies
  - @backstage/plugin-scaffolder-backend@1.8.0
  - @backstage/types@1.0.1
  - @backstage/config@1.0.4

## 0.2.11-next.2

### Patch Changes

- Updated dependencies
  - @backstage/plugin-scaffolder-backend@1.8.0-next.2
  - @backstage/config@1.0.4-next.0
  - @backstage/types@1.0.1-next.0

## 0.2.11-next.1

### Patch Changes

- Updated dependencies
  - @backstage/plugin-scaffolder-backend@1.8.0-next.1

## 0.2.11-next.0

### Patch Changes

- Updated dependencies
  - @backstage/plugin-scaffolder-backend@1.8.0-next.0
  - @backstage/types@1.0.1-next.0
  - @backstage/config@1.0.4-next.0

## 0.2.10

### Patch Changes

- Updated dependencies
  - @backstage/plugin-scaffolder-backend@1.7.0
  - @backstage/config@1.0.3
  - @backstage/types@1.0.0

## 0.2.10-next.2

### Patch Changes

- Updated dependencies
  - @backstage/plugin-scaffolder-backend@1.7.0-next.2
  - @backstage/config@1.0.3-next.2
  - @backstage/types@1.0.0

## 0.2.10-next.1

### Patch Changes

- Updated dependencies
  - @backstage/plugin-scaffolder-backend@1.7.0-next.1
  - @backstage/config@1.0.3-next.1
  - @backstage/types@1.0.0

## 0.2.10-next.0

### Patch Changes

- Updated dependencies
  - @backstage/plugin-scaffolder-backend@1.7.0-next.0
  - @backstage/config@1.0.3-next.0
  - @backstage/types@1.0.0

## 0.2.9

### Patch Changes

- 7d47def9c4: Removed dependency on `@types/jest`.
- Updated dependencies
  - @backstage/plugin-scaffolder-backend@1.6.0
  - @backstage/config@1.0.2

## 0.2.9-next.1

### Patch Changes

- 7d47def9c4: Removed dependency on `@types/jest`.
- Updated dependencies
  - @backstage/config@1.0.2-next.0
  - @backstage/plugin-scaffolder-backend@1.6.0-next.3

## 0.2.9-next.0

### Patch Changes

- Updated dependencies
  - @backstage/plugin-scaffolder-backend@1.6.0-next.0

## 0.2.8

### Patch Changes

- Updated dependencies
  - @backstage/plugin-scaffolder-backend@1.5.0

## 0.2.8-next.0

### Patch Changes

- Updated dependencies
  - @backstage/plugin-scaffolder-backend@1.5.0-next.0

## 0.2.7

### Patch Changes

- Updated dependencies
  - @backstage/plugin-scaffolder-backend@1.4.0

## 0.2.7-next.0

### Patch Changes

- Updated dependencies
  - @backstage/plugin-scaffolder-backend@1.4.0-next.0

## 0.2.6

### Patch Changes

- Updated dependencies
  - @backstage/plugin-scaffolder-backend@1.3.0

## 0.2.6-next.0

### Patch Changes

- Updated dependencies
  - @backstage/plugin-scaffolder-backend@1.3.0-next.0

## 0.2.5

### Patch Changes

- Updated dependencies
  - @backstage/plugin-scaffolder-backend@1.2.0
  - @backstage/config@1.0.1

## 0.2.5-next.1

### Patch Changes

- Updated dependencies
  - @backstage/plugin-scaffolder-backend@1.2.0-next.1
  - @backstage/config@1.0.1-next.0

## 0.2.5-next.0

### Patch Changes

- Updated dependencies
  - @backstage/plugin-scaffolder-backend@1.2.0-next.0

## 0.2.4

### Patch Changes

- Updated dependencies
  - @backstage/plugin-scaffolder-backend@1.1.0

## 0.2.4-next.1

### Patch Changes

- Updated dependencies
  - @backstage/plugin-scaffolder-backend@1.1.0-next.1

## 0.2.4-next.0

### Patch Changes

- Updated dependencies
  - @backstage/plugin-scaffolder-backend@1.0.1-next.0

## 0.2.3

### Patch Changes

- 89c7e47967: Minor README update
- Updated dependencies
  - @backstage/plugin-scaffolder-backend@1.0.0
  - @backstage/config@1.0.0
  - @backstage/types@1.0.0

## 0.2.2

### Patch Changes

- 8122e27717: Updating documentation for supporting `apiVersion: scaffolder.backstage.io/v1beta3`
- Updated dependencies
  - @backstage/plugin-scaffolder-backend@0.18.0

## 0.2.2-next.0

### Patch Changes

- 8122e27717: Updating documentation for supporting `apiVersion: scaffolder.backstage.io/v1beta3`
- Updated dependencies
  - @backstage/plugin-scaffolder-backend@0.18.0-next.0

## 0.2.1

### Patch Changes

- Updated dependencies
  - @backstage/plugin-scaffolder-backend@0.17.0

## 0.2.0

### Minor Changes

- 661594bf43: Updated to the latest version of `@backstage/plugin-scaffolder-backend`, meaning the `TemplateAction` now exposes the precise input type rather than `any`.

### Patch Changes

- c77c5c7eb6: Added `backstage.role` to `package.json`
- c82cd1b137: Bump `yeoman-environment` dependency from `^3.6.0` to `^3.9.1`.
- Updated dependencies
  - @backstage/plugin-scaffolder-backend@0.16.0
  - @backstage/config@0.1.14
  - @backstage/types@0.1.2

## 0.1.5

### Patch Changes

- Updated dependencies
  - @backstage/plugin-scaffolder-backend@0.15.24

## 0.1.5-next.0

### Patch Changes

- Updated dependencies
  - @backstage/plugin-scaffolder-backend@0.15.24-next.0

## 0.1.4

### Patch Changes

- Updated dependencies
  - @backstage/plugin-scaffolder-backend@0.15.23

## 0.1.4-next.0

### Patch Changes

- Updated dependencies
  - @backstage/plugin-scaffolder-backend@0.15.23-next.0

## 0.1.3

### Patch Changes

- Updated dependencies
  - @backstage/config@0.1.13
  - @backstage/plugin-scaffolder-backend@0.15.21

## 0.1.3-next.0

### Patch Changes

- Updated dependencies
  - @backstage/config@0.1.13-next.0
  - @backstage/plugin-scaffolder-backend@0.15.21-next.0

## 0.1.2

### Patch Changes

- 290fbb3ec2: Add missing API docs to scaffolder action plugins
- Updated dependencies
  - @backstage/plugin-scaffolder-backend@0.15.12

## 0.1.1

### Patch Changes

- 10615525f3: Switch to use the json and observable types from `@backstage/types`
- Updated dependencies
  - @backstage/config@0.1.11
  - @backstage/plugin-scaffolder-backend@0.15.11<|MERGE_RESOLUTION|>--- conflicted
+++ resolved
@@ -1,7 +1,5 @@
 # @backstage/plugin-scaffolder-backend-module-yeoman
 
-<<<<<<< HEAD
-=======
 ## 0.2.23-next.0
 
 ### Patch Changes
@@ -11,7 +9,6 @@
   - @backstage/types@1.1.0
   - @backstage/plugin-scaffolder-node@0.2.2-next.0
 
->>>>>>> 413caa19
 ## 0.2.21
 
 ### Patch Changes

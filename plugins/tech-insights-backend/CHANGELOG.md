# @backstage/plugin-tech-insights-backend

<<<<<<< HEAD
=======
## 0.5.17-next.2

### Patch Changes

- 814feeed7343: Update to handle invalid luxon values
- Updated dependencies
  - @backstage/config@1.1.0-next.1
  - @backstage/backend-tasks@0.5.8-next.2
  - @backstage/backend-common@0.19.5-next.2
  - @backstage/catalog-model@1.4.2-next.1
  - @backstage/plugin-tech-insights-node@0.4.9-next.2
  - @backstage/catalog-client@1.4.4-next.1
  - @backstage/errors@1.2.1
  - @backstage/types@1.1.0
  - @backstage/plugin-tech-insights-common@0.2.11

## 0.5.17-next.1

### Patch Changes

- Updated dependencies
  - @backstage/config@1.1.0-next.0
  - @backstage/backend-tasks@0.5.8-next.1
  - @backstage/backend-common@0.19.5-next.1
  - @backstage/catalog-model@1.4.2-next.0
  - @backstage/plugin-tech-insights-node@0.4.9-next.1
  - @backstage/catalog-client@1.4.4-next.0
  - @backstage/errors@1.2.1
  - @backstage/types@1.1.0
  - @backstage/plugin-tech-insights-common@0.2.11

## 0.5.16-next.0

### Patch Changes

- cfc3ca6ce060: Changes needed to support MySQL
- Updated dependencies
  - @backstage/backend-common@0.19.4-next.0
  - @backstage/backend-tasks@0.5.7-next.0
  - @backstage/catalog-client@1.4.3
  - @backstage/catalog-model@1.4.1
  - @backstage/config@1.0.8
  - @backstage/errors@1.2.1
  - @backstage/types@1.1.0
  - @backstage/plugin-tech-insights-common@0.2.11
  - @backstage/plugin-tech-insights-node@0.4.8-next.0

>>>>>>> f4e1ea3c
## 0.5.14

### Patch Changes

- Updated dependencies
  - @backstage/backend-common@0.19.2
  - @backstage/backend-tasks@0.5.5
  - @backstage/plugin-tech-insights-node@0.4.6
  - @backstage/catalog-client@1.4.3
  - @backstage/catalog-model@1.4.1
  - @backstage/config@1.0.8
  - @backstage/errors@1.2.1
  - @backstage/types@1.1.0
  - @backstage/plugin-tech-insights-common@0.2.11

## 0.5.14-next.2

### Patch Changes

- Updated dependencies
  - @backstage/backend-tasks@0.5.5-next.2
  - @backstage/backend-common@0.19.2-next.2
  - @backstage/plugin-tech-insights-node@0.4.6-next.2

## 0.5.14-next.1

### Patch Changes

- Updated dependencies
  - @backstage/backend-common@0.19.2-next.1
  - @backstage/backend-tasks@0.5.5-next.1
  - @backstage/plugin-tech-insights-node@0.4.6-next.1
  - @backstage/catalog-client@1.4.3
  - @backstage/catalog-model@1.4.1
  - @backstage/config@1.0.8
  - @backstage/errors@1.2.1
  - @backstage/types@1.1.0
  - @backstage/plugin-tech-insights-common@0.2.11

## 0.5.14-next.0

### Patch Changes

- Updated dependencies
  - @backstage/backend-common@0.19.2-next.0
  - @backstage/backend-tasks@0.5.5-next.0
  - @backstage/catalog-client@1.4.3
  - @backstage/catalog-model@1.4.1
  - @backstage/config@1.0.8
  - @backstage/errors@1.2.1
  - @backstage/types@1.1.0
  - @backstage/plugin-tech-insights-common@0.2.11
  - @backstage/plugin-tech-insights-node@0.4.6-next.0

## 0.5.13

### Patch Changes

- 4edd1ef71453: semver upgrade to 7.5.3
- Updated dependencies
  - @backstage/errors@1.2.1
  - @backstage/backend-common@0.19.1
  - @backstage/backend-tasks@0.5.4
  - @backstage/catalog-client@1.4.3
  - @backstage/catalog-model@1.4.1
  - @backstage/config@1.0.8
  - @backstage/types@1.1.0
  - @backstage/plugin-tech-insights-common@0.2.11
  - @backstage/plugin-tech-insights-node@0.4.5

## 0.5.13-next.1

### Patch Changes

- 4edd1ef71453: semver upgrade to 7.5.3
- Updated dependencies
  - @backstage/backend-common@0.19.1-next.0
  - @backstage/backend-tasks@0.5.4-next.0
  - @backstage/catalog-client@1.4.3-next.0
  - @backstage/catalog-model@1.4.1-next.0
  - @backstage/config@1.0.8
  - @backstage/errors@1.2.1-next.0
  - @backstage/types@1.1.0
  - @backstage/plugin-tech-insights-common@0.2.11
  - @backstage/plugin-tech-insights-node@0.4.5-next.0

## 0.5.13-next.0

### Patch Changes

- Updated dependencies
  - @backstage/errors@1.2.1-next.0
  - @backstage/backend-common@0.19.1-next.0
  - @backstage/backend-tasks@0.5.4-next.0
  - @backstage/catalog-client@1.4.3-next.0
  - @backstage/catalog-model@1.4.1-next.0
  - @backstage/config@1.0.8
  - @backstage/types@1.1.0
  - @backstage/plugin-tech-insights-common@0.2.11
  - @backstage/plugin-tech-insights-node@0.4.5-next.0

## 0.5.12

### Patch Changes

- Updated dependencies
  - @backstage/backend-common@0.19.0
  - @backstage/catalog-client@1.4.2
  - @backstage/types@1.1.0
  - @backstage/catalog-model@1.4.0
  - @backstage/errors@1.2.0
  - @backstage/backend-tasks@0.5.3
  - @backstage/plugin-tech-insights-node@0.4.4
  - @backstage/config@1.0.8
  - @backstage/plugin-tech-insights-common@0.2.11

## 0.5.12-next.2

### Patch Changes

- Updated dependencies
  - @backstage/backend-common@0.19.0-next.2
  - @backstage/catalog-model@1.4.0-next.1
  - @backstage/backend-tasks@0.5.3-next.2
  - @backstage/catalog-client@1.4.2-next.2
  - @backstage/config@1.0.7
  - @backstage/errors@1.2.0-next.0
  - @backstage/types@1.0.2
  - @backstage/plugin-tech-insights-common@0.2.10
  - @backstage/plugin-tech-insights-node@0.4.4-next.2

## 0.5.12-next.1

### Patch Changes

- Updated dependencies
  - @backstage/backend-common@0.19.0-next.1
  - @backstage/errors@1.2.0-next.0
  - @backstage/catalog-model@1.4.0-next.0
  - @backstage/backend-tasks@0.5.3-next.1
  - @backstage/plugin-tech-insights-node@0.4.4-next.1
  - @backstage/catalog-client@1.4.2-next.1
  - @backstage/config@1.0.7
  - @backstage/types@1.0.2
  - @backstage/plugin-tech-insights-common@0.2.10

## 0.5.12-next.0

### Patch Changes

- Updated dependencies
  - @backstage/catalog-client@1.4.2-next.0
  - @backstage/backend-common@0.18.6-next.0
  - @backstage/config@1.0.7
  - @backstage/backend-tasks@0.5.3-next.0
  - @backstage/catalog-model@1.3.0
  - @backstage/errors@1.1.5
  - @backstage/types@1.0.2
  - @backstage/plugin-tech-insights-common@0.2.10
  - @backstage/plugin-tech-insights-node@0.4.4-next.0

## 0.5.11

### Patch Changes

- Updated dependencies
  - @backstage/backend-common@0.18.5
  - @backstage/backend-tasks@0.5.2
  - @backstage/plugin-tech-insights-node@0.4.3
  - @backstage/catalog-client@1.4.1
  - @backstage/catalog-model@1.3.0
  - @backstage/config@1.0.7
  - @backstage/errors@1.1.5
  - @backstage/types@1.0.2
  - @backstage/plugin-tech-insights-common@0.2.10

## 0.5.11-next.1

### Patch Changes

- Updated dependencies
  - @backstage/backend-common@0.18.5-next.1
  - @backstage/backend-tasks@0.5.2-next.1
  - @backstage/plugin-tech-insights-node@0.4.3-next.1
  - @backstage/config@1.0.7

## 0.5.11-next.0

### Patch Changes

- Updated dependencies
  - @backstage/backend-common@0.18.5-next.0
  - @backstage/backend-tasks@0.5.2-next.0
  - @backstage/plugin-tech-insights-node@0.4.3-next.0
  - @backstage/catalog-client@1.4.1
  - @backstage/catalog-model@1.3.0
  - @backstage/config@1.0.7
  - @backstage/errors@1.1.5
  - @backstage/types@1.0.2
  - @backstage/plugin-tech-insights-common@0.2.10

## 0.5.10

### Patch Changes

- Updated dependencies
  - @backstage/backend-common@0.18.4
  - @backstage/catalog-client@1.4.1
  - @backstage/backend-tasks@0.5.1
  - @backstage/catalog-model@1.3.0
  - @backstage/plugin-tech-insights-node@0.4.2
  - @backstage/config@1.0.7
  - @backstage/errors@1.1.5
  - @backstage/types@1.0.2
  - @backstage/plugin-tech-insights-common@0.2.10

## 0.5.10-next.3

### Patch Changes

- Updated dependencies
  - @backstage/catalog-model@1.3.0-next.0
  - @backstage/backend-common@0.18.4-next.2
  - @backstage/backend-tasks@0.5.1-next.2
  - @backstage/catalog-client@1.4.1-next.1
  - @backstage/config@1.0.7
  - @backstage/errors@1.1.5
  - @backstage/types@1.0.2
  - @backstage/plugin-tech-insights-common@0.2.10
  - @backstage/plugin-tech-insights-node@0.4.2-next.2

## 0.5.10-next.2

### Patch Changes

- Updated dependencies
  - @backstage/backend-common@0.18.4-next.2
  - @backstage/catalog-client@1.4.1-next.0
  - @backstage/backend-tasks@0.5.1-next.2
  - @backstage/catalog-model@1.2.1
  - @backstage/config@1.0.7
  - @backstage/errors@1.1.5
  - @backstage/types@1.0.2
  - @backstage/plugin-tech-insights-common@0.2.10
  - @backstage/plugin-tech-insights-node@0.4.2-next.2

## 0.5.10-next.1

### Patch Changes

- Updated dependencies
  - @backstage/backend-tasks@0.5.1-next.1
  - @backstage/backend-common@0.18.4-next.1
  - @backstage/catalog-client@1.4.0
  - @backstage/catalog-model@1.2.1
  - @backstage/config@1.0.7
  - @backstage/errors@1.1.5
  - @backstage/types@1.0.2
  - @backstage/plugin-tech-insights-common@0.2.10
  - @backstage/plugin-tech-insights-node@0.4.2-next.1

## 0.5.10-next.0

### Patch Changes

- Updated dependencies
  - @backstage/backend-common@0.18.4-next.0
  - @backstage/config@1.0.7
  - @backstage/backend-tasks@0.5.1-next.0
  - @backstage/catalog-client@1.4.0
  - @backstage/catalog-model@1.2.1
  - @backstage/errors@1.1.5
  - @backstage/types@1.0.2
  - @backstage/plugin-tech-insights-common@0.2.10
  - @backstage/plugin-tech-insights-node@0.4.2-next.0

## 0.5.9

### Patch Changes

- f244b589163: Add DB index to improve latency of latest fact query
- Updated dependencies
  - @backstage/catalog-client@1.4.0
  - @backstage/backend-tasks@0.5.0
  - @backstage/backend-common@0.18.3
  - @backstage/errors@1.1.5
  - @backstage/catalog-model@1.2.1
  - @backstage/config@1.0.7
  - @backstage/types@1.0.2
  - @backstage/plugin-tech-insights-common@0.2.10
  - @backstage/plugin-tech-insights-node@0.4.1

## 0.5.9-next.2

### Patch Changes

- Updated dependencies
  - @backstage/backend-tasks@0.5.0-next.2
  - @backstage/backend-common@0.18.3-next.2
  - @backstage/plugin-tech-insights-node@0.4.1-next.2
  - @backstage/config@1.0.7-next.0

## 0.5.9-next.1

### Patch Changes

- Updated dependencies
  - @backstage/errors@1.1.5-next.0
  - @backstage/backend-common@0.18.3-next.1
  - @backstage/catalog-client@1.4.0-next.1
  - @backstage/backend-tasks@0.4.4-next.1
  - @backstage/config@1.0.7-next.0
  - @backstage/catalog-model@1.2.1-next.1
  - @backstage/types@1.0.2
  - @backstage/plugin-tech-insights-common@0.2.10
  - @backstage/plugin-tech-insights-node@0.4.1-next.1

## 0.5.9-next.0

### Patch Changes

- f244b58916: Add DB index to improve latency of latest fact query
- Updated dependencies
  - @backstage/catalog-client@1.4.0-next.0
  - @backstage/backend-tasks@0.4.4-next.0
  - @backstage/backend-common@0.18.3-next.0
  - @backstage/catalog-model@1.2.1-next.0
  - @backstage/config@1.0.6
  - @backstage/errors@1.1.4
  - @backstage/types@1.0.2
  - @backstage/plugin-tech-insights-common@0.2.10
  - @backstage/plugin-tech-insights-node@0.4.1-next.0

## 0.5.8

### Patch Changes

- 4024b37449: TechInsightsApi interface now has getFactSchemas() method.
  TechInsightsClient now implements method getFactSchemas().

  **BREAKING** FactSchema type moved from @backstage/plugin-tech-insights-node into @backstage/plugin-tech-insights-common

  These changes are **required** if you were importing this type directly.

  ```diff
  - import { FactSchema } from '@backstage/plugin-tech-insights-node';
  + import { FactSchema } from '@backstage/plugin-tech-insights-common';
  ```

- Updated dependencies
  - @backstage/backend-common@0.18.2
  - @backstage/plugin-tech-insights-common@0.2.10
  - @backstage/plugin-tech-insights-node@0.4.0
  - @backstage/catalog-model@1.2.0
  - @backstage/backend-tasks@0.4.3
  - @backstage/catalog-client@1.3.1
  - @backstage/config@1.0.6
  - @backstage/errors@1.1.4
  - @backstage/types@1.0.2

## 0.5.8-next.2

### Patch Changes

- Updated dependencies
  - @backstage/backend-common@0.18.2-next.2
  - @backstage/catalog-model@1.2.0-next.1
  - @backstage/backend-tasks@0.4.3-next.2
  - @backstage/catalog-client@1.3.1-next.1
  - @backstage/config@1.0.6
  - @backstage/errors@1.1.4
  - @backstage/types@1.0.2
  - @backstage/plugin-tech-insights-common@0.2.10-next.0
  - @backstage/plugin-tech-insights-node@0.4.0-next.2

## 0.5.8-next.1

### Patch Changes

- 4024b37449: TechInsightsApi interface now has getFactSchemas() method.
  TechInsightsClient now implements method getFactSchemas().

  **BREAKING** FactSchema type moved from @backstage/plugin-tech-insights-node into @backstage/plugin-tech-insights-common

  These changes are **required** if you were importing this type directly.

  ```diff
  - import { FactSchema } from '@backstage/plugin-tech-insights-node';
  + import { FactSchema } from '@backstage/plugin-tech-insights-common';
  ```

- Updated dependencies
  - @backstage/plugin-tech-insights-common@0.2.10-next.0
  - @backstage/plugin-tech-insights-node@0.4.0-next.1
  - @backstage/backend-common@0.18.2-next.1
  - @backstage/backend-tasks@0.4.3-next.1
  - @backstage/catalog-client@1.3.1-next.0
  - @backstage/catalog-model@1.1.6-next.0
  - @backstage/config@1.0.6
  - @backstage/errors@1.1.4
  - @backstage/types@1.0.2

## 0.5.8-next.0

### Patch Changes

- Updated dependencies
  - @backstage/catalog-model@1.1.6-next.0
  - @backstage/backend-common@0.18.2-next.0
  - @backstage/catalog-client@1.3.1-next.0
  - @backstage/backend-tasks@0.4.3-next.0
  - @backstage/plugin-tech-insights-node@0.3.10-next.0

## 0.5.6

### Patch Changes

- 7a38a31699: Complete check results run when a single check errors so that we don't block other checks from working due to an error in a single check
- 44c18b4d3f: Expose optional `persistenceContext` on `TechInsights` construction to enable integrators to provide their own database implementations for fact handling.
- b48317cfc6: Modifies database cleanup to remove all facts for entities instead of hand-picked ones only. Improves query execution a lot in large datasets.
  Changes semantics of the lifecycle deletion logic slightly for cases were historical entities/facts, that are , not present in the application anymore, were kept forever instead of being cleaned up. The new implementation is more along the expected lines.
- Updated dependencies
  - @backstage/backend-common@0.18.0
  - @backstage/catalog-model@1.1.5
  - @backstage/catalog-client@1.3.0
  - @backstage/backend-tasks@0.4.1
  - @backstage/config@1.0.6
  - @backstage/errors@1.1.4
  - @backstage/types@1.0.2
  - @backstage/plugin-tech-insights-common@0.2.9
  - @backstage/plugin-tech-insights-node@0.3.8

## 0.5.6-next.2

### Patch Changes

- Updated dependencies
  - @backstage/backend-common@0.18.0-next.1
  - @backstage/backend-tasks@0.4.1-next.1
  - @backstage/catalog-client@1.3.0-next.2
  - @backstage/plugin-tech-insights-node@0.3.8-next.1
  - @backstage/catalog-model@1.1.5-next.1
  - @backstage/config@1.0.6-next.0
  - @backstage/errors@1.1.4
  - @backstage/types@1.0.2
  - @backstage/plugin-tech-insights-common@0.2.9

## 0.5.6-next.1

### Patch Changes

- 7a38a31699: Complete check results run when a single check errors so that we don't block other checks from working due to an error in a single check
- Updated dependencies
  - @backstage/backend-common@0.18.0-next.0
  - @backstage/config@1.0.6-next.0
  - @backstage/backend-tasks@0.4.1-next.0
  - @backstage/catalog-client@1.3.0-next.1
  - @backstage/catalog-model@1.1.5-next.1
  - @backstage/errors@1.1.4
  - @backstage/types@1.0.2
  - @backstage/plugin-tech-insights-common@0.2.9
  - @backstage/plugin-tech-insights-node@0.3.8-next.0

## 0.5.6-next.0

### Patch Changes

- Updated dependencies
  - @backstage/catalog-model@1.1.5-next.0
  - @backstage/catalog-client@1.3.0-next.0
  - @backstage/backend-common@0.17.0
  - @backstage/backend-tasks@0.4.0
  - @backstage/config@1.0.5
  - @backstage/errors@1.1.4
  - @backstage/types@1.0.2
  - @backstage/plugin-tech-insights-common@0.2.9
  - @backstage/plugin-tech-insights-node@0.3.7

## 0.5.5

### Patch Changes

- Updated dependencies
  - @backstage/catalog-client@1.2.0
  - @backstage/backend-common@0.17.0
  - @backstage/backend-tasks@0.4.0
  - @backstage/errors@1.1.4
  - @backstage/types@1.0.2
  - @backstage/catalog-model@1.1.4
  - @backstage/config@1.0.5
  - @backstage/plugin-tech-insights-common@0.2.9
  - @backstage/plugin-tech-insights-node@0.3.7

## 0.5.5-next.3

### Patch Changes

- Updated dependencies
  - @backstage/backend-tasks@0.4.0-next.3
  - @backstage/backend-common@0.17.0-next.3
  - @backstage/catalog-client@1.2.0-next.1
  - @backstage/catalog-model@1.1.4-next.1
  - @backstage/config@1.0.5-next.1
  - @backstage/errors@1.1.4-next.1
  - @backstage/types@1.0.2-next.1
  - @backstage/plugin-tech-insights-common@0.2.9-next.1
  - @backstage/plugin-tech-insights-node@0.3.7-next.3

## 0.5.5-next.2

### Patch Changes

- Updated dependencies
  - @backstage/backend-common@0.17.0-next.2
  - @backstage/backend-tasks@0.4.0-next.2
  - @backstage/plugin-tech-insights-node@0.3.7-next.2
  - @backstage/catalog-client@1.2.0-next.1
  - @backstage/catalog-model@1.1.4-next.1
  - @backstage/config@1.0.5-next.1
  - @backstage/errors@1.1.4-next.1
  - @backstage/types@1.0.2-next.1
  - @backstage/plugin-tech-insights-common@0.2.9-next.1

## 0.5.5-next.1

### Patch Changes

- Updated dependencies
  - @backstage/backend-common@0.17.0-next.1
  - @backstage/backend-tasks@0.4.0-next.1
  - @backstage/types@1.0.2-next.1
  - @backstage/plugin-tech-insights-node@0.3.7-next.1
  - @backstage/config@1.0.5-next.1
  - @backstage/catalog-client@1.2.0-next.1
  - @backstage/catalog-model@1.1.4-next.1
  - @backstage/errors@1.1.4-next.1
  - @backstage/plugin-tech-insights-common@0.2.9-next.1

## 0.5.5-next.0

### Patch Changes

- Updated dependencies
  - @backstage/catalog-client@1.2.0-next.0
  - @backstage/backend-common@0.16.1-next.0
  - @backstage/types@1.0.2-next.0
  - @backstage/backend-tasks@0.3.8-next.0
  - @backstage/catalog-model@1.1.4-next.0
  - @backstage/config@1.0.5-next.0
  - @backstage/errors@1.1.4-next.0
  - @backstage/plugin-tech-insights-common@0.2.9-next.0
  - @backstage/plugin-tech-insights-node@0.3.7-next.0

## 0.5.4

### Patch Changes

- f12e9e5b8c: Add Documentation on 404 Errors
- 06cf8f1cf2: Add a default delay to the fact retrievers to prevent cold-start errors
- 30e43717c7: Use `HumanDuration` from `@backstage/types`
- Updated dependencies
  - @backstage/backend-common@0.16.0
  - @backstage/backend-tasks@0.3.7
  - @backstage/catalog-model@1.1.3
  - @backstage/types@1.0.1
  - @backstage/plugin-tech-insights-node@0.3.6
  - @backstage/catalog-client@1.1.2
  - @backstage/config@1.0.4
  - @backstage/errors@1.1.3
  - @backstage/plugin-tech-insights-common@0.2.8

## 0.5.4-next.1

### Patch Changes

- f12e9e5b8c: Add Documentation on 404 Errors
- Updated dependencies
  - @backstage/backend-common@0.16.0-next.1
  - @backstage/backend-tasks@0.3.7-next.1
  - @backstage/plugin-tech-insights-node@0.3.6-next.1
  - @backstage/catalog-client@1.1.2-next.0
  - @backstage/catalog-model@1.1.3-next.0
  - @backstage/config@1.0.4-next.0
  - @backstage/errors@1.1.3-next.0
  - @backstage/types@1.0.1-next.0
  - @backstage/plugin-tech-insights-common@0.2.8-next.0

## 0.5.4-next.0

### Patch Changes

- 06cf8f1cf2: Add a default delay to the fact retrievers to prevent cold-start errors
- 30e43717c7: Use `HumanDuration` from `@backstage/types`
- Updated dependencies
  - @backstage/backend-common@0.16.0-next.0
  - @backstage/backend-tasks@0.3.7-next.0
  - @backstage/catalog-model@1.1.3-next.0
  - @backstage/types@1.0.1-next.0
  - @backstage/plugin-tech-insights-node@0.3.6-next.0
  - @backstage/catalog-client@1.1.2-next.0
  - @backstage/config@1.0.4-next.0
  - @backstage/errors@1.1.3-next.0
  - @backstage/plugin-tech-insights-common@0.2.8-next.0

## 0.5.3

### Patch Changes

- 296aea34da: The Tech Insights plugin supports running fact retrievers across multiple instances. Update the README to remove the stale instructions.
- 2d3a5f09ab: Use `response.json` rather than `response.send` where appropriate, as outlined in `SECURITY.md`
- f7cbfb97ed: Modify router endpoint to handle singular and collections of request parameters similarly.
- Updated dependencies
  - @backstage/catalog-model@1.1.2
  - @backstage/backend-common@0.15.2
  - @backstage/backend-tasks@0.3.6
  - @backstage/catalog-client@1.1.1
  - @backstage/plugin-tech-insights-node@0.3.5
  - @backstage/config@1.0.3
  - @backstage/errors@1.1.2
  - @backstage/plugin-tech-insights-common@0.2.7

## 0.5.3-next.2

### Patch Changes

- 2d3a5f09ab: Use `response.json` rather than `response.send` where appropriate, as outlined in `SECURITY.md`
- Updated dependencies
  - @backstage/backend-tasks@0.3.6-next.2
  - @backstage/backend-common@0.15.2-next.2
  - @backstage/plugin-tech-insights-node@0.3.5-next.2
  - @backstage/catalog-client@1.1.1-next.2
  - @backstage/catalog-model@1.1.2-next.2
  - @backstage/config@1.0.3-next.2
  - @backstage/errors@1.1.2-next.2
  - @backstage/plugin-tech-insights-common@0.2.7-next.2

## 0.5.3-next.1

### Patch Changes

- f7cbfb97ed: Modify router endpoint to handle singular and collections of request parameters similarly.
- Updated dependencies
  - @backstage/catalog-client@1.1.1-next.1
  - @backstage/backend-common@0.15.2-next.1
  - @backstage/backend-tasks@0.3.6-next.1
  - @backstage/catalog-model@1.1.2-next.1
  - @backstage/config@1.0.3-next.1
  - @backstage/errors@1.1.2-next.1
  - @backstage/plugin-tech-insights-common@0.2.7-next.1
  - @backstage/plugin-tech-insights-node@0.3.5-next.1

## 0.5.3-next.0

### Patch Changes

- Updated dependencies
  - @backstage/catalog-model@1.1.2-next.0
  - @backstage/plugin-tech-insights-node@0.3.5-next.0
  - @backstage/catalog-client@1.1.1-next.0
  - @backstage/backend-common@0.15.2-next.0
  - @backstage/backend-tasks@0.3.6-next.0
  - @backstage/config@1.0.3-next.0
  - @backstage/errors@1.1.2-next.0
  - @backstage/plugin-tech-insights-common@0.2.7-next.0

## 0.5.2

### Patch Changes

- 8872cc735d: Fixed a bug where the database option to skip migrations was ignored.
- 12c6a07c2a: Changed the description of the `techdocsAnnotationFactName` fact.
- 2e0689e536: Support for timeout in FactRetrieverRegistrationOptions
- 9e8e9f5243: Modify Tech insight initialization to expose FactRetrieverEngine. Enables users to trigger fact retrieval manually or reschedule retrievers on runtime.
- Updated dependencies
  - @backstage/backend-common@0.15.1
  - @backstage/plugin-tech-insights-node@0.3.4
  - @backstage/backend-tasks@0.3.5
  - @backstage/catalog-client@1.1.0
  - @backstage/catalog-model@1.1.1
  - @backstage/config@1.0.2
  - @backstage/errors@1.1.1

## 0.5.2-next.2

### Patch Changes

- Updated dependencies
  - @backstage/catalog-client@1.1.0-next.2
  - @backstage/catalog-model@1.1.1-next.0
  - @backstage/config@1.0.2-next.0
  - @backstage/errors@1.1.1-next.0
  - @backstage/backend-common@0.15.1-next.3
  - @backstage/backend-tasks@0.3.5-next.1
  - @backstage/plugin-tech-insights-node@0.3.4-next.1

## 0.5.2-next.1

### Patch Changes

- 12c6a07c2a: Changed the description of the `techdocsAnnotationFactName` fact.
- Updated dependencies
  - @backstage/backend-common@0.15.1-next.1

## 0.5.2-next.0

### Patch Changes

- 8872cc735d: Fixed a bug where the database option to skip migrations was ignored.
- 2e0689e536: Support for timeout in FactRetrieverRegistrationOptions
- 9e8e9f5243: Modify Tech insight initialization to expose FactRetrieverEngine. Enables users to trigger fact retrieval manually or reschedule retrievers on runtime.
- Updated dependencies
  - @backstage/backend-common@0.15.1-next.0
  - @backstage/plugin-tech-insights-node@0.3.4-next.0
  - @backstage/backend-tasks@0.3.5-next.0
  - @backstage/catalog-client@1.0.5-next.0

## 0.5.1

### Patch Changes

- Updated dependencies
  - @backstage/backend-common@0.15.0
  - @backstage/backend-tasks@0.3.4
  - @backstage/plugin-tech-insights-common@0.2.6
  - @backstage/plugin-tech-insights-node@0.3.3

## 0.5.1-next.0

### Patch Changes

- Updated dependencies
  - @backstage/backend-common@0.15.0-next.0
  - @backstage/backend-tasks@0.3.4-next.0
  - @backstage/plugin-tech-insights-common@0.2.6-next.0
  - @backstage/plugin-tech-insights-node@0.3.3-next.0

## 0.5.0

### Minor Changes

- 818fa28d71: Allow FactRetrieverRegistry to be injected into buildTechInsightsContext so that we can override default registry implementation.
- 46cfda58aa: **BREAKING**: Update FactRetrieverRegistry interface to be async so that db backed implementations can be passed through to the FactRetrieverEngine.

  If you have existing custom `FactRetrieverRegistry` implementations, you'll need to remove the `retrievers` member and make all the methods async.

### Patch Changes

- 2ef58ab539: TechInsightsBackend: Added missing 'scheduler' to code examples
- 4e9a90e307: Updated dependency `luxon` to `^3.0.0`.
- 679b32172e: Updated dependency `knex` to `^2.0.0`.
- bcc122c46d: The `FactRetriever` model has been extended by adding optional title and description fields, allowing you to display them in the UI.
- Updated dependencies
  - @backstage/backend-common@0.14.1
  - @backstage/catalog-model@1.1.0
  - @backstage/catalog-client@1.0.4
  - @backstage/backend-tasks@0.3.3
  - @backstage/plugin-tech-insights-common@0.2.5
  - @backstage/plugin-tech-insights-node@0.3.2
  - @backstage/errors@1.1.0

## 0.5.0-next.3

### Minor Changes

- 46cfda58aa: **BREAKING**: Update FactRetrieverRegistry interface to be async so that db backed implementations can be passed through to the FactRetrieverEngine.

  If you have existing custom `FactRetrieverRegistry` implementations, you'll need to remove the `retrievers` member and make all the methods async.

### Patch Changes

- 4e9a90e307: Updated dependency `luxon` to `^3.0.0`.
- bcc122c46d: The `FactRetriever` model has been extended by adding optional title and description fields, allowing you to display them in the UI.
- Updated dependencies
  - @backstage/backend-common@0.14.1-next.3
  - @backstage/catalog-client@1.0.4-next.2
  - @backstage/backend-tasks@0.3.3-next.3
  - @backstage/plugin-tech-insights-common@0.2.5-next.0
  - @backstage/plugin-tech-insights-node@0.3.2-next.1
  - @backstage/catalog-model@1.1.0-next.3

## 0.5.0-next.2

### Minor Changes

- 818fa28d71: Allow FactRetrieverRegistry to be injected into buildTechInsightsContext so that we can override default registry implementation.

### Patch Changes

- 679b32172e: Updated dependency `knex` to `^2.0.0`.
- Updated dependencies
  - @backstage/catalog-model@1.1.0-next.2
  - @backstage/backend-common@0.14.1-next.2
  - @backstage/backend-tasks@0.3.3-next.2

## 0.4.2-next.1

### Patch Changes

- Updated dependencies
  - @backstage/catalog-model@1.1.0-next.1
  - @backstage/backend-common@0.14.1-next.1
  - @backstage/errors@1.1.0-next.0
  - @backstage/backend-tasks@0.3.3-next.1
  - @backstage/catalog-client@1.0.4-next.1

## 0.4.2-next.0

### Patch Changes

- 2ef58ab539: TechInsightsBackend: Added missing 'scheduler' to code examples
- Updated dependencies
  - @backstage/backend-common@0.14.1-next.0
  - @backstage/catalog-model@1.1.0-next.0
  - @backstage/backend-tasks@0.3.3-next.0
  - @backstage/plugin-tech-insights-node@0.3.2-next.0
  - @backstage/catalog-client@1.0.4-next.0

## 0.4.1

### Patch Changes

- 4fee8f59e3: Updated tech-insights fetch/latest endpoint to return the actual latest row based on the timestamp
- aa15229ec3: Introduce additional JsonValue types to be storable as facts. This enables the possibility to store more complex objects for fact checking purposes. The rules engine supports walking keyed object values directly to create rules and checks

  Modify facts database table to have a more restricted timestamp precision for cases where the postgres server isn't configured to contain such value. This fixes the issue where in some cases `maxItems` lifecycle condition didn't work as expected.

- Updated dependencies
  - @backstage/backend-tasks@0.3.2
  - @backstage/backend-common@0.14.0
  - @backstage/catalog-client@1.0.3
  - @backstage/catalog-model@1.0.3
  - @backstage/plugin-tech-insights-node@0.3.1

## 0.4.1-next.2

### Patch Changes

- Updated dependencies
  - @backstage/backend-common@0.14.0-next.2
  - @backstage/backend-tasks@0.3.2-next.2
  - @backstage/plugin-tech-insights-node@0.3.1-next.1

## 0.4.1-next.1

### Patch Changes

- 4fee8f59e3: Updated tech-insights fetch/latest endpoint to return the actual latest row based on the timestamp
- Updated dependencies
  - @backstage/backend-tasks@0.3.2-next.1
  - @backstage/backend-common@0.13.6-next.1
  - @backstage/catalog-client@1.0.3-next.0
  - @backstage/catalog-model@1.0.3-next.0

## 0.4.1-next.0

### Patch Changes

- Updated dependencies
  - @backstage/backend-tasks@0.3.2-next.0
  - @backstage/backend-common@0.13.6-next.0
  - @backstage/plugin-tech-insights-node@0.3.1-next.0

## 0.4.0

### Minor Changes

- 3333e20b27: **BREAKING**: The `buildTechInsightsContext` function now takes an additional
  field in its options argument: `tokenManager`. This is an instance of
  `TokenManager`, which can be found in your backend initialization code's
  `env`.

  ```diff
   const builder = buildTechInsightsContext({
     logger: env.logger,
     config: env.config,
     database: env.database,
     discovery: env.discovery,
     scheduler: env.scheduler,
  +  tokenManager: env.tokenManager,
     factRetrievers: [ /* ... */ ],
   });
  ```

### Patch Changes

- Updated dependencies
  - @backstage/backend-common@0.13.3
  - @backstage/backend-tasks@0.3.1
  - @backstage/plugin-tech-insights-node@0.3.0
  - @backstage/config@1.0.1
  - @backstage/catalog-client@1.0.2
  - @backstage/catalog-model@1.0.2

## 0.4.0-next.2

### Patch Changes

- Updated dependencies
  - @backstage/backend-common@0.13.3-next.2
  - @backstage/backend-tasks@0.3.1-next.1
  - @backstage/config@1.0.1-next.0
  - @backstage/catalog-model@1.0.2-next.0
  - @backstage/plugin-tech-insights-node@0.3.0-next.2
  - @backstage/catalog-client@1.0.2-next.0

## 0.4.0-next.1

### Minor Changes

- 3333e20b27: **BREAKING**: The `buildTechInsightsContext` function now takes an additional
  field in its options argument: `tokenManager`. This is an instance of
  `TokenManager`, which can be found in your backend initialization code's
  `env`.

  ```diff
   const builder = buildTechInsightsContext({
     logger: env.logger,
     config: env.config,
     database: env.database,
     discovery: env.discovery,
     scheduler: env.scheduler,
  +  tokenManager: env.tokenManager,
     factRetrievers: [ /* ... */ ],
   });
  ```

### Patch Changes

- Updated dependencies
  - @backstage/backend-common@0.13.3-next.1
  - @backstage/plugin-tech-insights-node@0.3.0-next.1

## 0.3.1-next.0

### Patch Changes

- Updated dependencies
  - @backstage/backend-common@0.13.3-next.0
  - @backstage/backend-tasks@0.3.1-next.0
  - @backstage/plugin-tech-insights-node@0.2.10-next.0

## 0.3.0

### Minor Changes

- 231fee736b: This backend now uses the `@backstage/backend-tasks` package facilities for scheduling fact retrievers.

  **BREAKING**: The `buildTechInsightsContext` function now takes an additional field in its options argument: `scheduler`. This is an instance of `PluginTaskScheduler`, which can be found in your backend initialization code's `env`.

  ```diff
   const builder = buildTechInsightsContext({
     logger: env.logger,
     config: env.config,
     database: env.database,
     discovery: env.discovery,
  +  scheduler: env.scheduler,
     factRetrievers: [ /* ... */ ],
   });
  ```

### Patch Changes

- 21de525ce9: Updated README.md with better install instructions
- c47509e1a0: Implemented changes suggested by Deepsource.io including multiple double non-null assertion operators and unexpected awaits for non-promise values.
- 2fe58c7285: Improved the Tech-Insights documentation:

  - `lifecycle` examples used `ttl` when it should be `timeToLive`
  - Added list of included FactRetrievers
  - Added full backend example using all included FactRetrievers
  - Added boolean scorecard example image showing results of backend example

- Updated dependencies
  - @backstage/backend-tasks@0.3.0
  - @backstage/catalog-model@1.0.1
  - @backstage/plugin-tech-insights-node@0.2.9
  - @backstage/backend-common@0.13.2
  - @backstage/catalog-client@1.0.1

## 0.3.0-next.2

### Patch Changes

- 21de525ce9: Updated README.md with better install instructions
- Updated dependencies
  - @backstage/backend-tasks@0.3.0-next.2
  - @backstage/catalog-model@1.0.1-next.1

## 0.3.0-next.1

### Minor Changes

- 231fee736b: This backend now uses the `@backstage/backend-tasks` package facilities for scheduling fact retrievers.

  **BREAKING**: The `buildTechInsightsContext` function now takes an additional field in its options argument: `scheduler`. This is an instance of `PluginTaskScheduler`, which can be found in your backend initialization code's `env`.

  ```diff
   const builder = buildTechInsightsContext({
     logger: env.logger,
     config: env.config,
     database: env.database,
     discovery: env.discovery,
  +  scheduler: env.scheduler,
     factRetrievers: [ /* ... */ ],
   });
  ```

### Patch Changes

- Updated dependencies
  - @backstage/backend-tasks@0.3.0-next.1
  - @backstage/plugin-tech-insights-node@0.2.9-next.1
  - @backstage/backend-common@0.13.2-next.1

## 0.2.11-next.0

### Patch Changes

- c47509e1a0: Implemented changes suggested by Deepsource.io including multiple double non-null assertion operators and unexpected awaits for non-promise values.
- 2fe58c7285: Improved the Tech-Insights documentation:

  - `lifecycle` examples used `ttl` when it should be `timeToLive`
  - Added list of included FactRetrievers
  - Added full backend example using all included FactRetrievers
  - Added boolean scorecard example image showing results of backend example

- Updated dependencies
  - @backstage/catalog-model@1.0.1-next.0
  - @backstage/backend-common@0.13.2-next.0
  - @backstage/catalog-client@1.0.1-next.0
  - @backstage/plugin-tech-insights-node@0.2.9-next.0

## 0.2.10

### Patch Changes

- 89c7e47967: Minor README update
- Updated dependencies
  - @backstage/backend-common@0.13.1
  - @backstage/catalog-model@1.0.0
  - @backstage/catalog-client@1.0.0
  - @backstage/config@1.0.0
  - @backstage/errors@1.0.0
  - @backstage/plugin-tech-insights-common@0.2.4
  - @backstage/plugin-tech-insights-node@0.2.8

## 0.2.9

### Patch Changes

- Updated dependencies
  - @backstage/backend-common@0.13.0
  - @backstage/catalog-model@0.13.0
  - @backstage/catalog-client@0.9.0
  - @backstage/plugin-tech-insights-node@0.2.7

## 0.2.9-next.0

### Patch Changes

- Updated dependencies
  - @backstage/backend-common@0.13.0-next.0
  - @backstage/catalog-model@0.13.0-next.0
  - @backstage/catalog-client@0.9.0-next.0
  - @backstage/plugin-tech-insights-node@0.2.7-next.0

## 0.2.8

### Patch Changes

- 36aa63022b: Use `CompoundEntityRef` instead of `EntityName`, and `getCompoundEntityRef` instead of `getEntityName`, from `@backstage/catalog-model`.
- Updated dependencies
  - @backstage/catalog-model@0.12.0
  - @backstage/catalog-client@0.8.0
  - @backstage/backend-common@0.12.0
  - @backstage/plugin-tech-insights-node@0.2.6

## 0.2.7

### Patch Changes

- 67a7c02d26: Remove usages of `EntityRef` and `parseEntityName` from `@backstage/catalog-model`
- 919cf2f836: Minor updates to match the new `targetRef` field of relations, and to stop consuming the `target` field
- Updated dependencies
  - @backstage/backend-common@0.11.0
  - @backstage/catalog-model@0.11.0
  - @backstage/catalog-client@0.7.2
  - @backstage/plugin-tech-insights-node@0.2.5

## 0.2.6

### Patch Changes

- Fix for the previous release with missing type declarations.
- Updated dependencies
  - @backstage/backend-common@0.10.9
  - @backstage/catalog-client@0.7.1
  - @backstage/catalog-model@0.10.1
  - @backstage/config@0.1.15
  - @backstage/errors@0.2.2
  - @backstage/plugin-tech-insights-common@0.2.3
  - @backstage/plugin-tech-insights-node@0.2.4

## 0.2.5

### Patch Changes

- c77c5c7eb6: Added `backstage.role` to `package.json`
- 538ca90790: Use updated type names from `@backstage/catalog-client`
- Updated dependencies
  - @backstage/backend-common@0.10.8
  - @backstage/catalog-client@0.7.0
  - @backstage/errors@0.2.1
  - @backstage/catalog-model@0.10.0
  - @backstage/config@0.1.14
  - @backstage/plugin-tech-insights-common@0.2.2
  - @backstage/plugin-tech-insights-node@0.2.3

## 0.2.4

### Patch Changes

- 2441d1cf59: chore(deps): bump `knex` from 0.95.6 to 1.0.2

  This also replaces `sqlite3` with `@vscode/sqlite3` 5.0.7

- Updated dependencies
  - @backstage/catalog-client@0.6.0
  - @backstage/backend-common@0.10.7
  - @backstage/plugin-tech-insights-node@0.2.2

## 0.2.4-next.0

### Patch Changes

- 2441d1cf59: chore(deps): bump `knex` from 0.95.6 to 1.0.2

  This also replaces `sqlite3` with `@vscode/sqlite3` 5.0.7

- Updated dependencies
  - @backstage/backend-common@0.10.7-next.0
  - @backstage/plugin-tech-insights-node@0.2.2-next.0

## 0.2.3

### Patch Changes

- Updated dependencies
  - @backstage/backend-common@0.10.6
  - @backstage/plugin-tech-insights-node@0.2.1

## 0.2.3-next.0

### Patch Changes

- Updated dependencies
  - @backstage/backend-common@0.10.6-next.0
  - @backstage/plugin-tech-insights-node@0.2.1-next.0

## 0.2.2

### Patch Changes

- bbb6622752: Update README to match config options.
- Updated dependencies
  - @backstage/backend-common@0.10.5

## 0.2.1

### Patch Changes

- ad0a7eb088: Fixed invalid access that caused an immediate crash with a `TypeError` when loading the package.

## 0.2.0

### Minor Changes

- dfd5e81721: BREAKING CHANGES:

  - The helper function to create a fact retriever registration is now expecting an object of configuration items instead of individual arguments.
    Modify your `techInsights.ts` plugin configuration in `packages/backend/src/plugins/techInsights.ts` (or equivalent) the following way:

  ```diff
  -createFactRetrieverRegistration(
  -  '1 1 1 * *', // Example cron, At 01:01 on day-of-month 1.
  -  entityOwnershipFactRetriever,
  -),
  +createFactRetrieverRegistration({
  +  cadence: '1 1 1 * *', // Example cron, At 01:01 on day-of-month 1.
  +  factRetriever: entityOwnershipFactRetriever,
  +}),

  ```

  - `TechInsightsStore` interface has changed its signature of `insertFacts` method. If you have created your own implementation of either `TechInsightsDatabase` or `FactRetrieverEngine` you need to modify the implementation/call to this method to accept/pass-in an object instead if individual arguments. The interface now accepts an additional `lifecycle` argument which is optional (defined below). An example modification to fact retriever engine:

  ```diff
  -await this.repository.insertFacts(factRetriever.id, facts);
  +await this.repository.insertFacts({
  + id: factRetriever.id,
  + facts,
  + lifecycle,
  +});
  ```

  Adds a configuration option to fact retrievers to define lifecycle for facts the retriever persists. Possible values are either 'max items' or 'time-to-live'. The former will keep only n number of items in the database for each fact per entity. The latter will remove all facts that are older than the TTL value.

  Possible values:

  - `{ maxItems: 5 }` // Deletes all facts for the retriever/entity pair, apart from the last five
  - `{ ttl: 1209600000 }` // (2 weeks) Deletes all facts older than 2 weeks for the retriever/entity pair
  - `{ ttl: { weeks: 2 } }` // Deletes all facts older than 2 weeks for the retriever/entity pair

### Patch Changes

- Updated dependencies
  - @backstage/backend-common@0.10.4
  - @backstage/config@0.1.13
  - @backstage/plugin-tech-insights-node@0.2.0
  - @backstage/catalog-model@0.9.10
  - @backstage/catalog-client@0.5.5

## 0.2.0-next.0

### Minor Changes

- dfd5e81721: BREAKING CHANGES:

  - The helper function to create a fact retriever registration is now expecting an object of configuration items instead of individual arguments.
    Modify your `techInsights.ts` plugin configuration in `packages/backend/src/plugins/techInsights.ts` (or equivalent) the following way:

  ```diff
  -createFactRetrieverRegistration(
  -  '1 1 1 * *', // Example cron, At 01:01 on day-of-month 1.
  -  entityOwnershipFactRetriever,
  -),
  +createFactRetrieverRegistration({
  +  cadence: '1 1 1 * *', // Example cron, At 01:01 on day-of-month 1.
  +  factRetriever: entityOwnershipFactRetriever,
  +}),

  ```

  - `TechInsightsStore` interface has changed its signature of `insertFacts` method. If you have created your own implementation of either `TechInsightsDatabase` or `FactRetrieverEngine` you need to modify the implementation/call to this method to accept/pass-in an object instead if individual arguments. The interface now accepts an additional `lifecycle` argument which is optional (defined below). An example modification to fact retriever engine:

  ```diff
  -await this.repository.insertFacts(factRetriever.id, facts);
  +await this.repository.insertFacts({
  + id: factRetriever.id,
  + facts,
  + lifecycle,
  +});
  ```

  Adds a configuration option to fact retrievers to define lifecycle for facts the retriever persists. Possible values are either 'max items' or 'time-to-live'. The former will keep only n number of items in the database for each fact per entity. The latter will remove all facts that are older than the TTL value.

  Possible values:

  - `{ maxItems: 5 }` // Deletes all facts for the retriever/entity pair, apart from the last five
  - `{ ttl: 1209600000 }` // (2 weeks) Deletes all facts older than 2 weeks for the retriever/entity pair
  - `{ ttl: { weeks: 2 } }` // Deletes all facts older than 2 weeks for the retriever/entity pair

### Patch Changes

- Updated dependencies
  - @backstage/backend-common@0.10.4-next.0
  - @backstage/config@0.1.13-next.0
  - @backstage/plugin-tech-insights-node@0.2.0-next.0
  - @backstage/catalog-model@0.9.10-next.0
  - @backstage/catalog-client@0.5.5-next.0

## 0.1.5

### Patch Changes

- 19f0f93504: Catch errors from a fact retriever and log them.
- 10f26e8883: Modify queries to perform better by filtering on sub-queries as well
- a60eb0f0dd: adding new operation to run checks for multiple entities in one request
- Updated dependencies
  - @backstage/config@0.1.12
  - @backstage/backend-common@0.10.3
  - @backstage/plugin-tech-insights-common@0.2.1
  - @backstage/errors@0.2.0
  - @backstage/catalog-client@0.5.4
  - @backstage/catalog-model@0.9.9

## 0.1.4

### Patch Changes

- Updated dependencies
  - @backstage/backend-common@0.10.0
  - @backstage/catalog-client@0.5.3
  - @backstage/plugin-tech-insights-node@0.1.2

## 0.1.3

### Patch Changes

- b055a6addc: Align on usage of `cross-fetch` vs `node-fetch` in frontend vs backend packages, and remove some unnecessary imports of either one of them
- b5bd60fddc: Removed unnecessary check for specific server error in `@backstage plugin-tech-insights-backend`.
- c6c8b8e53e: Minor fixes in Readme to make the examples more directly usable.
- Updated dependencies
  - @backstage/plugin-tech-insights-common@0.2.0
  - @backstage/backend-common@0.9.12
  - @backstage/plugin-tech-insights-node@0.1.1

## 0.1.2

### Patch Changes

- 2017de90da: Update README docs to use correct function/parameter names
- Updated dependencies
  - @backstage/errors@0.1.5
  - @backstage/backend-common@0.9.11

## 0.1.1

### Patch Changes

- 5c00e45045: Add catalog fact retrievers

  Add fact retrievers which generate facts related to the completeness
  of entity data in the catalog.

- Updated dependencies
  - @backstage/catalog-client@0.5.2
  - @backstage/catalog-model@0.9.7
  - @backstage/backend-common@0.9.10<|MERGE_RESOLUTION|>--- conflicted
+++ resolved
@@ -1,7 +1,5 @@
 # @backstage/plugin-tech-insights-backend
 
-<<<<<<< HEAD
-=======
 ## 0.5.17-next.2
 
 ### Patch Changes
@@ -49,7 +47,6 @@
   - @backstage/plugin-tech-insights-common@0.2.11
   - @backstage/plugin-tech-insights-node@0.4.8-next.0
 
->>>>>>> f4e1ea3c
 ## 0.5.14
 
 ### Patch Changes

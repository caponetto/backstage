--- conflicted
+++ resolved
@@ -1,11 +1,7 @@
 {
   "name": "@backstage/plugin-circleci",
   "description": "A Backstage plugin that integrates towards Circle CI",
-<<<<<<< HEAD
-  "version": "0.3.21",
-=======
   "version": "0.3.23-next.0",
->>>>>>> 413caa19
   "main": "src/index.ts",
   "types": "src/index.ts",
   "license": "Apache-2.0",

/*
 * Copyright 2022 The Backstage Authors
 *
 * Licensed under the Apache License, Version 2.0 (the "License");
 * you may not use this file except in compliance with the License.
 * You may obtain a copy of the License at
 *
 *     http://www.apache.org/licenses/LICENSE-2.0
 *
 * Unless required by applicable law or agreed to in writing, software
 * distributed under the License is distributed on an "AS IS" BASIS,
 * WITHOUT WARRANTIES OR CONDITIONS OF ANY KIND, either express or implied.
 * See the License for the specific language governing permissions and
 * limitations under the License.
 */

<<<<<<< HEAD
import {
  coreServices,
  createBackendModule,
  createServiceFactory,
} from '@backstage/backend-plugin-api';
import { startTestBackend } from '@backstage/backend-test-utils';
=======
import { createBackendModule } from '@backstage/backend-plugin-api';
import { mockServices, startTestBackend } from '@backstage/backend-test-utils';
>>>>>>> f4e1ea3c
import { catalogProcessingExtensionPoint } from '@backstage/plugin-catalog-node/alpha';
import { IncrementalEntityProvider } from '../types';
import {
  catalogModuleIncrementalIngestionEntityProvider,
  incrementalIngestionProvidersExtensionPoint,
} from './catalogModuleIncrementalIngestionEntityProvider';

describe('catalogModuleIncrementalIngestionEntityProvider', () => {
  it('should register provider at the catalog extension point', async () => {
    const provider1: IncrementalEntityProvider<number, {}> = {
      getProviderName: () => 'provider1',
      around: burst => burst(0),
      next: async (cursor, _context) => {
        return !cursor
          ? { done: false, entities: [], cursor: 1 }
          : { done: true };
      },
    };

    const addEntityProvider = jest.fn();

<<<<<<< HEAD
=======
    const httpRouterMock = mockServices.httpRouter.mock();

>>>>>>> f4e1ea3c
    await startTestBackend({
      extensionPoints: [
        [catalogProcessingExtensionPoint, { addEntityProvider }],
      ],
      features: [
<<<<<<< HEAD
        createServiceFactory({
          service: coreServices.httpRouter,
          deps: {},
          factory: () => ({ use: httpRouterUse }),
        }),
=======
        httpRouterMock.factory,
>>>>>>> f4e1ea3c
        catalogModuleIncrementalIngestionEntityProvider(),
        createBackendModule({
          pluginId: 'catalog',
          moduleId: 'incrementalTest',
          register(env) {
            env.registerInit({
              deps: { extension: incrementalIngestionProvidersExtensionPoint },
              async init({ extension }) {
                extension.addProvider({
                  provider: provider1,
                  options: {
                    burstInterval: { seconds: 1 },
                    burstLength: { seconds: 1 },
                    restLength: { seconds: 1 },
                  },
                });
              },
            });
          },
        }),
      ],
    });

    expect(addEntityProvider).toHaveBeenCalledTimes(1);
    expect(addEntityProvider.mock.calls[0][0].getProviderName()).toBe(
      'provider1',
    );
    expect(httpRouterMock.use).toHaveBeenCalledTimes(1);
  });
});<|MERGE_RESOLUTION|>--- conflicted
+++ resolved
@@ -14,17 +14,8 @@
  * limitations under the License.
  */
 
-<<<<<<< HEAD
-import {
-  coreServices,
-  createBackendModule,
-  createServiceFactory,
-} from '@backstage/backend-plugin-api';
-import { startTestBackend } from '@backstage/backend-test-utils';
-=======
 import { createBackendModule } from '@backstage/backend-plugin-api';
 import { mockServices, startTestBackend } from '@backstage/backend-test-utils';
->>>>>>> f4e1ea3c
 import { catalogProcessingExtensionPoint } from '@backstage/plugin-catalog-node/alpha';
 import { IncrementalEntityProvider } from '../types';
 import {
@@ -46,25 +37,14 @@
 
     const addEntityProvider = jest.fn();
 
-<<<<<<< HEAD
-=======
     const httpRouterMock = mockServices.httpRouter.mock();
 
->>>>>>> f4e1ea3c
     await startTestBackend({
       extensionPoints: [
         [catalogProcessingExtensionPoint, { addEntityProvider }],
       ],
       features: [
-<<<<<<< HEAD
-        createServiceFactory({
-          service: coreServices.httpRouter,
-          deps: {},
-          factory: () => ({ use: httpRouterUse }),
-        }),
-=======
         httpRouterMock.factory,
->>>>>>> f4e1ea3c
         catalogModuleIncrementalIngestionEntityProvider(),
         createBackendModule({
           pluginId: 'catalog',

--- conflicted
+++ resolved
@@ -1,7 +1,5 @@
 # @backstage/plugin-catalog-backend-module-incremental-ingestion
 
-<<<<<<< HEAD
-=======
 ## 0.4.6-next.2
 
 ### Patch Changes
@@ -50,7 +48,6 @@
   - @backstage/plugin-events-node@0.2.11-next.0
   - @backstage/plugin-permission-common@0.7.7
 
->>>>>>> f4e1ea3c
 ## 0.4.1
 
 ### Patch Changes

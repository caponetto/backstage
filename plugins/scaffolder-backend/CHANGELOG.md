--- conflicted
+++ resolved
@@ -1,7 +1,5 @@
 # @backstage/plugin-scaffolder-backend
 
-<<<<<<< HEAD
-=======
 ## 1.16.6-next.2
 
 ### Patch Changes
@@ -78,7 +76,6 @@
   - @backstage/plugin-scaffolder-common@1.4.0
   - @backstage/plugin-scaffolder-node@0.2.2-next.0
 
->>>>>>> f4e1ea3c
 ## 1.16.0
 
 ### Minor Changes

/*
 * Copyright 2020 The Backstage Authors
 *
 * Licensed under the Apache License, Version 2.0 (the "License");
 * you may not use this file except in compliance with the License.
 * You may obtain a copy of the License at
 *
 *     http://www.apache.org/licenses/LICENSE-2.0
 *
 * Unless required by applicable law or agreed to in writing, software
 * distributed under the License is distributed on an "AS IS" BASIS,
 * WITHOUT WARRANTIES OR CONDITIONS OF ANY KIND, either express or implied.
 * See the License for the specific language governing permissions and
 * limitations under the License.
 */

export * from './modules';
export * from './service';
<<<<<<< HEAD
export { scaffolderPlugin } from './ScaffolderPlugin';
=======
export { scaffolderPlugin as default } from './ScaffolderPlugin';
>>>>>>> f4e1ea3c
<|MERGE_RESOLUTION|>--- conflicted
+++ resolved
@@ -16,8 +16,4 @@
 
 export * from './modules';
 export * from './service';
-<<<<<<< HEAD
-export { scaffolderPlugin } from './ScaffolderPlugin';
-=======
-export { scaffolderPlugin as default } from './ScaffolderPlugin';
->>>>>>> f4e1ea3c
+export { scaffolderPlugin as default } from './ScaffolderPlugin';
--- conflicted
+++ resolved
@@ -16,14 +16,11 @@
 
 import { Task, TaskBroker, WorkflowRunner } from './types';
 import { LegacyWorkflowRunner } from './LegacyWorkflowRunner';
-<<<<<<< HEAD
 import { DefaultWorkflowRunner } from './DefaultWorkflowRunner';
 import { Logger } from 'winston';
 import { TemplateActionRegistry } from '../actions';
 import { ScmIntegrations } from '@backstage/integration';
-=======
 import { assertError } from '@backstage/errors';
->>>>>>> 86086e36
 
 /**
  * TaskWorkerOptions

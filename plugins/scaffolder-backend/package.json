{
  "name": "@backstage/plugin-scaffolder-backend",
  "description": "The Backstage backend plugin that helps you create new things",
<<<<<<< HEAD
  "version": "1.16.0",
=======
  "version": "1.16.3-next.0",
>>>>>>> 413caa19
  "main": "src/index.ts",
  "types": "src/index.ts",
  "license": "Apache-2.0",
  "publishConfig": {
    "access": "public"
  },
  "exports": {
    ".": "./src/index.ts",
    "./alpha": "./src/alpha.ts",
    "./package.json": "./package.json"
  },
  "typesVersions": {
    "*": {
      "alpha": [
        "src/alpha.ts"
      ],
      "package.json": [
        "package.json"
      ]
    }
  },
  "backstage": {
    "role": "backend-plugin"
  },
  "homepage": "https://backstage.io",
  "repository": {
    "type": "git",
    "url": "https://github.com/backstage/backstage",
    "directory": "plugins/scaffolder-backend"
  },
  "keywords": [
    "backstage"
  ],
  "scripts": {
    "start": "backstage-cli package start",
    "build": "backstage-cli package build",
    "lint": "backstage-cli package lint",
    "test": "backstage-cli package test",
    "prepack": "backstage-cli package prepack",
    "postpack": "backstage-cli package postpack",
    "clean": "backstage-cli package clean",
    "build:assets": "node scripts/build-nunjucks.js"
  },
  "dependencies": {
    "@backstage/backend-common": "workspace:^",
    "@backstage/backend-plugin-api": "workspace:^",
    "@backstage/backend-tasks": "workspace:^",
    "@backstage/catalog-client": "workspace:^",
    "@backstage/catalog-model": "workspace:^",
    "@backstage/config": "workspace:^",
    "@backstage/errors": "workspace:^",
    "@backstage/integration": "workspace:^",
    "@backstage/plugin-auth-node": "workspace:^",
    "@backstage/plugin-catalog-backend": "workspace:^",
    "@backstage/plugin-catalog-common": "workspace:^",
    "@backstage/plugin-catalog-node": "workspace:^",
    "@backstage/plugin-permission-common": "workspace:^",
    "@backstage/plugin-permission-node": "workspace:^",
    "@backstage/plugin-scaffolder-common": "workspace:^",
    "@backstage/plugin-scaffolder-node": "workspace:^",
    "@backstage/plugin-swf-common": "workspace:^",
    "@backstage/types": "workspace:^",
    "@gitbeaker/core": "^35.6.0",
    "@gitbeaker/node": "^35.1.0",
    "@octokit/webhooks": "^10.0.0",
    "@types/express": "^4.17.6",
    "@types/luxon": "^3.0.0",
    "azure-devops-node-api": "^11.0.1",
    "command-exists": "^1.2.9",
    "compression": "^1.7.4",
    "cors": "^2.8.5",
    "express": "^4.17.1",
    "express-promise-router": "^4.1.0",
    "fs-extra": "10.1.0",
    "git-url-parse": "^13.0.0",
    "globby": "^11.0.0",
    "isbinaryfile": "^5.0.0",
    "isolated-vm": "^4.5.0",
    "isomorphic-git": "^1.23.0",
    "jsonschema": "^1.2.6",
    "knex": "^2.0.0",
    "libsodium-wrappers": "^0.7.11",
    "lodash": "^4.17.21",
    "luxon": "^3.0.0",
    "morgan": "^1.10.0",
    "node-fetch": "^2.6.7",
    "nunjucks": "^3.2.3",
    "octokit": "^2.0.0",
    "octokit-plugin-create-pull-request": "^3.10.0",
    "p-limit": "^3.1.0",
    "p-queue": "^6.6.2",
    "prom-client": "^14.0.1",
    "uuid": "^8.2.0",
    "winston": "^3.2.1",
    "yaml": "^2.0.0",
    "zen-observable": "^0.10.0",
    "zod": "^3.21.4"
  },
  "devDependencies": {
    "@backstage/backend-test-utils": "workspace:^",
    "@backstage/cli": "workspace:^",
    "@types/command-exists": "^1.2.0",
    "@types/fs-extra": "^9.0.1",
    "@types/git-url-parse": "^9.0.0",
    "@types/libsodium-wrappers": "^0.7.10",
    "@types/mock-fs": "^4.13.0",
    "@types/nunjucks": "^3.1.4",
    "@types/supertest": "^2.0.8",
    "@types/zen-observable": "^0.8.0",
    "esbuild": "^0.19.0",
    "jest-when": "^3.1.0",
    "mock-fs": "^5.1.0",
    "msw": "^1.0.0",
    "supertest": "^6.1.3",
    "wait-for-expect": "^3.0.2",
    "yaml": "^2.0.0"
  },
  "files": [
    "dist",
    "migrations",
    "config.d.ts",
    "assets"
  ],
  "configSchema": "config.d.ts"
}<|MERGE_RESOLUTION|>--- conflicted
+++ resolved
@@ -1,11 +1,7 @@
 {
   "name": "@backstage/plugin-scaffolder-backend",
   "description": "The Backstage backend plugin that helps you create new things",
-<<<<<<< HEAD
-  "version": "1.16.0",
-=======
   "version": "1.16.3-next.0",
->>>>>>> 413caa19
   "main": "src/index.ts",
   "types": "src/index.ts",
   "license": "Apache-2.0",

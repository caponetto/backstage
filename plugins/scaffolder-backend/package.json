{
  "name": "@backstage/plugin-scaffolder-backend",
  "description": "The Backstage backend plugin that helps you create new things",
  "version": "1.4.0-next.2",
  "main": "src/index.ts",
  "types": "src/index.ts",
  "license": "Apache-2.0",
  "private": false,
  "publishConfig": {
    "access": "public",
    "main": "dist/index.cjs.js",
    "types": "dist/index.d.ts",
    "alphaTypes": "dist/index.alpha.d.ts"
  },
  "backstage": {
    "role": "backend-plugin"
  },
  "homepage": "https://backstage.io",
  "repository": {
    "type": "git",
    "url": "https://github.com/backstage/backstage",
    "directory": "plugins/scaffolder-backend"
  },
  "keywords": [
    "backstage"
  ],
  "scripts": {
    "start": "backstage-cli package start",
    "build": "backstage-cli package build --experimental-type-build",
    "lint": "backstage-cli package lint",
    "test": "backstage-cli package test",
    "prepack": "backstage-cli package prepack",
    "postpack": "backstage-cli package postpack",
    "clean": "backstage-cli package clean",
    "build:assets": "node scripts/build-nunjucks.js"
  },
  "dependencies": {
    "@backstage/backend-common": "^0.14.1-next.2",
    "@backstage/catalog-client": "^1.0.4-next.1",
    "@backstage/catalog-model": "^1.1.0-next.2",
    "@backstage/config": "^1.0.1",
    "@backstage/errors": "^1.1.0-next.0",
    "@backstage/integration": "^1.2.2-next.2",
    "@backstage/plugin-catalog-backend": "^1.2.1-next.2",
    "@backstage/plugin-scaffolder-common": "^1.1.2-next.0",
<<<<<<< HEAD
    "@backstage/plugin-auth-node": "^0.0.1",
=======
    "@backstage/backend-plugin-api": "^0.0.0",
    "@backstage/plugin-catalog-node": "^0.0.0",
>>>>>>> 13d706a4
    "@backstage/types": "^1.0.0",
    "@gitbeaker/core": "^35.6.0",
    "@gitbeaker/node": "^35.1.0",
    "@octokit/webhooks": "^10.0.0",
    "@types/express": "^4.17.6",
    "azure-devops-node-api": "^11.0.1",
    "command-exists": "^1.2.9",
    "compression": "^1.7.4",
    "cors": "^2.8.5",
    "express": "^4.17.1",
    "express-promise-router": "^4.1.0",
    "fs-extra": "10.1.0",
    "git-url-parse": "^12.0.0",
    "globby": "^11.0.0",
    "isbinaryfile": "^5.0.0",
    "isomorphic-git": "^1.8.0",
    "jsonschema": "^1.2.6",
    "knex": "^2.0.0",
    "lodash": "^4.17.21",
    "luxon": "^2.0.2",
    "morgan": "^1.10.0",
    "node-fetch": "^2.6.7",
    "nunjucks": "^3.2.3",
    "octokit": "^2.0.0",
    "octokit-plugin-create-pull-request": "^3.10.0",
    "p-limit": "^3.1.0",
    "uuid": "^8.2.0",
    "winston": "^3.2.1",
    "yaml": "^2.0.0",
    "vm2": "^3.9.6",
    "zen-observable": "^0.8.15",
    "zod": "^3.11.6"
  },
  "devDependencies": {
    "@backstage/backend-test-utils": "^0.1.26-next.2",
    "@backstage/cli": "^0.18.0-next.2",
    "@types/command-exists": "^1.2.0",
    "@types/fs-extra": "^9.0.1",
    "@types/git-url-parse": "^9.0.0",
    "@types/mock-fs": "^4.13.0",
    "@types/nunjucks": "^3.1.4",
    "@types/supertest": "^2.0.8",
    "@types/zen-observable": "^0.8.0",
    "esbuild": "^0.14.1",
    "jest-when": "^3.1.0",
    "mock-fs": "^5.1.0",
    "msw": "^0.43.0",
    "supertest": "^6.1.3",
    "yaml": "^2.0.0"
  },
  "files": [
    "alpha",
    "dist",
    "migrations",
    "config.d.ts",
    "assets"
  ],
  "configSchema": "config.d.ts"
}<|MERGE_RESOLUTION|>--- conflicted
+++ resolved
@@ -43,12 +43,9 @@
     "@backstage/integration": "^1.2.2-next.2",
     "@backstage/plugin-catalog-backend": "^1.2.1-next.2",
     "@backstage/plugin-scaffolder-common": "^1.1.2-next.0",
-<<<<<<< HEAD
     "@backstage/plugin-auth-node": "^0.0.1",
-=======
     "@backstage/backend-plugin-api": "^0.0.0",
     "@backstage/plugin-catalog-node": "^0.0.0",
->>>>>>> 13d706a4
     "@backstage/types": "^1.0.0",
     "@gitbeaker/core": "^35.6.0",
     "@gitbeaker/node": "^35.1.0",

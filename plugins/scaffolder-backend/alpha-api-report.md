## API Report File for "@backstage/plugin-scaffolder-backend"

> Do not edit this file. It is a report generated by [API Extractor](https://api-extractor.com/).

```ts
import { BackendFeature } from '@backstage/backend-plugin-api';
import { ConditionalPolicyDecision } from '@backstage/plugin-permission-common';
import { Conditions } from '@backstage/plugin-permission-node';
import { JsonObject } from '@backstage/types';
import { PermissionCondition } from '@backstage/plugin-permission-common';
import { PermissionCriteria } from '@backstage/plugin-permission-common';
import { PermissionRule } from '@backstage/plugin-permission-node';
import { PermissionRuleParams } from '@backstage/plugin-permission-common';
import { ResourcePermission } from '@backstage/plugin-permission-common';
import { TemplateEntityStepV1beta3 } from '@backstage/plugin-scaffolder-common';
import { TemplateParametersV1beta3 } from '@backstage/plugin-scaffolder-common';

// @alpha
export const catalogModuleTemplateKind: () => BackendFeature;

// @alpha (undocumented)
export const createScaffolderActionConditionalDecision: (
  permission: ResourcePermission<'scaffolder-action'>,
  conditions: PermissionCriteria<
    PermissionCondition<'scaffolder-action', PermissionRuleParams>
  >,
) => ConditionalPolicyDecision;

// @alpha
export const createScaffolderTemplateConditionalDecision: (
  permission: ResourcePermission<'scaffolder-template'>,
  conditions: PermissionCriteria<
    PermissionCondition<'scaffolder-template', PermissionRuleParams>
  >,
) => ConditionalPolicyDecision;

// @alpha
export const scaffolderActionConditions: Conditions<{
  hasActionId: PermissionRule<
    {
      action: string;
      input: JsonObject | undefined;
    },
    {},
    'scaffolder-action',
    {
      actionId: string;
    }
  >;
  hasBooleanProperty: PermissionRule<
    {
      action: string;
      input: JsonObject | undefined;
    },
    {},
    'scaffolder-action',
    {
      key: string;
      value?: boolean | undefined;
    }
  >;
  hasNumberProperty: PermissionRule<
    {
      action: string;
      input: JsonObject | undefined;
    },
    {},
    'scaffolder-action',
    {
      key: string;
      value?: number | undefined;
    }
  >;
  hasStringProperty: PermissionRule<
    {
      action: string;
      input: JsonObject | undefined;
    },
    {},
    'scaffolder-action',
    {
      key: string;
      value?: string | undefined;
    }
  >;
}>;

// @alpha
<<<<<<< HEAD
export const scaffolderPlugin: () => BackendFeature;
=======
const scaffolderPlugin: () => BackendFeature;
export default scaffolderPlugin;
>>>>>>> f4e1ea3c

// @alpha
export const scaffolderTemplateConditions: Conditions<{
  hasTag: PermissionRule<
    TemplateParametersV1beta3 | TemplateEntityStepV1beta3,
    {},
    'scaffolder-template',
    {
      tag: string;
    }
  >;
}>;

// (No @packageDocumentation comment for this package)
```<|MERGE_RESOLUTION|>--- conflicted
+++ resolved
@@ -86,12 +86,8 @@
 }>;
 
 // @alpha
-<<<<<<< HEAD
-export const scaffolderPlugin: () => BackendFeature;
-=======
 const scaffolderPlugin: () => BackendFeature;
 export default scaffolderPlugin;
->>>>>>> f4e1ea3c
 
 // @alpha
 export const scaffolderTemplateConditions: Conditions<{

# @backstage/plugin-catalog-graph

<<<<<<< HEAD
=======
## 0.2.35-next.0

### Patch Changes

- Updated dependencies
  - @backstage/core-plugin-api@1.6.0-next.0
  - @backstage/core-components@0.13.5-next.0
  - @backstage/catalog-client@1.4.3
  - @backstage/catalog-model@1.4.1
  - @backstage/theme@0.4.1
  - @backstage/types@1.1.0
  - @backstage/plugin-catalog-react@1.8.3-next.0

>>>>>>> 413caa19
## 0.2.33

### Patch Changes

- 64ee2c0c7ca5: Propagate entity spec to EntityNode so that spec info such as type can be used for graph node customization
- 62dc7a2b1ad1: Added maximum depth parameter to the catalogGraphParams in CatalogGraphCard.
- 12a8c94eda8d: Add package repository and homepage metadata
- Updated dependencies
  - @backstage/core-components@0.13.4
  - @backstage/plugin-catalog-react@1.8.1
  - @backstage/core-plugin-api@1.5.3
  - @backstage/catalog-client@1.4.3
  - @backstage/catalog-model@1.4.1
  - @backstage/theme@0.4.1
  - @backstage/types@1.1.0

## 0.2.33-next.2

### Patch Changes

- 62dc7a2b1ad1: Added maximum depth parameter to the catalogGraphParams in CatalogGraphCard.
- Updated dependencies
  - @backstage/plugin-catalog-react@1.8.1-next.1

## 0.2.33-next.1

### Patch Changes

- 12a8c94eda8d: Add package repository and homepage metadata
- Updated dependencies
  - @backstage/catalog-client@1.4.3
  - @backstage/catalog-model@1.4.1
  - @backstage/core-components@0.13.4-next.0
  - @backstage/core-plugin-api@1.5.3
  - @backstage/theme@0.4.1
  - @backstage/types@1.1.0
  - @backstage/plugin-catalog-react@1.8.1-next.0

## 0.2.33-next.0

### Patch Changes

- 64ee2c0c7ca5: Propagate entity spec to EntityNode so that spec info such as type can be used for graph node customization
- Updated dependencies
  - @backstage/core-components@0.13.4-next.0
  - @backstage/core-plugin-api@1.5.3
  - @backstage/plugin-catalog-react@1.8.1-next.0
  - @backstage/catalog-client@1.4.3
  - @backstage/catalog-model@1.4.1
  - @backstage/theme@0.4.1
  - @backstage/types@1.1.0

## 0.2.32

### Patch Changes

- Updated dependencies
  - @backstage/theme@0.4.1
  - @backstage/plugin-catalog-react@1.8.0
  - @backstage/core-components@0.13.3
  - @backstage/core-plugin-api@1.5.3
  - @backstage/catalog-client@1.4.3
  - @backstage/catalog-model@1.4.1

## 0.2.32-next.2

### Patch Changes

- Updated dependencies
  - @backstage/plugin-catalog-react@1.8.0-next.2
  - @backstage/theme@0.4.1-next.1
  - @backstage/core-plugin-api@1.5.3-next.1
  - @backstage/core-components@0.13.3-next.2
  - @backstage/catalog-client@1.4.3-next.0
  - @backstage/catalog-model@1.4.1-next.0

## 0.2.32-next.1

### Patch Changes

- Updated dependencies
  - @backstage/theme@0.4.1-next.0
  - @backstage/core-components@0.13.3-next.1
  - @backstage/core-plugin-api@1.5.3-next.0
  - @backstage/plugin-catalog-react@1.7.1-next.1

## 0.2.32-next.0

### Patch Changes

- Updated dependencies
  - @backstage/core-components@0.13.3-next.0
  - @backstage/catalog-client@1.4.3-next.0
  - @backstage/catalog-model@1.4.1-next.0
  - @backstage/core-plugin-api@1.5.2
  - @backstage/theme@0.4.0
  - @backstage/plugin-catalog-react@1.7.1-next.0

## 0.2.31

### Patch Changes

- Updated dependencies
  - @backstage/core-plugin-api@1.5.2
  - @backstage/catalog-client@1.4.2
  - @backstage/core-components@0.13.2
  - @backstage/theme@0.4.0
  - @backstage/plugin-catalog-react@1.7.0
  - @backstage/catalog-model@1.4.0

## 0.2.31-next.3

### Patch Changes

- Updated dependencies
  - @backstage/core-components@0.13.2-next.3
  - @backstage/catalog-model@1.4.0-next.1
  - @backstage/catalog-client@1.4.2-next.2
  - @backstage/core-plugin-api@1.5.2-next.0
  - @backstage/theme@0.4.0-next.1
  - @backstage/plugin-catalog-react@1.7.0-next.3

## 0.2.31-next.2

### Patch Changes

- Updated dependencies
  - @backstage/theme@0.4.0-next.1
  - @backstage/plugin-catalog-react@1.7.0-next.2
  - @backstage/core-components@0.13.2-next.2
  - @backstage/core-plugin-api@1.5.2-next.0

## 0.2.31-next.1

### Patch Changes

- Updated dependencies
  - @backstage/core-components@0.13.2-next.1
  - @backstage/plugin-catalog-react@1.7.0-next.1
  - @backstage/catalog-model@1.4.0-next.0
  - @backstage/core-plugin-api@1.5.2-next.0
  - @backstage/catalog-client@1.4.2-next.1
  - @backstage/theme@0.4.0-next.0

## 0.2.31-next.0

### Patch Changes

- Updated dependencies
  - @backstage/catalog-client@1.4.2-next.0
  - @backstage/plugin-catalog-react@1.7.0-next.0
  - @backstage/theme@0.4.0-next.0
  - @backstage/core-components@0.13.2-next.0
  - @backstage/core-plugin-api@1.5.1
  - @backstage/catalog-model@1.3.0

## 0.2.30

### Patch Changes

- d446f8fb0a8: Expose all `EntityRelationsGraphProps` to Catalog Graph Page
- Updated dependencies
  - @backstage/theme@0.3.0
  - @backstage/plugin-catalog-react@1.6.0
  - @backstage/core-components@0.13.1
  - @backstage/catalog-client@1.4.1
  - @backstage/catalog-model@1.3.0
  - @backstage/core-plugin-api@1.5.1

## 0.2.30-next.2

### Patch Changes

- Updated dependencies
  - @backstage/theme@0.3.0-next.0
  - @backstage/core-components@0.13.1-next.1
  - @backstage/plugin-catalog-react@1.6.0-next.2
  - @backstage/core-plugin-api@1.5.1

## 0.2.30-next.1

### Patch Changes

- d446f8fb0a8: Expose all `EntityRelationsGraphProps` to Catalog Graph Page
- Updated dependencies
  - @backstage/core-components@0.13.1-next.0
  - @backstage/core-plugin-api@1.5.1
  - @backstage/plugin-catalog-react@1.6.0-next.1

## 0.2.30-next.0

### Patch Changes

- Updated dependencies
  - @backstage/plugin-catalog-react@1.6.0-next.0
  - @backstage/core-components@0.13.0
  - @backstage/core-plugin-api@1.5.1
  - @backstage/catalog-client@1.4.1
  - @backstage/catalog-model@1.3.0
  - @backstage/theme@0.2.19

## 0.2.29

### Patch Changes

- 8e00acb28db: Small tweaks to remove warnings in the console during development (mainly focusing on techdocs)
- e0c6e8b9c3c: Update peer dependencies
- Updated dependencies
  - @backstage/core-components@0.13.0
  - @backstage/catalog-client@1.4.1
  - @backstage/plugin-catalog-react@1.5.0
  - @backstage/theme@0.2.19
  - @backstage/core-plugin-api@1.5.1
  - @backstage/catalog-model@1.3.0

## 0.2.29-next.3

### Patch Changes

- Updated dependencies
  - @backstage/plugin-catalog-react@1.5.0-next.3
  - @backstage/catalog-model@1.3.0-next.0
  - @backstage/core-components@0.13.0-next.3
  - @backstage/catalog-client@1.4.1-next.1
  - @backstage/core-plugin-api@1.5.1-next.1
  - @backstage/theme@0.2.19-next.0

## 0.2.29-next.2

### Patch Changes

- Updated dependencies
  - @backstage/catalog-client@1.4.1-next.0
  - @backstage/core-components@0.12.6-next.2
  - @backstage/plugin-catalog-react@1.4.1-next.2
  - @backstage/core-plugin-api@1.5.1-next.1
  - @backstage/catalog-model@1.2.1
  - @backstage/theme@0.2.19-next.0

## 0.2.29-next.1

### Patch Changes

- e0c6e8b9c3c: Update peer dependencies
- Updated dependencies
  - @backstage/core-components@0.12.6-next.1
  - @backstage/core-plugin-api@1.5.1-next.0
  - @backstage/plugin-catalog-react@1.4.1-next.1
  - @backstage/theme@0.2.19-next.0
  - @backstage/catalog-client@1.4.0
  - @backstage/catalog-model@1.2.1

## 0.2.29-next.0

### Patch Changes

- 8e00acb28db: Small tweaks to remove warnings in the console during development (mainly focusing on techdocs)
- Updated dependencies
  - @backstage/core-components@0.12.6-next.0
  - @backstage/plugin-catalog-react@1.4.1-next.0
  - @backstage/core-plugin-api@1.5.0
  - @backstage/catalog-client@1.4.0
  - @backstage/catalog-model@1.2.1
  - @backstage/theme@0.2.18

## 0.2.28

### Patch Changes

- Updated dependencies
  - @backstage/catalog-client@1.4.0
  - @backstage/core-components@0.12.5
  - @backstage/plugin-catalog-react@1.4.0
  - @backstage/core-plugin-api@1.5.0
  - @backstage/catalog-model@1.2.1
  - @backstage/theme@0.2.18

## 0.2.28-next.2

### Patch Changes

- Updated dependencies
  - @backstage/core-components@0.12.5-next.2
  - @backstage/plugin-catalog-react@1.4.0-next.2
  - @backstage/core-plugin-api@1.5.0-next.2

## 0.2.28-next.1

### Patch Changes

- Updated dependencies
  - @backstage/core-components@0.12.5-next.1
  - @backstage/catalog-client@1.4.0-next.1
  - @backstage/core-plugin-api@1.4.1-next.1
  - @backstage/theme@0.2.18-next.0
  - @backstage/plugin-catalog-react@1.4.0-next.1
  - @backstage/catalog-model@1.2.1-next.1

## 0.2.28-next.0

### Patch Changes

- Updated dependencies
  - @backstage/catalog-client@1.4.0-next.0
  - @backstage/plugin-catalog-react@1.4.0-next.0
  - @backstage/core-plugin-api@1.4.1-next.0
  - @backstage/catalog-model@1.2.1-next.0
  - @backstage/core-components@0.12.5-next.0
  - @backstage/theme@0.2.17

## 0.2.27

### Patch Changes

- c51efce2a0: Update docs to always use `yarn add --cwd` for app & backend
- fe19058b74: Fix #16245: The CatalogGraphCard has parameter naming errors for CatalogGraphPage
- 1827710136: Expose additional props on the `CatalogGraphCard` to allow for custom node & label rendering or kind/relation filtering.
- Updated dependencies
  - @backstage/core-components@0.12.4
  - @backstage/catalog-model@1.2.0
  - @backstage/theme@0.2.17
  - @backstage/core-plugin-api@1.4.0
  - @backstage/plugin-catalog-react@1.3.0
  - @backstage/catalog-client@1.3.1

## 0.2.27-next.2

### Patch Changes

- Updated dependencies
  - @backstage/catalog-model@1.2.0-next.1
  - @backstage/core-components@0.12.4-next.1
  - @backstage/catalog-client@1.3.1-next.1
  - @backstage/core-plugin-api@1.3.0
  - @backstage/theme@0.2.16
  - @backstage/plugin-catalog-react@1.3.0-next.2

## 0.2.27-next.1

### Patch Changes

- Updated dependencies
  - @backstage/core-components@0.12.4-next.0
  - @backstage/plugin-catalog-react@1.3.0-next.1
  - @backstage/catalog-client@1.3.1-next.0
  - @backstage/catalog-model@1.1.6-next.0
  - @backstage/core-plugin-api@1.3.0
  - @backstage/theme@0.2.16

## 0.2.27-next.0

### Patch Changes

- Updated dependencies
  - @backstage/plugin-catalog-react@1.3.0-next.0
  - @backstage/catalog-model@1.1.6-next.0
  - @backstage/catalog-client@1.3.1-next.0

## 0.2.26

### Patch Changes

- 99f05cbc70: The link from the `CatalogGraphCard` to the `CatalogGraphPage` no longer includes an explicit `maxDepth` parameter, letting the `CatalogGraphPage` choose the initial `maxDepth` instead.
- Updated dependencies
  - @backstage/catalog-model@1.1.5
  - @backstage/catalog-client@1.3.0
  - @backstage/plugin-catalog-react@1.2.4
  - @backstage/core-components@0.12.3
  - @backstage/core-plugin-api@1.3.0
  - @backstage/theme@0.2.16

## 0.2.26-next.2

### Patch Changes

- Updated dependencies
  - @backstage/core-plugin-api@1.3.0-next.1
  - @backstage/catalog-client@1.3.0-next.2
  - @backstage/plugin-catalog-react@1.2.4-next.2
  - @backstage/catalog-model@1.1.5-next.1
  - @backstage/core-components@0.12.3-next.2
  - @backstage/theme@0.2.16

## 0.2.26-next.1

### Patch Changes

- 99f05cbc70: The link from the `CatalogGraphCard` to the `CatalogGraphPage` no longer includes an explicit `maxDepth` parameter, letting the `CatalogGraphPage` choose the initial `maxDepth` instead.
- Updated dependencies
  - @backstage/catalog-client@1.3.0-next.1
  - @backstage/catalog-model@1.1.5-next.1
  - @backstage/core-components@0.12.3-next.1
  - @backstage/core-plugin-api@1.2.1-next.0
  - @backstage/theme@0.2.16
  - @backstage/plugin-catalog-react@1.2.4-next.1

## 0.2.26-next.0

### Patch Changes

- Updated dependencies
  - @backstage/catalog-model@1.1.5-next.0
  - @backstage/catalog-client@1.3.0-next.0
  - @backstage/plugin-catalog-react@1.2.4-next.0
  - @backstage/core-components@0.12.3-next.0
  - @backstage/core-plugin-api@1.2.0
  - @backstage/theme@0.2.16

## 0.2.25

### Patch Changes

- Updated dependencies
  - @backstage/core-components@0.12.2
  - @backstage/plugin-catalog-react@1.2.3

## 0.2.24

### Patch Changes

- cb716004ef: Internal refactor to improve tests
- 2e701b3796: Internal refactor to use `react-router-dom` rather than `react-router`.
- 454f2e90db: Set the default `maxDepth` prop for `EntityRelationsGraph` to a smaller value to provide better readability.
- Updated dependencies
  - @backstage/core-plugin-api@1.2.0
  - @backstage/catalog-client@1.2.0
  - @backstage/core-components@0.12.1
  - @backstage/plugin-catalog-react@1.2.2
  - @backstage/catalog-model@1.1.4
  - @backstage/theme@0.2.16

## 0.2.24-next.4

### Patch Changes

- 2e701b3796: Internal refactor to use `react-router-dom` rather than `react-router`.
- Updated dependencies
  - @backstage/core-components@0.12.1-next.4
  - @backstage/plugin-catalog-react@1.2.2-next.4
  - @backstage/catalog-client@1.2.0-next.1
  - @backstage/catalog-model@1.1.4-next.1
  - @backstage/core-plugin-api@1.2.0-next.2
  - @backstage/theme@0.2.16

## 0.2.24-next.3

### Patch Changes

- Updated dependencies
  - @backstage/core-components@0.12.1-next.3
  - @backstage/catalog-client@1.2.0-next.1
  - @backstage/catalog-model@1.1.4-next.1
  - @backstage/core-plugin-api@1.2.0-next.2
  - @backstage/theme@0.2.16
  - @backstage/plugin-catalog-react@1.2.2-next.3

## 0.2.24-next.2

### Patch Changes

- 454f2e90db: Set the default `maxDepth` prop for `EntityRelationsGraph` to a smaller value to provide better readability.
- Updated dependencies
  - @backstage/core-plugin-api@1.2.0-next.2
  - @backstage/core-components@0.12.1-next.2
  - @backstage/plugin-catalog-react@1.2.2-next.2
  - @backstage/catalog-client@1.2.0-next.1
  - @backstage/catalog-model@1.1.4-next.1
  - @backstage/theme@0.2.16

## 0.2.24-next.1

### Patch Changes

- Updated dependencies
  - @backstage/core-components@0.12.1-next.1
  - @backstage/core-plugin-api@1.1.1-next.1
  - @backstage/plugin-catalog-react@1.2.2-next.1
  - @backstage/catalog-client@1.2.0-next.1
  - @backstage/catalog-model@1.1.4-next.1
  - @backstage/theme@0.2.16

## 0.2.24-next.0

### Patch Changes

- cb716004ef: Internal refactor to improve tests
- Updated dependencies
  - @backstage/catalog-client@1.2.0-next.0
  - @backstage/core-components@0.12.1-next.0
  - @backstage/core-plugin-api@1.1.1-next.0
  - @backstage/plugin-catalog-react@1.2.2-next.0
  - @backstage/catalog-model@1.1.4-next.0
  - @backstage/theme@0.2.16

## 0.2.23

### Patch Changes

- da0bf25d1a: Preserve graph options and increment `maxDepth` by 1.

  The change will preserve options used at the `CatalogGraphCard`
  (displayed at the entity page) and additionally, increments the
  `maxDepth` option by 1 to increase the scope slightly compared to
  the graph already seen by the users.

  The default for `maxDepth` at `CatalogGraphCard` is 1.

- 21d84ef332: feat: Enable theme overrides for components in catalog-graph plugin
- Updated dependencies
  - @backstage/plugin-catalog-react@1.2.1
  - @backstage/core-components@0.12.0
  - @backstage/core-plugin-api@1.1.0
  - @backstage/catalog-model@1.1.3
  - @backstage/catalog-client@1.1.2
  - @backstage/theme@0.2.16

## 0.2.23-next.1

### Patch Changes

- da0bf25d1a: Preserve graph options and increment `maxDepth` by 1.

  The change will preserve options used at the `CatalogGraphCard`
  (displayed at the entity page) and additionally, increments the
  `maxDepth` option by 1 to increase the scope slightly compared to
  the graph already seen by the users.

  The default for `maxDepth` at `CatalogGraphCard` is 1.

- Updated dependencies
  - @backstage/core-components@0.12.0-next.1
  - @backstage/catalog-client@1.1.2-next.0
  - @backstage/catalog-model@1.1.3-next.0
  - @backstage/core-plugin-api@1.1.0-next.0
  - @backstage/theme@0.2.16
  - @backstage/plugin-catalog-react@1.2.1-next.1

## 0.2.23-next.0

### Patch Changes

- Updated dependencies
  - @backstage/plugin-catalog-react@1.2.1-next.0
  - @backstage/core-components@0.12.0-next.0
  - @backstage/core-plugin-api@1.1.0-next.0
  - @backstage/catalog-model@1.1.3-next.0
  - @backstage/catalog-client@1.1.2-next.0
  - @backstage/theme@0.2.16

## 0.2.22

### Patch Changes

- bde1e8c8e2: Added `curve` prop to the `DependencyGraph` component to select the type of layout
- Updated dependencies
  - @backstage/catalog-model@1.1.2
  - @backstage/plugin-catalog-react@1.2.0
  - @backstage/core-components@0.11.2
  - @backstage/catalog-client@1.1.1
  - @backstage/core-plugin-api@1.0.7
  - @backstage/theme@0.2.16

## 0.2.22-next.2

### Patch Changes

- Updated dependencies
  - @backstage/plugin-catalog-react@1.2.0-next.2
  - @backstage/catalog-client@1.1.1-next.2
  - @backstage/catalog-model@1.1.2-next.2
  - @backstage/core-components@0.11.2-next.2
  - @backstage/core-plugin-api@1.0.7-next.2
  - @backstage/theme@0.2.16

## 0.2.22-next.1

### Patch Changes

- Updated dependencies
  - @backstage/plugin-catalog-react@1.2.0-next.1
  - @backstage/catalog-client@1.1.1-next.1
  - @backstage/core-components@0.11.2-next.1
  - @backstage/core-plugin-api@1.0.7-next.1
  - @backstage/catalog-model@1.1.2-next.1
  - @backstage/theme@0.2.16

## 0.2.22-next.0

### Patch Changes

- Updated dependencies
  - @backstage/catalog-model@1.1.2-next.0
  - @backstage/core-components@0.11.2-next.0
  - @backstage/catalog-client@1.1.1-next.0
  - @backstage/plugin-catalog-react@1.1.5-next.0
  - @backstage/core-plugin-api@1.0.7-next.0
  - @backstage/theme@0.2.16

## 0.2.21

### Patch Changes

- 817f3196f6: Updated React Router dependencies to be peer dependencies.
- 7d47def9c4: Removed dependency on `@types/jest`.
- Updated dependencies
  - @backstage/core-components@0.11.1
  - @backstage/core-plugin-api@1.0.6
  - @backstage/plugin-catalog-react@1.1.4
  - @backstage/catalog-client@1.1.0
  - @backstage/catalog-model@1.1.1

## 0.2.21-next.2

### Patch Changes

- 7d47def9c4: Removed dependency on `@types/jest`.
- Updated dependencies
  - @backstage/plugin-catalog-react@1.1.4-next.2
  - @backstage/catalog-client@1.1.0-next.2
  - @backstage/catalog-model@1.1.1-next.0
  - @backstage/core-components@0.11.1-next.3
  - @backstage/core-plugin-api@1.0.6-next.3

## 0.2.21-next.1

### Patch Changes

- 817f3196f6: Updated React Router dependencies to be peer dependencies.
- Updated dependencies
  - @backstage/core-components@0.11.1-next.1
  - @backstage/core-plugin-api@1.0.6-next.1
  - @backstage/plugin-catalog-react@1.1.4-next.1

## 0.2.21-next.0

### Patch Changes

- Updated dependencies
  - @backstage/core-plugin-api@1.0.6-next.0
  - @backstage/core-components@0.11.1-next.0
  - @backstage/catalog-client@1.0.5-next.0
  - @backstage/plugin-catalog-react@1.1.4-next.0

## 0.2.20

### Patch Changes

- Updated dependencies
  - @backstage/core-components@0.11.0
  - @backstage/core-plugin-api@1.0.5
  - @backstage/plugin-catalog-react@1.1.3

## 0.2.20-next.1

### Patch Changes

- Updated dependencies
  - @backstage/plugin-catalog-react@1.1.3-next.2
  - @backstage/core-components@0.11.0-next.2

## 0.2.20-next.0

### Patch Changes

- Updated dependencies
  - @backstage/core-plugin-api@1.0.5-next.0
  - @backstage/plugin-catalog-react@1.1.3-next.0
  - @backstage/core-components@0.10.1-next.0

## 0.2.19

### Patch Changes

- Updated dependencies
  - @backstage/core-components@0.10.0
  - @backstage/catalog-model@1.1.0
  - @backstage/core-plugin-api@1.0.4
  - @backstage/catalog-client@1.0.4
  - @backstage/plugin-catalog-react@1.1.2
  - @backstage/theme@0.2.16

## 0.2.19-next.3

### Patch Changes

- Updated dependencies
  - @backstage/core-plugin-api@1.0.4-next.0
  - @backstage/core-components@0.10.0-next.3
  - @backstage/catalog-client@1.0.4-next.2
  - @backstage/catalog-model@1.1.0-next.3
  - @backstage/plugin-catalog-react@1.1.2-next.3

## 0.2.19-next.2

### Patch Changes

- Updated dependencies
  - @backstage/core-components@0.10.0-next.2
  - @backstage/catalog-model@1.1.0-next.2
  - @backstage/theme@0.2.16-next.1
  - @backstage/plugin-catalog-react@1.1.2-next.2

## 0.2.19-next.1

### Patch Changes

- Updated dependencies
  - @backstage/core-components@0.9.6-next.1
  - @backstage/catalog-model@1.1.0-next.1
  - @backstage/theme@0.2.16-next.0
  - @backstage/catalog-client@1.0.4-next.1
  - @backstage/plugin-catalog-react@1.1.2-next.1

## 0.2.19-next.0

### Patch Changes

- Updated dependencies
  - @backstage/catalog-model@1.1.0-next.0
  - @backstage/core-components@0.9.6-next.0
  - @backstage/catalog-client@1.0.4-next.0
  - @backstage/plugin-catalog-react@1.1.2-next.0

## 0.2.18

### Patch Changes

- Updated dependencies
  - @backstage/plugin-catalog-react@1.1.1
  - @backstage/core-components@0.9.5
  - @backstage/catalog-client@1.0.3
  - @backstage/core-plugin-api@1.0.3
  - @backstage/catalog-model@1.0.3

## 0.2.18-next.1

### Patch Changes

- Updated dependencies
  - @backstage/core-components@0.9.5-next.1
  - @backstage/catalog-client@1.0.3-next.0
  - @backstage/core-plugin-api@1.0.3-next.0
  - @backstage/catalog-model@1.0.3-next.0
  - @backstage/plugin-catalog-react@1.1.1-next.1

## 0.2.18-next.0

### Patch Changes

- Updated dependencies
  - @backstage/plugin-catalog-react@1.1.1-next.0
  - @backstage/core-components@0.9.5-next.0

## 0.2.17

### Patch Changes

- f2d4136b72: Fix kind filter error in the dev app
- Updated dependencies
  - @backstage/core-components@0.9.4
  - @backstage/core-plugin-api@1.0.2
  - @backstage/plugin-catalog-react@1.1.0
  - @backstage/catalog-client@1.0.2
  - @backstage/catalog-model@1.0.2

## 0.2.17-next.2

### Patch Changes

- Updated dependencies
  - @backstage/core-components@0.9.4-next.1
  - @backstage/plugin-catalog-react@1.1.0-next.2
  - @backstage/catalog-model@1.0.2-next.0
  - @backstage/core-plugin-api@1.0.2-next.1
  - @backstage/catalog-client@1.0.2-next.0

## 0.2.17-next.1

### Patch Changes

- Updated dependencies
  - @backstage/core-components@0.9.4-next.0
  - @backstage/core-plugin-api@1.0.2-next.0
  - @backstage/plugin-catalog-react@1.1.0-next.1

## 0.2.17-next.0

### Patch Changes

- Updated dependencies
  - @backstage/plugin-catalog-react@1.1.0-next.0

## 0.2.16

### Patch Changes

- 7c7919777e: build(deps-dev): bump `@testing-library/react-hooks` from 7.0.2 to 8.0.0
- 24254fd433: build(deps): bump `@testing-library/user-event` from 13.5.0 to 14.0.0
- 77800a32dd: Added renderNode and renderLabel property to EntityRelationsGraph to support customization using CustomNode and CustomLabel components
- 99063c39ae: Minor API report cleanup
- Updated dependencies
  - @backstage/plugin-catalog-react@1.0.1
  - @backstage/catalog-model@1.0.1
  - @backstage/core-components@0.9.3
  - @backstage/core-plugin-api@1.0.1
  - @backstage/catalog-client@1.0.1

## 0.2.16-next.3

### Patch Changes

- 24254fd433: build(deps): bump `@testing-library/user-event` from 13.5.0 to 14.0.0
- Updated dependencies
  - @backstage/core-components@0.9.3-next.2
  - @backstage/core-plugin-api@1.0.1-next.0
  - @backstage/plugin-catalog-react@1.0.1-next.3

## 0.2.16-next.2

### Patch Changes

- 99063c39ae: Minor API report cleanup
- Updated dependencies
  - @backstage/core-components@0.9.3-next.1
  - @backstage/plugin-catalog-react@1.0.1-next.2
  - @backstage/catalog-model@1.0.1-next.1

## 0.2.16-next.1

### Patch Changes

- 77800a32dd: Added renderNode and renderLabel property to EntityRelationsGraph to support customization using CustomNode and CustomLabel components
- Updated dependencies
  - @backstage/plugin-catalog-react@1.0.1-next.1

## 0.2.16-next.0

### Patch Changes

- Updated dependencies
  - @backstage/catalog-model@1.0.1-next.0
  - @backstage/plugin-catalog-react@1.0.1-next.0
  - @backstage/core-components@0.9.3-next.0
  - @backstage/catalog-client@1.0.1-next.0

## 0.2.15

### Patch Changes

- a422d7ce5e: chore(deps): bump `@testing-library/react` from 11.2.6 to 12.1.3
- f24ef7864e: Minor typo fixes
- Updated dependencies
  - @backstage/core-components@0.9.2
  - @backstage/core-plugin-api@1.0.0
  - @backstage/plugin-catalog-react@1.0.0
  - @backstage/catalog-model@1.0.0
  - @backstage/catalog-client@1.0.0

## 0.2.14

### Patch Changes

- bf95bb806c: Remove usages of now-removed `CatalogApi.getEntityByName`
- Updated dependencies
  - @backstage/plugin-catalog-react@0.9.0
  - @backstage/core-components@0.9.1
  - @backstage/catalog-model@0.13.0
  - @backstage/catalog-client@0.9.0

## 0.2.14-next.0

### Patch Changes

- bf95bb806c: Remove usages of now-removed `CatalogApi.getEntityByName`
- Updated dependencies
  - @backstage/plugin-catalog-react@0.9.0-next.0
  - @backstage/core-components@0.9.1-next.0
  - @backstage/catalog-model@0.13.0-next.0
  - @backstage/catalog-client@0.9.0-next.0

## 0.2.13

### Patch Changes

- 899f196af5: Use `getEntityByRef` instead of `getEntityByName` in the catalog client
- f41a293231: - **DEPRECATION**: Deprecated `formatEntityRefTitle` in favor of the new `humanizeEntityRef` method instead. Please migrate to using the new method instead.
- 36aa63022b: Use `CompoundEntityRef` instead of `EntityName`, and `getCompoundEntityRef` instead of `getEntityName`, from `@backstage/catalog-model`.
- Updated dependencies
  - @backstage/catalog-model@0.12.0
  - @backstage/catalog-client@0.8.0
  - @backstage/core-components@0.9.0
  - @backstage/plugin-catalog-react@0.8.0
  - @backstage/core-plugin-api@0.8.0

## 0.2.12

### Patch Changes

- a8331830f1: Remove use of deprecated `useEntityKinds` hook.
- 6e1cbc12a6: Updated according to the new `getEntityFacets` catalog API method
- 919cf2f836: Minor updates to match the new `targetRef` field of relations, and to stop consuming the `target` field
- Updated dependencies
  - @backstage/core-components@0.8.10
  - @backstage/plugin-catalog-react@0.7.0
  - @backstage/catalog-model@0.11.0
  - @backstage/catalog-client@0.7.2
  - @backstage/core-plugin-api@0.7.0

## 0.2.11

### Patch Changes

- c77c5c7eb6: Added `backstage.role` to `package.json`
- 538ca90790: Use updated type names from `@backstage/catalog-client`
- deaf6065db: Adapt to the new `CatalogApi.getLocationByRef`
- 7aeb491394: Replace use of deprecated `ENTITY_DEFAULT_NAMESPACE` constant with `DEFAULT_NAMESPACE`.
- Updated dependencies
  - @backstage/catalog-client@0.7.0
  - @backstage/core-components@0.8.9
  - @backstage/core-plugin-api@0.6.1
  - @backstage/plugin-catalog-react@0.6.15
  - @backstage/catalog-model@0.10.0
  - @backstage/theme@0.2.15

## 0.2.10

### Patch Changes

- 7bb1bde7f6: Minor API cleanups
- Updated dependencies
  - @backstage/catalog-client@0.6.0
  - @backstage/core-components@0.8.8
  - @backstage/plugin-catalog-react@0.6.14

## 0.2.10-next.0

### Patch Changes

- 7bb1bde7f6: Minor API cleanups
- Updated dependencies
  - @backstage/core-components@0.8.8-next.0
  - @backstage/plugin-catalog-react@0.6.14-next.0

## 0.2.9

### Patch Changes

- Updated dependencies
  - @backstage/core-components@0.8.7
  - @backstage/plugin-catalog-react@0.6.13

## 0.2.9-next.0

### Patch Changes

- Updated dependencies
  - @backstage/core-components@0.8.7-next.0
  - @backstage/plugin-catalog-react@0.6.13-next.0

## 0.2.8

### Patch Changes

- a3c4438abf: Deprecated the external `catalogEntity` route as this is now imported directly from `@backstage/plugin-catalog-react` instead.

  This means you can remove the route binding from your `App.tsx`:

  ```diff
  -    bind(catalogGraphPlugin.externalRoutes, {
  -      catalogEntity: catalogPlugin.routes.catalogEntity,
  -    });
  ```

- Updated dependencies
  - @backstage/core-components@0.8.6

## 0.2.7

### Patch Changes

- Updated dependencies
  - @backstage/core-components@0.8.5
  - @backstage/core-plugin-api@0.6.0
  - @backstage/plugin-catalog-react@0.6.12
  - @backstage/catalog-model@0.9.10
  - @backstage/catalog-client@0.5.5

## 0.2.7-next.0

### Patch Changes

- Updated dependencies
  - @backstage/core-components@0.8.5-next.0
  - @backstage/core-plugin-api@0.6.0-next.0
  - @backstage/plugin-catalog-react@0.6.12-next.0
  - @backstage/catalog-model@0.9.10-next.0
  - @backstage/catalog-client@0.5.5-next.0

## 0.2.6

### Patch Changes

- Updated dependencies
  - @backstage/core-components@0.8.4
  - @backstage/core-plugin-api@0.5.0
  - @backstage/plugin-catalog-react@0.6.11
  - @backstage/catalog-client@0.5.4
  - @backstage/catalog-model@0.9.9

## 0.2.5

### Patch Changes

- 4ce51ab0f1: Internal refactor of the `react-use` imports to use `react-use/lib/*` instead.
- Updated dependencies
  - @backstage/core-plugin-api@0.4.1
  - @backstage/plugin-catalog-react@0.6.10
  - @backstage/core-components@0.8.3

## 0.2.4

### Patch Changes

- Updated dependencies
  - @backstage/core-plugin-api@0.4.0
  - @backstage/plugin-catalog-react@0.6.8
  - @backstage/core-components@0.8.2
  - @backstage/catalog-client@0.5.3

## 0.2.3

### Patch Changes

- cd450844f6: Moved React dependencies to `peerDependencies` and allow both React v16 and v17 to be used.
- Updated dependencies
  - @backstage/core-components@0.8.0
  - @backstage/core-plugin-api@0.3.0
  - @backstage/plugin-catalog-react@0.6.5

## 0.2.2

### Patch Changes

- a125278b81: Refactor out the deprecated path and icon from RouteRefs
- Updated dependencies
  - @backstage/catalog-client@0.5.2
  - @backstage/catalog-model@0.9.7
  - @backstage/plugin-catalog-react@0.6.4
  - @backstage/core-components@0.7.4
  - @backstage/core-plugin-api@0.2.0

## 0.2.1

### Patch Changes

- ce0aef1841: Capture analytics events for clicks in the graph.
- Updated dependencies
  - @backstage/core-components@0.7.1
  - @backstage/core-plugin-api@0.1.11
  - @backstage/plugin-catalog-react@0.6.1
  - @backstage/catalog-model@0.9.5

## 0.2.0

### Minor Changes

- 5c42360577: Add documentation and more type safety around DependencyGraph

### Patch Changes

- Updated dependencies
  - @backstage/plugin-catalog-react@0.6.0
  - @backstage/core-components@0.7.0
  - @backstage/theme@0.2.11

## 0.1.3

### Patch Changes

- 81a41ec249: Added a `name` key to all extensions in order to improve Analytics API metadata.
- Updated dependencies
  - @backstage/core-components@0.6.1
  - @backstage/core-plugin-api@0.1.10
  - @backstage/plugin-catalog-react@0.5.2
  - @backstage/catalog-model@0.9.4
  - @backstage/catalog-client@0.5.0

## 0.1.2

### Patch Changes

- Updated dependencies
  - @backstage/core-plugin-api@0.1.9
  - @backstage/core-components@0.6.0
  - @backstage/plugin-catalog-react@0.5.1

## 0.1.1

### Patch Changes

- c0eb1fb9df: Make zooming configurable for `<CatalogGraphCard>` and disable it by default.
  This resolves an issue that scrolling on the entity page is sometimes captured
  by the graph making the page hard to use.
- Updated dependencies
  - @backstage/core-components@0.5.0
  - @backstage/catalog-client@0.4.0
  - @backstage/plugin-catalog-react@0.5.0
  - @backstage/catalog-model@0.9.3<|MERGE_RESOLUTION|>--- conflicted
+++ resolved
@@ -1,7 +1,5 @@
 # @backstage/plugin-catalog-graph
 
-<<<<<<< HEAD
-=======
 ## 0.2.35-next.0
 
 ### Patch Changes
@@ -15,7 +13,6 @@
   - @backstage/types@1.1.0
   - @backstage/plugin-catalog-react@1.8.3-next.0
 
->>>>>>> 413caa19
 ## 0.2.33
 
 ### Patch Changes

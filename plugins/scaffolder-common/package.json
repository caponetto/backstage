{
  "name": "@backstage/plugin-scaffolder-common",
  "description": "Common functionalities for the scaffolder, to be shared between scaffolder and scaffolder-backend plugin",
<<<<<<< HEAD
  "version": "1.4.0",
=======
  "version": "1.4.1-next.1",
>>>>>>> f4e1ea3c
  "main": "src/index.ts",
  "types": "src/index.ts",
  "license": "Apache-2.0",
  "publishConfig": {
    "access": "public"
  },
  "exports": {
    ".": "./src/index.ts",
    "./alpha": "./src/alpha.ts",
    "./package.json": "./package.json"
  },
  "typesVersions": {
    "*": {
      "alpha": [
        "src/alpha.ts"
      ],
      "package.json": [
        "package.json"
      ]
    }
  },
  "backstage": {
    "role": "common-library"
  },
  "homepage": "https://backstage.io",
  "repository": {
    "type": "git",
    "url": "https://github.com/backstage/backstage",
    "directory": "plugins/scaffolder-common"
  },
  "keywords": [
    "scaffolder"
  ],
  "files": [
    "dist"
  ],
  "sideEffects": false,
  "scripts": {
    "build": "backstage-cli package build",
    "lint": "backstage-cli package lint",
    "test": "backstage-cli package test",
    "prepack": "backstage-cli package prepack",
    "postpack": "backstage-cli package postpack",
    "clean": "backstage-cli package clean"
  },
  "bugs": {
    "url": "https://github.com/backstage/backstage/issues"
  },
  "dependencies": {
    "@backstage/catalog-model": "workspace:^",
    "@backstage/plugin-permission-common": "workspace:^",
    "@backstage/types": "workspace:^"
  },
  "devDependencies": {
    "@backstage/cli": "workspace:^"
  }
}<|MERGE_RESOLUTION|>--- conflicted
+++ resolved
@@ -1,11 +1,7 @@
 {
   "name": "@backstage/plugin-scaffolder-common",
   "description": "Common functionalities for the scaffolder, to be shared between scaffolder and scaffolder-backend plugin",
-<<<<<<< HEAD
-  "version": "1.4.0",
-=======
   "version": "1.4.1-next.1",
->>>>>>> f4e1ea3c
   "main": "src/index.ts",
   "types": "src/index.ts",
   "license": "Apache-2.0",

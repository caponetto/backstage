# @backstage/plugin-devtools

<<<<<<< HEAD
=======
## 0.1.4-next.0

### Patch Changes

- Updated dependencies
  - @backstage/core-plugin-api@1.6.0-next.0
  - @backstage/core-components@0.13.5-next.0
  - @backstage/errors@1.2.1
  - @backstage/theme@0.4.1
  - @backstage/types@1.1.0
  - @backstage/plugin-devtools-common@0.1.3
  - @backstage/plugin-permission-react@0.4.15-next.0

>>>>>>> 413caa19
## 0.1.3

### Patch Changes

- 48b6a04ad045: Fix readme typo
- Updated dependencies
  - @backstage/plugin-devtools-common@0.1.3
  - @backstage/core-components@0.13.4
  - @backstage/core-plugin-api@1.5.3
  - @backstage/errors@1.2.1
  - @backstage/theme@0.4.1
  - @backstage/types@1.1.0
  - @backstage/plugin-permission-react@0.4.14

## 0.1.3-next.1

### Patch Changes

- 48b6a04ad045: Fix readme typo
- Updated dependencies
  - @backstage/plugin-devtools-common@0.1.3-next.0
  - @backstage/core-components@0.13.4-next.0
  - @backstage/core-plugin-api@1.5.3
  - @backstage/errors@1.2.1
  - @backstage/theme@0.4.1
  - @backstage/types@1.1.0
  - @backstage/plugin-permission-react@0.4.14

## 0.1.3-next.0

### Patch Changes

- Updated dependencies
  - @backstage/core-components@0.13.4-next.0
  - @backstage/core-plugin-api@1.5.3
  - @backstage/errors@1.2.1
  - @backstage/theme@0.4.1
  - @backstage/types@1.1.0
  - @backstage/plugin-devtools-common@0.1.2
  - @backstage/plugin-permission-react@0.4.14

## 0.1.2

### Patch Changes

- 5969639fd075: Allow specifying custom title for `DevToolsLayout`
- 2c4869473155: Updated the `README` with instructions on how to integrate the Catalog Unprocessed Entities plugin as a tab within DevTools
- e6f50426333b: update some peer dependencies to silence yarn install
- Updated dependencies
  - @backstage/theme@0.4.1
  - @backstage/errors@1.2.1
  - @backstage/core-components@0.13.3
  - @backstage/core-plugin-api@1.5.3
  - @backstage/types@1.1.0
  - @backstage/plugin-devtools-common@0.1.2
  - @backstage/plugin-permission-react@0.4.14

## 0.1.2-next.2

### Patch Changes

- Updated dependencies
  - @backstage/theme@0.4.1-next.1
  - @backstage/core-plugin-api@1.5.3-next.1
  - @backstage/core-components@0.13.3-next.2
  - @backstage/errors@1.2.1-next.0
  - @backstage/types@1.1.0
  - @backstage/plugin-devtools-common@0.1.2-next.0
  - @backstage/plugin-permission-react@0.4.14-next.2

## 0.1.2-next.1

### Patch Changes

- Updated dependencies
  - @backstage/theme@0.4.1-next.0
  - @backstage/core-components@0.13.3-next.1
  - @backstage/core-plugin-api@1.5.3-next.0
  - @backstage/plugin-permission-react@0.4.14-next.1

## 0.1.2-next.0

### Patch Changes

- 5969639fd075: Allow specifying custom title for `DevToolsLayout`
- 2c4869473155: Updated the `README` with instructions on how to integrate the Catalog Unprocessed Entities plugin as a tab within DevTools
- Updated dependencies
  - @backstage/errors@1.2.1-next.0
  - @backstage/core-components@0.13.3-next.0
  - @backstage/core-plugin-api@1.5.2
  - @backstage/theme@0.4.0
  - @backstage/types@1.1.0
  - @backstage/plugin-devtools-common@0.1.2-next.0
  - @backstage/plugin-permission-react@0.4.14-next.0

## 0.1.1

### Patch Changes

- 62d191f6c8b5: Updated DevTools documentation for Docker users
- bbe15f70c5cc: Added note to README about how secrets are displayed in the Config tab of the DevTools plugin
- Updated dependencies
  - @backstage/core-plugin-api@1.5.2
  - @backstage/core-components@0.13.2
  - @backstage/types@1.1.0
  - @backstage/theme@0.4.0
  - @backstage/errors@1.2.0
  - @backstage/plugin-devtools-common@0.1.1
  - @backstage/plugin-permission-react@0.4.13

## 0.1.1-next.3

### Patch Changes

- 62d191f6c8b5: Updated DevTools documentation for Docker users
- Updated dependencies
  - @backstage/core-components@0.13.2-next.3
  - @backstage/core-plugin-api@1.5.2-next.0
  - @backstage/errors@1.2.0-next.0
  - @backstage/theme@0.4.0-next.1
  - @backstage/types@1.0.2
  - @backstage/plugin-devtools-common@0.1.1-next.0
  - @backstage/plugin-permission-react@0.4.13-next.0

## 0.1.1-next.2

### Patch Changes

- Updated dependencies
  - @backstage/theme@0.4.0-next.1
  - @backstage/core-components@0.13.2-next.2
  - @backstage/core-plugin-api@1.5.2-next.0
  - @backstage/plugin-permission-react@0.4.13-next.0

## 0.1.1-next.1

### Patch Changes

- bbe15f70c5cc: Added note to README about how secrets are displayed in the Config tab of the DevTools plugin
- Updated dependencies
  - @backstage/errors@1.2.0-next.0
  - @backstage/plugin-devtools-common@0.1.1-next.0
  - @backstage/core-components@0.13.2-next.1
  - @backstage/core-plugin-api@1.5.2-next.0
  - @backstage/theme@0.4.0-next.0
  - @backstage/types@1.0.2
  - @backstage/plugin-permission-react@0.4.13-next.0

## 0.1.1-next.0

### Patch Changes

- Updated dependencies
  - @backstage/theme@0.4.0-next.0
  - @backstage/core-components@0.13.2-next.0
  - @backstage/core-plugin-api@1.5.1
  - @backstage/plugin-permission-react@0.4.12
  - @backstage/errors@1.1.5
  - @backstage/types@1.0.2
  - @backstage/plugin-devtools-common@0.1.0

## 0.1.0

### Minor Changes

- 347aeca204c: Introduced the DevTools plugin, checkout the plugin's [`README.md`](https://github.com/backstage/backstage/tree/master/plugins/devtools) for more details!

### Patch Changes

- Updated dependencies
  - @backstage/plugin-devtools-common@0.1.0
  - @backstage/theme@0.3.0
  - @backstage/core-components@0.13.1
  - @backstage/core-plugin-api@1.5.1
  - @backstage/errors@1.1.5
  - @backstage/types@1.0.2
  - @backstage/plugin-permission-react@0.4.12

## 0.1.0-next.0

### Minor Changes

- 347aeca204c: Introduced the DevTools plugin, checkout the plugin's [`README.md`](https://github.com/backstage/backstage/tree/master/plugins/devtools) for more details!

### Patch Changes

- Updated dependencies
  - @backstage/plugin-devtools-common@0.1.0-next.0
  - @backstage/theme@0.3.0-next.0
  - @backstage/core-components@0.13.1-next.1
  - @backstage/core-plugin-api@1.5.1
  - @backstage/plugin-permission-react@0.4.12<|MERGE_RESOLUTION|>--- conflicted
+++ resolved
@@ -1,7 +1,5 @@
 # @backstage/plugin-devtools
 
-<<<<<<< HEAD
-=======
 ## 0.1.4-next.0
 
 ### Patch Changes
@@ -15,7 +13,6 @@
   - @backstage/plugin-devtools-common@0.1.3
   - @backstage/plugin-permission-react@0.4.15-next.0
 
->>>>>>> 413caa19
 ## 0.1.3
 
 ### Patch Changes

# @backstage/plugin-entity-feedback

<<<<<<< HEAD
=======
## 0.2.7-next.2

### Patch Changes

- 8cec7664e146: Removed `@types/node` dependency
- Updated dependencies
  - @backstage/core-components@0.13.5-next.2
  - @backstage/core-plugin-api@1.6.0-next.2
  - @backstage/plugin-catalog-react@1.8.4-next.2
  - @backstage/catalog-model@1.4.2-next.1
  - @backstage/errors@1.2.1
  - @backstage/theme@0.4.1
  - @backstage/plugin-entity-feedback-common@0.1.2

## 0.2.7-next.1

### Patch Changes

- Updated dependencies
  - @backstage/plugin-catalog-react@1.8.4-next.1
  - @backstage/core-components@0.13.5-next.1
  - @backstage/catalog-model@1.4.2-next.0
  - @backstage/core-plugin-api@1.6.0-next.1
  - @backstage/errors@1.2.1
  - @backstage/theme@0.4.1
  - @backstage/plugin-entity-feedback-common@0.1.2

## 0.2.6-next.0

### Patch Changes

- 5e2e06db747a: Improve README to note that Backstage identity is required to be configured
- Updated dependencies
  - @backstage/core-plugin-api@1.6.0-next.0
  - @backstage/core-components@0.13.5-next.0
  - @backstage/catalog-model@1.4.1
  - @backstage/errors@1.2.1
  - @backstage/theme@0.4.1
  - @backstage/plugin-catalog-react@1.8.3-next.0
  - @backstage/plugin-entity-feedback-common@0.1.2

>>>>>>> f4e1ea3c
## 0.2.4

### Patch Changes

- 12a8c94eda8d: Add package repository and homepage metadata
- Updated dependencies
  - @backstage/plugin-entity-feedback-common@0.1.2
  - @backstage/core-components@0.13.4
  - @backstage/plugin-catalog-react@1.8.1
  - @backstage/core-plugin-api@1.5.3
  - @backstage/catalog-model@1.4.1
  - @backstage/errors@1.2.1
  - @backstage/theme@0.4.1

## 0.2.4-next.2

### Patch Changes

- Updated dependencies
  - @backstage/plugin-catalog-react@1.8.1-next.1

## 0.2.4-next.1

### Patch Changes

- 12a8c94eda8d: Add package repository and homepage metadata
- Updated dependencies
  - @backstage/plugin-entity-feedback-common@0.1.2-next.0
  - @backstage/catalog-model@1.4.1
  - @backstage/core-components@0.13.4-next.0
  - @backstage/core-plugin-api@1.5.3
  - @backstage/errors@1.2.1
  - @backstage/theme@0.4.1
  - @backstage/plugin-catalog-react@1.8.1-next.0

## 0.2.4-next.0

### Patch Changes

- Updated dependencies
  - @backstage/core-components@0.13.4-next.0
  - @backstage/core-plugin-api@1.5.3
  - @backstage/plugin-catalog-react@1.8.1-next.0
  - @backstage/catalog-model@1.4.1
  - @backstage/errors@1.2.1
  - @backstage/theme@0.4.1
  - @backstage/plugin-entity-feedback-common@0.1.1

## 0.2.3

### Patch Changes

- Updated dependencies
  - @backstage/theme@0.4.1
  - @backstage/errors@1.2.1
  - @backstage/plugin-catalog-react@1.8.0
  - @backstage/core-components@0.13.3
  - @backstage/core-plugin-api@1.5.3
  - @backstage/catalog-model@1.4.1
  - @backstage/plugin-entity-feedback-common@0.1.1

## 0.2.3-next.2

### Patch Changes

- Updated dependencies
  - @backstage/plugin-catalog-react@1.8.0-next.2
  - @backstage/theme@0.4.1-next.1
  - @backstage/core-plugin-api@1.5.3-next.1
  - @backstage/core-components@0.13.3-next.2
  - @backstage/catalog-model@1.4.1-next.0
  - @backstage/errors@1.2.1-next.0
  - @backstage/plugin-entity-feedback-common@0.1.1

## 0.2.3-next.1

### Patch Changes

- Updated dependencies
  - @backstage/theme@0.4.1-next.0
  - @backstage/core-components@0.13.3-next.1
  - @backstage/core-plugin-api@1.5.3-next.0
  - @backstage/plugin-catalog-react@1.7.1-next.1

## 0.2.3-next.0

### Patch Changes

- Updated dependencies
  - @backstage/errors@1.2.1-next.0
  - @backstage/core-components@0.13.3-next.0
  - @backstage/catalog-model@1.4.1-next.0
  - @backstage/core-plugin-api@1.5.2
  - @backstage/theme@0.4.0
  - @backstage/plugin-catalog-react@1.7.1-next.0
  - @backstage/plugin-entity-feedback-common@0.1.1

## 0.2.2

### Patch Changes

- 5c0f095c7660: Show user in feedback response table as link
- Updated dependencies
  - @backstage/core-plugin-api@1.5.2
  - @backstage/core-components@0.13.2
  - @backstage/theme@0.4.0
  - @backstage/plugin-catalog-react@1.7.0
  - @backstage/catalog-model@1.4.0
  - @backstage/errors@1.2.0
  - @backstage/plugin-entity-feedback-common@0.1.1

## 0.2.2-next.3

### Patch Changes

- Updated dependencies
  - @backstage/core-components@0.13.2-next.3
  - @backstage/catalog-model@1.4.0-next.1
  - @backstage/core-plugin-api@1.5.2-next.0
  - @backstage/errors@1.2.0-next.0
  - @backstage/theme@0.4.0-next.1
  - @backstage/plugin-catalog-react@1.7.0-next.3
  - @backstage/plugin-entity-feedback-common@0.1.1

## 0.2.2-next.2

### Patch Changes

- Updated dependencies
  - @backstage/theme@0.4.0-next.1
  - @backstage/plugin-catalog-react@1.7.0-next.2
  - @backstage/core-components@0.13.2-next.2
  - @backstage/core-plugin-api@1.5.2-next.0

## 0.2.2-next.1

### Patch Changes

- Updated dependencies
  - @backstage/errors@1.2.0-next.0
  - @backstage/core-components@0.13.2-next.1
  - @backstage/plugin-catalog-react@1.7.0-next.1
  - @backstage/catalog-model@1.4.0-next.0
  - @backstage/core-plugin-api@1.5.2-next.0
  - @backstage/theme@0.4.0-next.0
  - @backstage/plugin-entity-feedback-common@0.1.1

## 0.2.2-next.0

### Patch Changes

- Updated dependencies
  - @backstage/plugin-catalog-react@1.7.0-next.0
  - @backstage/theme@0.4.0-next.0
  - @backstage/core-components@0.13.2-next.0
  - @backstage/core-plugin-api@1.5.1
  - @backstage/catalog-model@1.3.0
  - @backstage/errors@1.1.5
  - @backstage/plugin-entity-feedback-common@0.1.1

## 0.2.1

### Patch Changes

- Updated dependencies
  - @backstage/theme@0.3.0
  - @backstage/plugin-catalog-react@1.6.0
  - @backstage/core-components@0.13.1
  - @backstage/catalog-model@1.3.0
  - @backstage/core-plugin-api@1.5.1
  - @backstage/errors@1.1.5
  - @backstage/plugin-entity-feedback-common@0.1.1

## 0.2.1-next.2

### Patch Changes

- Updated dependencies
  - @backstage/theme@0.3.0-next.0
  - @backstage/core-components@0.13.1-next.1
  - @backstage/plugin-catalog-react@1.6.0-next.2
  - @backstage/core-plugin-api@1.5.1

## 0.2.1-next.1

### Patch Changes

- Updated dependencies
  - @backstage/core-components@0.13.1-next.0
  - @backstage/core-plugin-api@1.5.1
  - @backstage/plugin-catalog-react@1.6.0-next.1

## 0.2.1-next.0

### Patch Changes

- Updated dependencies
  - @backstage/plugin-catalog-react@1.6.0-next.0
  - @backstage/core-components@0.13.0
  - @backstage/core-plugin-api@1.5.1
  - @backstage/catalog-model@1.3.0
  - @backstage/errors@1.1.5
  - @backstage/theme@0.2.19
  - @backstage/plugin-entity-feedback-common@0.1.1

## 0.2.0

### Minor Changes

- 7eba760e6f6: Added an endpoint to fetch anonymous aggregated results from an entity

### Patch Changes

- 8e00acb28db: Small tweaks to remove warnings in the console during development (mainly focusing on techdocs)
- e0c6e8b9c3c: Update peer dependencies
- Updated dependencies
  - @backstage/core-components@0.13.0
  - @backstage/plugin-entity-feedback-common@0.1.1
  - @backstage/plugin-catalog-react@1.5.0
  - @backstage/theme@0.2.19
  - @backstage/core-plugin-api@1.5.1
  - @backstage/catalog-model@1.3.0
  - @backstage/errors@1.1.5

## 0.2.0-next.3

### Patch Changes

- Updated dependencies
  - @backstage/plugin-catalog-react@1.5.0-next.3
  - @backstage/catalog-model@1.3.0-next.0
  - @backstage/core-components@0.13.0-next.3
  - @backstage/core-plugin-api@1.5.1-next.1
  - @backstage/errors@1.1.5
  - @backstage/theme@0.2.19-next.0
  - @backstage/plugin-entity-feedback-common@0.1.1-next.0

## 0.2.0-next.2

### Patch Changes

- Updated dependencies
  - @backstage/core-components@0.12.6-next.2
  - @backstage/plugin-catalog-react@1.4.1-next.2
  - @backstage/core-plugin-api@1.5.1-next.1
  - @backstage/catalog-model@1.2.1
  - @backstage/errors@1.1.5
  - @backstage/theme@0.2.19-next.0
  - @backstage/plugin-entity-feedback-common@0.1.1-next.0

## 0.2.0-next.1

### Patch Changes

- e0c6e8b9c3c: Update peer dependencies
- Updated dependencies
  - @backstage/core-components@0.12.6-next.1
  - @backstage/core-plugin-api@1.5.1-next.0
  - @backstage/plugin-catalog-react@1.4.1-next.1
  - @backstage/theme@0.2.19-next.0
  - @backstage/catalog-model@1.2.1
  - @backstage/errors@1.1.5
  - @backstage/plugin-entity-feedback-common@0.1.1-next.0

## 0.2.0-next.0

### Minor Changes

- 7eba760e6f6: Added an endpoint to fetch anonymous aggregated results from an entity

### Patch Changes

- 8e00acb28db: Small tweaks to remove warnings in the console during development (mainly focusing on techdocs)
- Updated dependencies
  - @backstage/plugin-entity-feedback-common@0.1.1-next.0
  - @backstage/core-components@0.12.6-next.0
  - @backstage/plugin-catalog-react@1.4.1-next.0
  - @backstage/core-plugin-api@1.5.0
  - @backstage/catalog-model@1.2.1
  - @backstage/errors@1.1.5
  - @backstage/theme@0.2.18

## 0.1.1

### Patch Changes

- 52b0022dab7: Updated dependency `msw` to `^1.0.0`.
- Updated dependencies
  - @backstage/core-components@0.12.5
  - @backstage/plugin-catalog-react@1.4.0
  - @backstage/errors@1.1.5
  - @backstage/core-plugin-api@1.5.0
  - @backstage/catalog-model@1.2.1
  - @backstage/theme@0.2.18
  - @backstage/plugin-entity-feedback-common@0.1.0

## 0.1.1-next.2

### Patch Changes

- Updated dependencies
  - @backstage/core-components@0.12.5-next.2
  - @backstage/plugin-catalog-react@1.4.0-next.2
  - @backstage/core-plugin-api@1.5.0-next.2

## 0.1.1-next.1

### Patch Changes

- 52b0022dab7: Updated dependency `msw` to `^1.0.0`.
- Updated dependencies
  - @backstage/core-components@0.12.5-next.1
  - @backstage/errors@1.1.5-next.0
  - @backstage/core-plugin-api@1.4.1-next.1
  - @backstage/theme@0.2.18-next.0
  - @backstage/plugin-catalog-react@1.4.0-next.1
  - @backstage/catalog-model@1.2.1-next.1
  - @backstage/plugin-entity-feedback-common@0.1.0

## 0.1.1-next.0

### Patch Changes

- Updated dependencies
  - @backstage/plugin-catalog-react@1.4.0-next.0
  - @backstage/core-plugin-api@1.4.1-next.0
  - @backstage/catalog-model@1.2.1-next.0
  - @backstage/core-components@0.12.5-next.0
  - @backstage/errors@1.1.4
  - @backstage/theme@0.2.17
  - @backstage/plugin-entity-feedback-common@0.1.0

## 0.1.0

### Minor Changes

- a3c86a7ed2: Implement entity feedback plugin, check out the `README.md` for more details!

### Patch Changes

- Updated dependencies
  - @backstage/core-components@0.12.4
  - @backstage/plugin-entity-feedback-common@0.1.0
  - @backstage/catalog-model@1.2.0
  - @backstage/theme@0.2.17
  - @backstage/core-plugin-api@1.4.0
  - @backstage/plugin-catalog-react@1.3.0
  - @backstage/errors@1.1.4<|MERGE_RESOLUTION|>--- conflicted
+++ resolved
@@ -1,7 +1,5 @@
 # @backstage/plugin-entity-feedback
 
-<<<<<<< HEAD
-=======
 ## 0.2.7-next.2
 
 ### Patch Changes
@@ -43,7 +41,6 @@
   - @backstage/plugin-catalog-react@1.8.3-next.0
   - @backstage/plugin-entity-feedback-common@0.1.2
 
->>>>>>> f4e1ea3c
 ## 0.2.4
 
 ### Patch Changes

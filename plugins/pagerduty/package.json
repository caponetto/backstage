{
  "name": "@backstage/plugin-pagerduty",
  "description": "A Backstage plugin that integrates towards PagerDuty",
<<<<<<< HEAD
  "version": "0.6.2",
=======
  "version": "0.6.4-next.0",
>>>>>>> 413caa19
  "main": "src/index.ts",
  "types": "src/index.ts",
  "license": "Apache-2.0",
  "publishConfig": {
    "access": "public",
    "main": "dist/index.esm.js",
    "types": "dist/index.d.ts"
  },
  "backstage": {
    "role": "frontend-plugin"
  },
  "homepage": "https://backstage.io",
  "repository": {
    "type": "git",
    "url": "https://github.com/backstage/backstage",
    "directory": "plugins/pagerduty"
  },
  "keywords": [
    "backstage",
    "pagerduty"
  ],
  "scripts": {
    "build": "backstage-cli package build",
    "start": "backstage-cli package start",
    "lint": "backstage-cli package lint",
    "test": "backstage-cli package test",
    "prepack": "backstage-cli package prepack",
    "postpack": "backstage-cli package postpack",
    "clean": "backstage-cli package clean"
  },
  "dependencies": {
    "@backstage/catalog-model": "workspace:^",
    "@backstage/core-components": "workspace:^",
    "@backstage/core-plugin-api": "workspace:^",
    "@backstage/errors": "workspace:^",
    "@backstage/plugin-catalog-react": "workspace:^",
    "@backstage/plugin-home-react": "workspace:^",
    "@backstage/theme": "workspace:^",
    "@material-ui/core": "^4.12.2",
    "@material-ui/icons": "^4.9.1",
    "@material-ui/lab": "4.0.0-alpha.61",
    "@types/react": "^16.13.1 || ^17.0.0",
    "classnames": "^2.2.6",
    "luxon": "^3.0.0",
    "react-use": "^17.2.4"
  },
  "peerDependencies": {
    "react": "^16.13.1 || ^17.0.0",
    "react-dom": "^16.13.1 || ^17.0.0",
    "react-router-dom": "6.0.0-beta.0 || ^6.3.0"
  },
  "devDependencies": {
    "@backstage/cli": "workspace:^",
    "@backstage/core-app-api": "workspace:^",
    "@backstage/dev-utils": "workspace:^",
    "@backstage/test-utils": "workspace:^",
    "@testing-library/dom": "^8.0.0",
    "@testing-library/jest-dom": "^5.10.1",
    "@testing-library/react": "^12.1.3",
    "@testing-library/user-event": "^14.0.0",
    "@types/node": "^16.11.26",
    "msw": "^1.0.0"
  },
  "files": [
    "dist",
    "config.d.ts"
  ],
  "configSchema": "config.d.ts"
}<|MERGE_RESOLUTION|>--- conflicted
+++ resolved
@@ -1,11 +1,7 @@
 {
   "name": "@backstage/plugin-pagerduty",
   "description": "A Backstage plugin that integrates towards PagerDuty",
-<<<<<<< HEAD
-  "version": "0.6.2",
-=======
   "version": "0.6.4-next.0",
->>>>>>> 413caa19
   "main": "src/index.ts",
   "types": "src/index.ts",
   "license": "Apache-2.0",

# @backstage/plugin-events-node

<<<<<<< HEAD
=======
## 0.2.12-next.2

### Patch Changes

- Updated dependencies
  - @backstage/backend-plugin-api@0.6.3-next.2

## 0.2.12-next.1

### Patch Changes

- Updated dependencies
  - @backstage/backend-plugin-api@0.6.3-next.1

## 0.2.11-next.0

### Patch Changes

- Updated dependencies
  - @backstage/backend-plugin-api@0.6.2-next.0

>>>>>>> f4e1ea3c
## 0.2.9

### Patch Changes

- 12a8c94eda8d: Add package repository and homepage metadata
- Updated dependencies
  - @backstage/backend-plugin-api@0.6.0

## 0.2.9-next.2

### Patch Changes

- Updated dependencies
  - @backstage/backend-plugin-api@0.6.0-next.2

## 0.2.9-next.1

### Patch Changes

- 12a8c94eda8d: Add package repository and homepage metadata
- Updated dependencies
  - @backstage/backend-plugin-api@0.6.0-next.1

## 0.2.9-next.0

### Patch Changes

- Updated dependencies
  - @backstage/backend-plugin-api@0.5.5-next.0

## 0.2.8

### Patch Changes

- Updated dependencies
  - @backstage/backend-plugin-api@0.5.4

## 0.2.8-next.0

### Patch Changes

- Updated dependencies
  - @backstage/backend-plugin-api@0.5.4-next.0

## 0.2.7

### Patch Changes

- Updated dependencies
  - @backstage/backend-plugin-api@0.5.3

## 0.2.7-next.2

### Patch Changes

- Updated dependencies
  - @backstage/backend-plugin-api@0.5.3-next.2

## 0.2.7-next.1

### Patch Changes

- Updated dependencies
  - @backstage/backend-plugin-api@0.5.3-next.1

## 0.2.7-next.0

### Patch Changes

- Updated dependencies
  - @backstage/backend-plugin-api@0.5.3-next.0

## 0.2.6

### Patch Changes

- Updated dependencies
  - @backstage/backend-plugin-api@0.5.2

## 0.2.6-next.1

### Patch Changes

- Updated dependencies
  - @backstage/backend-plugin-api@0.5.2-next.1

## 0.2.6-next.0

### Patch Changes

- Updated dependencies
  - @backstage/backend-plugin-api@0.5.2-next.0

## 0.2.5

### Patch Changes

- Updated dependencies
  - @backstage/backend-plugin-api@0.5.1

## 0.2.5-next.2

### Patch Changes

- Updated dependencies
  - @backstage/backend-plugin-api@0.5.1-next.2

## 0.2.5-next.1

### Patch Changes

- Updated dependencies
  - @backstage/backend-plugin-api@0.5.1-next.1

## 0.2.5-next.0

### Patch Changes

- Updated dependencies
  - @backstage/backend-plugin-api@0.5.1-next.0

## 0.2.4

### Patch Changes

- 928a12a9b3e: Internal refactor of `/alpha` exports.
- Updated dependencies
  - @backstage/backend-plugin-api@0.5.0

## 0.2.4-next.2

### Patch Changes

- Updated dependencies
  - @backstage/backend-plugin-api@0.4.1-next.2

## 0.2.4-next.1

### Patch Changes

- Updated dependencies
  - @backstage/backend-plugin-api@0.4.1-next.1

## 0.2.4-next.0

### Patch Changes

- 928a12a9b3: Internal refactor of `/alpha` exports.
- Updated dependencies
  - @backstage/backend-plugin-api@0.4.1-next.0

## 0.2.3

### Patch Changes

- 19d4abf72c: Make `EventParams` typed for implementing tidier event handling.
- Updated dependencies
  - @backstage/backend-plugin-api@0.4.0

## 0.2.3-next.2

### Patch Changes

- 19d4abf72c: Make `EventParams` typed for implementing tidier event handling.
- Updated dependencies
  - @backstage/backend-plugin-api@0.4.0-next.2

## 0.2.3-next.1

### Patch Changes

- Updated dependencies
  - @backstage/backend-plugin-api@0.3.2-next.1

## 0.2.3-next.0

### Patch Changes

- Updated dependencies
  - @backstage/backend-plugin-api@0.3.2-next.0

## 0.2.1

### Patch Changes

- Updated dependencies
  - @backstage/backend-plugin-api@0.3.0

## 0.2.1-next.1

### Patch Changes

- Updated dependencies
  - @backstage/backend-plugin-api@0.3.0-next.1

## 0.2.1-next.0

### Patch Changes

- Updated dependencies
  - @backstage/backend-plugin-api@0.2.1-next.0

## 0.2.0

### Minor Changes

- cf41eedf43: Introduce a new interface `RequestDetails` to abstract `Request`
  providing access to request body and headers.

  **BREAKING:** Replace `request: Request` with `request: RequestDetails` at `RequestValidator`.

### Patch Changes

- Updated dependencies
  - @backstage/backend-plugin-api@0.2.0

## 0.2.0-next.3

### Patch Changes

- Updated dependencies
  - @backstage/backend-plugin-api@0.2.0-next.3

## 0.2.0-next.2

### Patch Changes

- Updated dependencies
  - @backstage/backend-plugin-api@0.2.0-next.2

## 0.2.0-next.1

### Patch Changes

- Updated dependencies
  - @backstage/backend-plugin-api@0.1.5-next.1

## 0.2.0-next.0

### Minor Changes

- cf41eedf43: Introduce a new interface `RequestDetails` to abstract `Request`
  providing access to request body and headers.

  **BREAKING:** Replace `request: Request` with `request: RequestDetails` at `RequestValidator`.

### Patch Changes

- Updated dependencies
  - @backstage/backend-plugin-api@0.1.5-next.0

## 0.1.0

### Minor Changes

- dc9da28abd: Support events received via HTTP endpoints at plugin-events-backend.

  The plugin provides an event publisher `HttpPostIngressEventPublisher`
  which will allow you to receive events via
  HTTP endpoints `POST /api/events/http/{topic}`
  and will publish these to the used event broker.

  Using a provided custom validator, you can participate in the decision
  which events are accepted, e.g. by verifying the source of the request.

  Please find more information at
  https://github.com/backstage/backstage/tree/master/plugins/events-backend/README.md.

- 7bbd2403a1: Adds a new backend plugin plugin-events-backend for managing events.

  plugin-events-node exposes interfaces which can be used by modules.

  plugin-events-backend-test-utils provides utilities which can be used while writing tests e.g. for modules.

  Please find more information at
  https://github.com/backstage/backstage/tree/master/plugins/events-backend/README.md.

### Patch Changes

- Updated dependencies
  - @backstage/backend-plugin-api@0.1.4<|MERGE_RESOLUTION|>--- conflicted
+++ resolved
@@ -1,7 +1,5 @@
 # @backstage/plugin-events-node
 
-<<<<<<< HEAD
-=======
 ## 0.2.12-next.2
 
 ### Patch Changes
@@ -23,7 +21,6 @@
 - Updated dependencies
   - @backstage/backend-plugin-api@0.6.2-next.0
 
->>>>>>> f4e1ea3c
 ## 0.2.9
 
 ### Patch Changes

# @backstage/plugin-linguist

<<<<<<< HEAD
=======
## 0.1.9-next.2

### Patch Changes

- 8cec7664e146: Removed `@types/node` dependency
- Updated dependencies
  - @backstage/core-components@0.13.5-next.2
  - @backstage/core-plugin-api@1.6.0-next.2
  - @backstage/plugin-catalog-react@1.8.4-next.2
  - @backstage/catalog-model@1.4.2-next.1
  - @backstage/errors@1.2.1
  - @backstage/theme@0.4.1
  - @backstage/plugin-linguist-common@0.1.1

## 0.1.9-next.1

### Patch Changes

- Updated dependencies
  - @backstage/plugin-catalog-react@1.8.4-next.1
  - @backstage/core-components@0.13.5-next.1
  - @backstage/catalog-model@1.4.2-next.0
  - @backstage/core-plugin-api@1.6.0-next.1
  - @backstage/errors@1.2.1
  - @backstage/theme@0.4.1
  - @backstage/plugin-linguist-common@0.1.1

## 0.1.8-next.0

### Patch Changes

- 482bb5c0bbf8: Moved `@types/react` to be a regular dependency
- Updated dependencies
  - @backstage/core-plugin-api@1.6.0-next.0
  - @backstage/core-components@0.13.5-next.0
  - @backstage/catalog-model@1.4.1
  - @backstage/errors@1.2.1
  - @backstage/theme@0.4.1
  - @backstage/plugin-catalog-react@1.8.3-next.0
  - @backstage/plugin-linguist-common@0.1.1

>>>>>>> f4e1ea3c
## 0.1.6

### Patch Changes

- Updated dependencies
  - @backstage/plugin-linguist-common@0.1.1
  - @backstage/core-components@0.13.4
  - @backstage/plugin-catalog-react@1.8.1
  - @backstage/core-plugin-api@1.5.3
  - @backstage/catalog-model@1.4.1
  - @backstage/errors@1.2.1
  - @backstage/theme@0.4.1

## 0.1.6-next.2

### Patch Changes

- Updated dependencies
  - @backstage/plugin-linguist-common@0.1.1-next.1
  - @backstage/plugin-catalog-react@1.8.1-next.1

## 0.1.6-next.1

### Patch Changes

- Updated dependencies
  - @backstage/plugin-linguist-common@0.1.1-next.0
  - @backstage/catalog-model@1.4.1
  - @backstage/core-components@0.13.4-next.0
  - @backstage/core-plugin-api@1.5.3
  - @backstage/errors@1.2.1
  - @backstage/theme@0.4.1
  - @backstage/plugin-catalog-react@1.8.1-next.0

## 0.1.6-next.0

### Patch Changes

- Updated dependencies
  - @backstage/core-components@0.13.4-next.0
  - @backstage/core-plugin-api@1.5.3
  - @backstage/plugin-catalog-react@1.8.1-next.0
  - @backstage/catalog-model@1.4.1
  - @backstage/errors@1.2.1
  - @backstage/theme@0.4.1
  - @backstage/plugin-linguist-common@0.1.0

## 0.1.5

### Patch Changes

- Updated dependencies
  - @backstage/theme@0.4.1
  - @backstage/errors@1.2.1
  - @backstage/plugin-catalog-react@1.8.0
  - @backstage/core-components@0.13.3
  - @backstage/core-plugin-api@1.5.3
  - @backstage/catalog-model@1.4.1
  - @backstage/plugin-linguist-common@0.1.0

## 0.1.5-next.2

### Patch Changes

- Updated dependencies
  - @backstage/plugin-catalog-react@1.8.0-next.2
  - @backstage/theme@0.4.1-next.1
  - @backstage/core-plugin-api@1.5.3-next.1
  - @backstage/core-components@0.13.3-next.2
  - @backstage/catalog-model@1.4.1-next.0
  - @backstage/errors@1.2.1-next.0
  - @backstage/plugin-linguist-common@0.1.0

## 0.1.5-next.1

### Patch Changes

- Updated dependencies
  - @backstage/theme@0.4.1-next.0
  - @backstage/core-components@0.13.3-next.1
  - @backstage/core-plugin-api@1.5.3-next.0
  - @backstage/plugin-catalog-react@1.7.1-next.1

## 0.1.5-next.0

### Patch Changes

- Updated dependencies
  - @backstage/errors@1.2.1-next.0
  - @backstage/core-components@0.13.3-next.0
  - @backstage/catalog-model@1.4.1-next.0
  - @backstage/core-plugin-api@1.5.2
  - @backstage/theme@0.4.0
  - @backstage/plugin-catalog-react@1.7.1-next.0
  - @backstage/plugin-linguist-common@0.1.0

## 0.1.4

### Patch Changes

- Updated dependencies
  - @backstage/core-plugin-api@1.5.2
  - @backstage/core-components@0.13.2
  - @backstage/theme@0.4.0
  - @backstage/plugin-catalog-react@1.7.0
  - @backstage/catalog-model@1.4.0
  - @backstage/errors@1.2.0
  - @backstage/plugin-linguist-common@0.1.0

## 0.1.4-next.3

### Patch Changes

- Updated dependencies
  - @backstage/core-components@0.13.2-next.3
  - @backstage/catalog-model@1.4.0-next.1
  - @backstage/core-plugin-api@1.5.2-next.0
  - @backstage/errors@1.2.0-next.0
  - @backstage/theme@0.4.0-next.1
  - @backstage/plugin-catalog-react@1.7.0-next.3
  - @backstage/plugin-linguist-common@0.1.0

## 0.1.4-next.2

### Patch Changes

- Updated dependencies
  - @backstage/theme@0.4.0-next.1
  - @backstage/plugin-catalog-react@1.7.0-next.2
  - @backstage/core-components@0.13.2-next.2
  - @backstage/core-plugin-api@1.5.2-next.0

## 0.1.4-next.1

### Patch Changes

- Updated dependencies
  - @backstage/errors@1.2.0-next.0
  - @backstage/core-components@0.13.2-next.1
  - @backstage/plugin-catalog-react@1.7.0-next.1
  - @backstage/catalog-model@1.4.0-next.0
  - @backstage/core-plugin-api@1.5.2-next.0
  - @backstage/theme@0.4.0-next.0
  - @backstage/plugin-linguist-common@0.1.0

## 0.1.4-next.0

### Patch Changes

- Updated dependencies
  - @backstage/plugin-catalog-react@1.7.0-next.0
  - @backstage/theme@0.4.0-next.0
  - @backstage/core-components@0.13.2-next.0
  - @backstage/core-plugin-api@1.5.1
  - @backstage/catalog-model@1.3.0
  - @backstage/errors@1.1.5
  - @backstage/plugin-linguist-common@0.1.0

## 0.1.3

### Patch Changes

- Updated dependencies
  - @backstage/theme@0.3.0
  - @backstage/plugin-catalog-react@1.6.0
  - @backstage/core-components@0.13.1
  - @backstage/catalog-model@1.3.0
  - @backstage/core-plugin-api@1.5.1
  - @backstage/errors@1.1.5
  - @backstage/plugin-linguist-common@0.1.0

## 0.1.3-next.2

### Patch Changes

- Updated dependencies
  - @backstage/theme@0.3.0-next.0
  - @backstage/core-components@0.13.1-next.1
  - @backstage/plugin-catalog-react@1.6.0-next.2
  - @backstage/core-plugin-api@1.5.1

## 0.1.3-next.1

### Patch Changes

- Updated dependencies
  - @backstage/core-components@0.13.1-next.0
  - @backstage/core-plugin-api@1.5.1
  - @backstage/plugin-catalog-react@1.6.0-next.1

## 0.1.3-next.0

### Patch Changes

- Updated dependencies
  - @backstage/plugin-catalog-react@1.6.0-next.0
  - @backstage/core-components@0.13.0
  - @backstage/core-plugin-api@1.5.1
  - @backstage/catalog-model@1.3.0
  - @backstage/errors@1.1.5
  - @backstage/theme@0.2.19
  - @backstage/plugin-linguist-common@0.1.0

## 0.1.2

### Patch Changes

- 29ba8267d69: Updated dependency `@material-ui/lab` to `4.0.0-alpha.61`.
- e0c6e8b9c3c: Update peer dependencies
- Updated dependencies
  - @backstage/core-components@0.13.0
  - @backstage/plugin-catalog-react@1.5.0
  - @backstage/theme@0.2.19
  - @backstage/core-plugin-api@1.5.1
  - @backstage/catalog-model@1.3.0
  - @backstage/errors@1.1.5
  - @backstage/plugin-linguist-common@0.1.0

## 0.1.2-next.3

### Patch Changes

- Updated dependencies
  - @backstage/plugin-catalog-react@1.5.0-next.3
  - @backstage/catalog-model@1.3.0-next.0
  - @backstage/core-components@0.13.0-next.3
  - @backstage/core-plugin-api@1.5.1-next.1
  - @backstage/errors@1.1.5
  - @backstage/theme@0.2.19-next.0
  - @backstage/plugin-linguist-common@0.1.0

## 0.1.2-next.2

### Patch Changes

- Updated dependencies
  - @backstage/core-components@0.12.6-next.2
  - @backstage/plugin-catalog-react@1.4.1-next.2
  - @backstage/core-plugin-api@1.5.1-next.1
  - @backstage/catalog-model@1.2.1
  - @backstage/errors@1.1.5
  - @backstage/theme@0.2.19-next.0
  - @backstage/plugin-linguist-common@0.1.0

## 0.1.2-next.1

### Patch Changes

- 29ba8267d69: Updated dependency `@material-ui/lab` to `4.0.0-alpha.61`.
- e0c6e8b9c3c: Update peer dependencies
- Updated dependencies
  - @backstage/core-components@0.12.6-next.1
  - @backstage/core-plugin-api@1.5.1-next.0
  - @backstage/plugin-catalog-react@1.4.1-next.1
  - @backstage/theme@0.2.19-next.0
  - @backstage/catalog-model@1.2.1
  - @backstage/errors@1.1.5
  - @backstage/plugin-linguist-common@0.1.0

## 0.1.2-next.0

### Patch Changes

- Updated dependencies
  - @backstage/core-components@0.12.6-next.0
  - @backstage/plugin-catalog-react@1.4.1-next.0
  - @backstage/core-plugin-api@1.5.0
  - @backstage/catalog-model@1.2.1
  - @backstage/errors@1.1.5
  - @backstage/theme@0.2.18
  - @backstage/plugin-linguist-common@0.1.0

## 0.1.1

### Patch Changes

- 52b0022dab7: Updated dependency `msw` to `^1.0.0`.
- ab997ce243f: Updated `README.md` to removed images with refresh button as this feature was not implemented in the current version
- Updated dependencies
  - @backstage/core-components@0.12.5
  - @backstage/plugin-catalog-react@1.4.0
  - @backstage/errors@1.1.5
  - @backstage/core-plugin-api@1.5.0
  - @backstage/catalog-model@1.2.1
  - @backstage/theme@0.2.18
  - @backstage/plugin-linguist-common@0.1.0

## 0.1.1-next.2

### Patch Changes

- Updated dependencies
  - @backstage/core-components@0.12.5-next.2
  - @backstage/plugin-catalog-react@1.4.0-next.2
  - @backstage/core-plugin-api@1.5.0-next.2

## 0.1.1-next.1

### Patch Changes

- 52b0022dab7: Updated dependency `msw` to `^1.0.0`.
- ab997ce243f: Updated `README.md` to removed images with refresh button as this feature was not implemented in the current version
- Updated dependencies
  - @backstage/core-components@0.12.5-next.1
  - @backstage/errors@1.1.5-next.0
  - @backstage/core-plugin-api@1.4.1-next.1
  - @backstage/theme@0.2.18-next.0
  - @backstage/plugin-catalog-react@1.4.0-next.1
  - @backstage/catalog-model@1.2.1-next.1
  - @backstage/plugin-linguist-common@0.1.0

## 0.1.1-next.0

### Patch Changes

- Updated dependencies
  - @backstage/plugin-catalog-react@1.4.0-next.0
  - @backstage/core-plugin-api@1.4.1-next.0
  - @backstage/catalog-model@1.2.1-next.0
  - @backstage/core-components@0.12.5-next.0
  - @backstage/errors@1.1.4
  - @backstage/theme@0.2.17
  - @backstage/plugin-linguist-common@0.1.0

## 0.1.0

### Minor Changes

- 75cfee5688: Introduced the Linguist plugin, checkout the plugin's `README.md` for more details!

### Patch Changes

- Updated dependencies
  - @backstage/core-components@0.12.4
  - @backstage/catalog-model@1.2.0
  - @backstage/theme@0.2.17
  - @backstage/core-plugin-api@1.4.0
  - @backstage/plugin-catalog-react@1.3.0
  - @backstage/plugin-linguist-common@0.1.0
  - @backstage/errors@1.1.4<|MERGE_RESOLUTION|>--- conflicted
+++ resolved
@@ -1,7 +1,5 @@
 # @backstage/plugin-linguist
 
-<<<<<<< HEAD
-=======
 ## 0.1.9-next.2
 
 ### Patch Changes
@@ -43,7 +41,6 @@
   - @backstage/plugin-catalog-react@1.8.3-next.0
   - @backstage/plugin-linguist-common@0.1.1
 
->>>>>>> f4e1ea3c
 ## 0.1.6
 
 ### Patch Changes

--- conflicted
+++ resolved
@@ -1,7 +1,5 @@
 # @backstage/plugin-lighthouse-backend
 
-<<<<<<< HEAD
-=======
 ## 0.2.6-next.0
 
 ### Patch Changes
@@ -17,7 +15,6 @@
   - @backstage/plugin-catalog-node@1.4.3-next.0
   - @backstage/plugin-lighthouse-common@0.1.2
 
->>>>>>> 413caa19
 ## 0.2.4
 
 ### Patch Changes

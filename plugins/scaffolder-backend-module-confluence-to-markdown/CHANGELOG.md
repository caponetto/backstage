--- conflicted
+++ resolved
@@ -1,7 +1,5 @@
 # @backstage/plugin-scaffolder-backend-module-confluence-to-markdown
 
-<<<<<<< HEAD
-=======
 ## 0.2.3-next.0
 
 ### Patch Changes
@@ -14,7 +12,6 @@
   - @backstage/types@1.1.0
   - @backstage/plugin-scaffolder-node@0.2.2-next.0
 
->>>>>>> 413caa19
 ## 0.2.1
 
 ### Patch Changes

--- conflicted
+++ resolved
@@ -1,7 +1,5 @@
 # @backstage/plugin-catalog-backend-module-gcp
 
-<<<<<<< HEAD
-=======
 ## 0.1.3-next.2
 
 ### Patch Changes
@@ -38,7 +36,6 @@
   - @backstage/plugin-catalog-node@1.4.3-next.0
   - @backstage/plugin-kubernetes-common@0.6.5
 
->>>>>>> f4e1ea3c
 ## 0.1.0
 
 ### Minor Changes

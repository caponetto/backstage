--- conflicted
+++ resolved
@@ -1,7 +1,5 @@
 # @backstage/plugin-search-backend-module-techdocs
 
-<<<<<<< HEAD
-=======
 ## 0.1.6-next.0
 
 ### Patch Changes
@@ -20,7 +18,6 @@
   - @backstage/plugin-search-common@1.2.5
   - @backstage/plugin-techdocs-node@1.7.6-next.0
 
->>>>>>> 413caa19
 ## 0.1.4
 
 ### Patch Changes

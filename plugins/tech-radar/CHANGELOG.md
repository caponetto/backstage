# @backstage/plugin-tech-radar

<<<<<<< HEAD
=======
## 0.6.8-next.0

### Patch Changes

- 482bb5c0bbf8: Moved `@types/react` to be a regular dependency
- Updated dependencies
  - @backstage/core-plugin-api@1.6.0-next.0
  - @backstage/core-components@0.13.5-next.0
  - @backstage/theme@0.4.1

>>>>>>> 413caa19
## 0.6.7

### Patch Changes

- Updated dependencies
  - @backstage/core-components@0.13.4
  - @backstage/core-plugin-api@1.5.3
  - @backstage/theme@0.4.1

## 0.6.7-next.0

### Patch Changes

- Updated dependencies
  - @backstage/core-components@0.13.4-next.0
  - @backstage/core-plugin-api@1.5.3
  - @backstage/theme@0.4.1

## 0.6.6

### Patch Changes

- Updated dependencies
  - @backstage/theme@0.4.1
  - @backstage/core-components@0.13.3
  - @backstage/core-plugin-api@1.5.3

## 0.6.6-next.2

### Patch Changes

- Updated dependencies
  - @backstage/theme@0.4.1-next.1
  - @backstage/core-plugin-api@1.5.3-next.1
  - @backstage/core-components@0.13.3-next.2

## 0.6.6-next.1

### Patch Changes

- Updated dependencies
  - @backstage/theme@0.4.1-next.0
  - @backstage/core-components@0.13.3-next.1
  - @backstage/core-plugin-api@1.5.3-next.0

## 0.6.6-next.0

### Patch Changes

- Updated dependencies
  - @backstage/core-components@0.13.3-next.0
  - @backstage/core-plugin-api@1.5.2
  - @backstage/theme@0.4.0

## 0.6.5

### Patch Changes

- Updated dependencies
  - @backstage/core-plugin-api@1.5.2
  - @backstage/core-components@0.13.2
  - @backstage/theme@0.4.0

## 0.6.5-next.3

### Patch Changes

- Updated dependencies
  - @backstage/core-components@0.13.2-next.3
  - @backstage/core-plugin-api@1.5.2-next.0
  - @backstage/theme@0.4.0-next.1

## 0.6.5-next.2

### Patch Changes

- Updated dependencies
  - @backstage/theme@0.4.0-next.1
  - @backstage/core-components@0.13.2-next.2
  - @backstage/core-plugin-api@1.5.2-next.0

## 0.6.5-next.1

### Patch Changes

- Updated dependencies
  - @backstage/core-components@0.13.2-next.1
  - @backstage/core-plugin-api@1.5.2-next.0
  - @backstage/theme@0.4.0-next.0

## 0.6.5-next.0

### Patch Changes

- Updated dependencies
  - @backstage/theme@0.4.0-next.0
  - @backstage/core-components@0.13.2-next.0
  - @backstage/core-plugin-api@1.5.1

## 0.6.4

### Patch Changes

- be4fa53fab8: Fix description links when clicking entry in radar.
- Added the ability to display a timeline to each entry in the details box
- Updated dependencies
  - @backstage/theme@0.3.0
  - @backstage/core-components@0.13.1
  - @backstage/core-plugin-api@1.5.1

## 0.6.4-next.2

### Patch Changes

- be4fa53fab8: Fix description links when clicking entry in radar.
- Updated dependencies
  - @backstage/theme@0.3.0-next.0
  - @backstage/core-components@0.13.1-next.1
  - @backstage/core-plugin-api@1.5.1

## 0.6.4-next.1

### Patch Changes

- Updated dependencies
  - @backstage/core-components@0.13.1-next.0
  - @backstage/core-plugin-api@1.5.1

## 0.6.4-next.0

### Patch Changes

- Added the ability to display a timeline to each entry in the details box
- Updated dependencies
  - @backstage/core-components@0.13.0
  - @backstage/core-plugin-api@1.5.1
  - @backstage/theme@0.2.19

## 0.6.3

### Patch Changes

- 8e00acb28db: Small tweaks to remove warnings in the console during development (mainly focusing on techdocs)
- e0c6e8b9c3c: Update peer dependencies
- Updated dependencies
  - @backstage/core-components@0.13.0
  - @backstage/theme@0.2.19
  - @backstage/core-plugin-api@1.5.1

## 0.6.3-next.3

### Patch Changes

- Updated dependencies
  - @backstage/core-components@0.13.0-next.3
  - @backstage/core-plugin-api@1.5.1-next.1
  - @backstage/theme@0.2.19-next.0

## 0.6.3-next.2

### Patch Changes

- Updated dependencies
  - @backstage/core-components@0.12.6-next.2
  - @backstage/core-plugin-api@1.5.1-next.1
  - @backstage/theme@0.2.19-next.0

## 0.6.3-next.1

### Patch Changes

- e0c6e8b9c3c: Update peer dependencies
- Updated dependencies
  - @backstage/core-components@0.12.6-next.1
  - @backstage/core-plugin-api@1.5.1-next.0
  - @backstage/theme@0.2.19-next.0

## 0.6.3-next.0

### Patch Changes

- 8e00acb28db: Small tweaks to remove warnings in the console during development (mainly focusing on techdocs)
- Updated dependencies
  - @backstage/core-components@0.12.6-next.0
  - @backstage/core-plugin-api@1.5.0
  - @backstage/theme@0.2.18

## 0.6.2

### Patch Changes

- e14dcfa4994: Update colors to match Zalando's tech radar, also add coloring on title and legend to match ring color.
- cb8ec97cdeb: Change black & white colors to be theme aware
- 52b0022dab7: Updated dependency `msw` to `^1.0.0`.
- Updated dependencies
  - @backstage/core-components@0.12.5
  - @backstage/core-plugin-api@1.5.0
  - @backstage/theme@0.2.18

## 0.6.2-next.2

### Patch Changes

- Updated dependencies
  - @backstage/core-components@0.12.5-next.2
  - @backstage/core-plugin-api@1.5.0-next.2

## 0.6.2-next.1

### Patch Changes

- e14dcfa4994: Update colors to match Zalando's tech radar, also add coloring on title and legend to match ring color.
- cb8ec97cdeb: Change black & white colors to be theme aware
- 52b0022dab7: Updated dependency `msw` to `^1.0.0`.
- Updated dependencies
  - @backstage/core-components@0.12.5-next.1
  - @backstage/core-plugin-api@1.4.1-next.1
  - @backstage/theme@0.2.18-next.0

## 0.6.2-next.0

### Patch Changes

- Updated dependencies
  - @backstage/core-plugin-api@1.4.1-next.0
  - @backstage/core-components@0.12.5-next.0
  - @backstage/theme@0.2.17

## 0.6.1

### Patch Changes

- acf6c8c10b: Deprecate `RadarEntry.url` - use `RadarEntry.links` instead

  ```diff
  - url: 'https://www.javascript.com/',
    key: 'javascript',
    id: 'javascript',
    title: 'JavaScript',
    quadrant: 'languages',
    links: [
  +    {
  +      url: 'https://www.javascript.com/',
  +      title: 'Learn more',
  +    },
    ],
  ```

- 18024a231c: Allow to set additional links to the entry description.
- Updated dependencies
  - @backstage/core-components@0.12.4
  - @backstage/theme@0.2.17
  - @backstage/core-plugin-api@1.4.0

## 0.6.1-next.1

### Patch Changes

- acf6c8c10b: Deprecate `RadarEntry.url` - use `RadarEntry.links` instead

  ```diff
  - url: 'https://www.javascript.com/',
    key: 'javascript',
    id: 'javascript',
    title: 'JavaScript',
    quadrant: 'languages',
    links: [
  +    {
  +      url: 'https://www.javascript.com/',
  +      title: 'Learn more',
  +    },
    ],
  ```

- Updated dependencies
  - @backstage/core-components@0.12.4-next.1
  - @backstage/core-plugin-api@1.3.0
  - @backstage/theme@0.2.16

## 0.6.1-next.0

### Patch Changes

- 18024a231c: Allow to set additional links to the entry description.
- Updated dependencies
  - @backstage/core-components@0.12.4-next.0
  - @backstage/core-plugin-api@1.3.0
  - @backstage/theme@0.2.16

## 0.6.0

### Minor Changes

- 38fd519fc1: Add highlighting of legend item and show bubble on hover within the Tech Radar

### Patch Changes

- 27a5e90e97: Small updates to some paragraph components to ensure theme typography properties are inherited correctly.
- 80ce4e8c29: Small updates to some components to ensure theme typography properties are inherited correctly.
- Updated dependencies
  - @backstage/core-components@0.12.3
  - @backstage/core-plugin-api@1.3.0
  - @backstage/theme@0.2.16

## 0.6.0-next.2

### Minor Changes

- 38fd519fc1: Add highlighting of legend item and show bubble on hover within the Tech Radar

### Patch Changes

- Updated dependencies
  - @backstage/core-plugin-api@1.3.0-next.1
  - @backstage/core-components@0.12.3-next.2
  - @backstage/theme@0.2.16

## 0.5.21-next.1

### Patch Changes

- Updated dependencies
  - @backstage/core-components@0.12.3-next.1
  - @backstage/core-plugin-api@1.2.1-next.0
  - @backstage/theme@0.2.16

## 0.5.21-next.0

### Patch Changes

- Updated dependencies
  - @backstage/core-components@0.12.3-next.0
  - @backstage/core-plugin-api@1.2.0
  - @backstage/theme@0.2.16

## 0.5.20

### Patch Changes

- Updated dependencies
  - @backstage/core-components@0.12.2

## 0.5.19

### Patch Changes

- 3280711113: Updated dependency `msw` to `^0.49.0`.
- Updated dependencies
  - @backstage/core-plugin-api@1.2.0
  - @backstage/core-components@0.12.1
  - @backstage/theme@0.2.16

## 0.5.19-next.4

### Patch Changes

- Updated dependencies
  - @backstage/core-components@0.12.1-next.4
  - @backstage/core-plugin-api@1.2.0-next.2
  - @backstage/theme@0.2.16

## 0.5.19-next.3

### Patch Changes

- Updated dependencies
  - @backstage/core-components@0.12.1-next.3
  - @backstage/core-plugin-api@1.2.0-next.2
  - @backstage/theme@0.2.16

## 0.5.19-next.2

### Patch Changes

- Updated dependencies
  - @backstage/core-plugin-api@1.2.0-next.2
  - @backstage/core-components@0.12.1-next.2
  - @backstage/theme@0.2.16

## 0.5.19-next.1

### Patch Changes

- Updated dependencies
  - @backstage/core-components@0.12.1-next.1
  - @backstage/core-plugin-api@1.1.1-next.1
  - @backstage/theme@0.2.16

## 0.5.19-next.0

### Patch Changes

- 3280711113: Updated dependency `msw` to `^0.49.0`.
- Updated dependencies
  - @backstage/core-components@0.12.1-next.0
  - @backstage/core-plugin-api@1.1.1-next.0
  - @backstage/theme@0.2.16

## 0.5.18

### Patch Changes

- 1f888af5f6: Fixed bug in Tech Radar where, on hover, the tech list quadrant would rerender and scroll top
- Updated dependencies
  - @backstage/core-components@0.12.0
  - @backstage/core-plugin-api@1.1.0
  - @backstage/theme@0.2.16

## 0.5.18-next.1

### Patch Changes

- Updated dependencies
  - @backstage/core-components@0.12.0-next.1
  - @backstage/core-plugin-api@1.1.0-next.0
  - @backstage/theme@0.2.16

## 0.5.18-next.0

### Patch Changes

- 1f888af5f6: Fixed bug in Tech Radar where, on hover, the tech list quadrant would rerender and scroll top
- Updated dependencies
  - @backstage/core-components@0.12.0-next.0
  - @backstage/core-plugin-api@1.1.0-next.0
  - @backstage/theme@0.2.16

## 0.5.17

### Patch Changes

- Updated dependencies
  - @backstage/core-components@0.11.2
  - @backstage/core-plugin-api@1.0.7
  - @backstage/theme@0.2.16

## 0.5.17-next.2

### Patch Changes

- Updated dependencies
  - @backstage/core-components@0.11.2-next.2
  - @backstage/core-plugin-api@1.0.7-next.2
  - @backstage/theme@0.2.16

## 0.5.17-next.1

### Patch Changes

- Updated dependencies
  - @backstage/core-components@0.11.2-next.1
  - @backstage/core-plugin-api@1.0.7-next.1
  - @backstage/theme@0.2.16

## 0.5.17-next.0

### Patch Changes

- Updated dependencies
  - @backstage/core-components@0.11.2-next.0
  - @backstage/core-plugin-api@1.0.7-next.0
  - @backstage/theme@0.2.16

## 0.5.16

### Patch Changes

- 7d47def9c4: Removed dependency on `@types/jest`.
- d669d89206: Minor API signatures cleanup
- 667d917488: Updated dependency `msw` to `^0.47.0`.
- 87ec2ba4d6: Updated dependency `msw` to `^0.46.0`.
- bf5e9030eb: Updated dependency `msw` to `^0.45.0`.
- Updated dependencies
  - @backstage/core-components@0.11.1
  - @backstage/core-plugin-api@1.0.6

## 0.5.16-next.3

### Patch Changes

- 7d47def9c4: Removed dependency on `@types/jest`.
- Updated dependencies
  - @backstage/core-components@0.11.1-next.3
  - @backstage/core-plugin-api@1.0.6-next.3

## 0.5.16-next.2

### Patch Changes

- 667d917488: Updated dependency `msw` to `^0.47.0`.
- 87ec2ba4d6: Updated dependency `msw` to `^0.46.0`.
- Updated dependencies
  - @backstage/core-components@0.11.1-next.2
  - @backstage/core-plugin-api@1.0.6-next.2

## 0.5.16-next.1

### Patch Changes

- d669d89206: Minor API signatures cleanup
- Updated dependencies
  - @backstage/core-components@0.11.1-next.1
  - @backstage/core-plugin-api@1.0.6-next.1

## 0.5.16-next.0

### Patch Changes

- bf5e9030eb: Updated dependency `msw` to `^0.45.0`.
- Updated dependencies
  - @backstage/core-plugin-api@1.0.6-next.0
  - @backstage/core-components@0.11.1-next.0

## 0.5.15

### Patch Changes

- a641f79dcb: Move CSS overflow property to quadrant block element (i.e. to a div element) in RadarLegend component.
- Updated dependencies
  - @backstage/core-components@0.11.0
  - @backstage/core-plugin-api@1.0.5

## 0.5.15-next.1

### Patch Changes

- Updated dependencies
  - @backstage/core-components@0.11.0-next.2

## 0.5.15-next.0

### Patch Changes

- Updated dependencies
  - @backstage/core-plugin-api@1.0.5-next.0
  - @backstage/core-components@0.10.1-next.0

## 0.5.14

### Patch Changes

- b8f608f1ec: Update tech-radar documentation on how to use an external json data source with dates.
- a70869e775: Updated dependency `msw` to `^0.43.0`.
- 8006d0f9bf: Updated dependency `msw` to `^0.44.0`.
- Updated dependencies
  - @backstage/core-components@0.10.0
  - @backstage/core-plugin-api@1.0.4
  - @backstage/theme@0.2.16

## 0.5.14-next.3

### Patch Changes

- b8f608f1ec: Update tech-radar documentation on how to use an external json data source with dates.
- a70869e775: Updated dependency `msw` to `^0.43.0`.
- Updated dependencies
  - @backstage/core-plugin-api@1.0.4-next.0
  - @backstage/core-components@0.10.0-next.3

## 0.5.14-next.2

### Patch Changes

- Updated dependencies
  - @backstage/core-components@0.10.0-next.2
  - @backstage/theme@0.2.16-next.1

## 0.5.14-next.1

### Patch Changes

- Updated dependencies
  - @backstage/core-components@0.9.6-next.1
  - @backstage/theme@0.2.16-next.0

## 0.5.14-next.0

### Patch Changes

- Updated dependencies
  - @backstage/core-components@0.9.6-next.0

## 0.5.13

### Patch Changes

- bb31e5489c: Updated dependency `d3-force` to `^3.0.0`.
  Updated dependency `@types/d3-force` to `^3.0.0`.
- 8f7b1835df: Updated dependency `msw` to `^0.41.0`.
- Updated dependencies
  - @backstage/core-components@0.9.5
  - @backstage/core-plugin-api@1.0.3

## 0.5.13-next.1

### Patch Changes

- 8f7b1835df: Updated dependency `msw` to `^0.41.0`.
- Updated dependencies
  - @backstage/core-components@0.9.5-next.1
  - @backstage/core-plugin-api@1.0.3-next.0

## 0.5.13-next.0

### Patch Changes

- Updated dependencies
  - @backstage/core-components@0.9.5-next.0

## 0.5.12

### Patch Changes

- 3588a77994: Rename `use` to `adopt`, to reflect Zalando Tech Radar regarding quadrants and add link to Zalando explanation.
- Updated dependencies
  - @backstage/core-components@0.9.4
  - @backstage/core-plugin-api@1.0.2

## 0.5.12-next.0

### Patch Changes

- 3588a77994: Rename `use` to `adopt`, to reflect Zalando Tech Radar regarding quadrants and add link to Zalando explanation.
- Updated dependencies
  - @backstage/core-components@0.9.4-next.0
  - @backstage/core-plugin-api@1.0.2-next.0

## 0.5.11

### Patch Changes

- 24254fd433: build(deps): bump `@testing-library/user-event` from 13.5.0 to 14.0.0
- 230ad0826f: Bump to using `@types/node` v16
- f69789330a: Fix an issue where the Radar is not updated when switching between different radars
- Updated dependencies
  - @backstage/core-components@0.9.3
  - @backstage/core-plugin-api@1.0.1

## 0.5.11-next.2

### Patch Changes

- 24254fd433: build(deps): bump `@testing-library/user-event` from 13.5.0 to 14.0.0
- 230ad0826f: Bump to using `@types/node` v16
- Updated dependencies
  - @backstage/core-components@0.9.3-next.2
  - @backstage/core-plugin-api@1.0.1-next.0

## 0.5.11-next.1

### Patch Changes

- f69789330a: Fix an issue where the Radar is not updated when switching between different radars

## 0.5.11-next.0

### Patch Changes

- Updated dependencies
  - @backstage/core-components@0.9.3-next.0

## 0.5.10

### Patch Changes

- a422d7ce5e: chore(deps): bump `@testing-library/react` from 11.2.6 to 12.1.3
- Updated dependencies
  - @backstage/core-components@0.9.2
  - @backstage/core-plugin-api@1.0.0

## 0.5.9

### Patch Changes

- bae72d6f4d: Tech Radar Ring names are now coloured from theme via theme.palette.text.primary (instead of a hard coded colour)
- Updated dependencies
  - @backstage/core-components@0.9.1

## 0.5.9-next.0

### Patch Changes

- bae72d6f4d: Tech Radar Ring names are now coloured from theme via theme.palette.text.primary (instead of a hard coded colour)
- Updated dependencies
  - @backstage/core-components@0.9.1-next.0

## 0.5.8

### Patch Changes

- Updated dependencies
  - @backstage/core-components@0.9.0
  - @backstage/core-plugin-api@0.8.0

## 0.5.7

### Patch Changes

- Updated dependencies
  - @backstage/core-components@0.8.10
  - @backstage/core-plugin-api@0.7.0

## 0.5.6

### Patch Changes

- 1ed305728b: Bump `node-fetch` to version 2.6.7 and `cross-fetch` to version 3.1.5
- c77c5c7eb6: Added `backstage.role` to `package.json`
- Updated dependencies
  - @backstage/core-components@0.8.9
  - @backstage/core-plugin-api@0.6.1
  - @backstage/theme@0.2.15

## 0.5.5

### Patch Changes

- Updated dependencies
  - @backstage/core-components@0.8.8

## 0.5.5-next.0

### Patch Changes

- Updated dependencies
  - @backstage/core-components@0.8.8-next.0

## 0.5.4

### Patch Changes

- Updated dependencies
  - @backstage/core-components@0.8.7

## 0.5.4-next.0

### Patch Changes

- Updated dependencies
  - @backstage/core-components@0.8.7-next.0

## 0.5.3

### Patch Changes

- 021bba18c4: Update readme
- Updated dependencies
  - @backstage/core-components@0.8.5
  - @backstage/core-plugin-api@0.6.0

## 0.5.3-next.0

### Patch Changes

- 021bba18c4: Update readme
- Updated dependencies
  - @backstage/core-components@0.8.5-next.0
  - @backstage/core-plugin-api@0.6.0-next.0

## 0.5.2

### Patch Changes

- Updated dependencies
  - @backstage/core-components@0.8.4
  - @backstage/core-plugin-api@0.5.0

## 0.5.1

### Patch Changes

- 4ce51ab0f1: Internal refactor of the `react-use` imports to use `react-use/lib/*` instead.
- Updated dependencies
  - @backstage/core-plugin-api@0.4.1
  - @backstage/core-components@0.8.3

## 0.5.0

### Minor Changes

- 11b7761914: Add new property to enable open links in a new window/tab

### Patch Changes

- Updated dependencies
  - @backstage/core-plugin-api@0.4.0
  - @backstage/core-components@0.8.2

## 0.4.13

### Patch Changes

- cd450844f6: Moved React dependencies to `peerDependencies` and allow both React v16 and v17 to be used.
- Updated dependencies
  - @backstage/core-components@0.8.0
  - @backstage/core-plugin-api@0.3.0

## 0.4.12

### Patch Changes

- a125278b81: Refactor out the deprecated path and icon from RouteRefs
- Updated dependencies
  - @backstage/core-components@0.7.4
  - @backstage/core-plugin-api@0.2.0

## 0.4.11

### Patch Changes

- Updated dependencies
  - @backstage/core-components@0.7.0
  - @backstage/theme@0.2.11

## 0.4.10

### Patch Changes

- 81a41ec249: Added a `name` key to all extensions in order to improve Analytics API metadata.
- Updated dependencies
  - @backstage/core-components@0.6.1
  - @backstage/core-plugin-api@0.1.10

## 0.4.9

### Patch Changes

- c1ef701395: Added `SearchBar` to allow filtering and a scroll bar to display hidden tech
- 3c47ece3c3: Added documentation for exported symbols.
- Updated dependencies
  - @backstage/core-plugin-api@0.1.9
  - @backstage/core-components@0.6.0

## 0.4.8

### Patch Changes

- Updated dependencies
  - @backstage/core-components@0.5.0

## 0.4.7

### Patch Changes

- 9f1362dcc1: Upgrade `@material-ui/lab` to `4.0.0-alpha.57`.
- Updated dependencies
  - @backstage/core-components@0.4.2
  - @backstage/core-plugin-api@0.1.8

## 0.4.6

### Patch Changes

- Updated dependencies
  - @backstage/core-components@0.4.0

## 0.4.5

### Patch Changes

- 56c773909: Switched `@types/react` dependency to request `*` rather than a specific version.
- Updated dependencies
  - @backstage/core-components@0.3.1
  - @backstage/core-plugin-api@0.1.6

## 0.4.4

### Patch Changes

- Updated dependencies
  - @backstage/core-components@0.3.0
  - @backstage/core-plugin-api@0.1.5

## 0.4.3

### Patch Changes

- 9d40fcb1e: - Bumping `material-ui/core` version to at least `4.12.2` as they made some breaking changes in later versions which broke `Pagination` of the `Table`.
  - Switching out `material-table` to `@material-table/core` for support for the later versions of `material-ui/core`
  - This causes a minor API change to `@backstage/core-components` as the interface for `Table` re-exports the `prop` from the underlying `Table` components.
  - `onChangeRowsPerPage` has been renamed to `onRowsPerPageChange`
  - `onChangePage` has been renamed to `onPageChange`
  - Migration guide is here: https://material-table-core.com/docs/breaking-changes
- Updated dependencies
  - @backstage/core-components@0.2.0
  - @backstage/core-plugin-api@0.1.4
  - @backstage/theme@0.2.9

## 0.4.2

### Patch Changes

- 846168da2: Add optional id prop passing it to the load API
- Updated dependencies
  - @backstage/core-components@0.1.4

## 0.4.1

### Patch Changes

- 48c9fcd33: Migrated to use the new `@backstage/core-*` packages rather than `@backstage/core`.
- Updated dependencies
  - @backstage/core-plugin-api@0.1.3

## 0.4.0

### Minor Changes

- 90a505a77: Migrating the Tech Radar to support using `ApiRefs` to load custom data.

  If you had a `getData` function, you'll now need to encapsulate that logic in a class that can override the `techRadarApiRef`.

  ```ts
  // app/src/lib/MyClient.ts
  import {
    TechRadarApi,
    TechRadarLoaderResponse,
  } from '@backstage/plugin-tech-radar';

  class MyOwnClient implements TechRadarApi {
    async load(): Promise<TechRadarLoaderResponse> {
      // here's where you would put you logic to load the response that was previously passed into getData
    }
  }

  // app/src/apis.ts
  import { MyOwnClient } from './lib/MyClient';
  import { techRadarApiRef } from '@backstage/plugin-tech-radar';

  export const apis: AnyApiFactory[] = [
    /*
    ...
    */
    createApiFactory(techRadarApiRef, new MyOwnClient()),
  ];
  ```

### Patch Changes

- Updated dependencies [e7c5e4b30]
- Updated dependencies [1cf1d351f]
  - @backstage/theme@0.2.8
  - @backstage/core@0.7.12

## 0.3.11

### Patch Changes

- 062bbf90f: chore: bump `@testing-library/user-event` from 12.8.3 to 13.1.8
- 675a569a9: chore: bump `react-use` dependency in all packages
- Updated dependencies [062bbf90f]
- Updated dependencies [889d89b6e]
- Updated dependencies [3f988cb63]
- Updated dependencies [675a569a9]
  - @backstage/core@0.7.9

## 0.3.10

### Patch Changes

- b2e2ec753: Update README for composability
- Updated dependencies [f65adcde7]
- Updated dependencies [80888659b]
- Updated dependencies [7b8272fb7]
  - @backstage/core@0.7.8
  - @backstage/theme@0.2.7

## 0.3.9

### Patch Changes

- 184b02bef: Add markdown support for tech radar entry description
- Updated dependencies [d0d1c2f7b]
- Updated dependencies [5cafcf452]
- Updated dependencies [86a95ba67]
- Updated dependencies [e27cb6c45]
  - @backstage/core@0.7.5

## 0.3.8

### Patch Changes

- 34e6bb409: Map description in API RadarEntry to Entry

  The description in the Entry was mapped to the latest timeline entry, which is a changelog. This
  change maps the description in the API to the entry. To maintain backwards compatibility it
  will set the description to the last timeline entry if no description exists at the entry level.

- b56815b40: Fixes issue where radar description dialog is not shown when the entry has an url external to the radar page
- Updated dependencies [8686eb38c]
- Updated dependencies [9ca0e4009]
- Updated dependencies [34ff49b0f]
  - @backstage/core@0.7.2

## 0.3.7

### Patch Changes

- Updated dependencies [40c0fdbaa]
- Updated dependencies [2a271d89e]
- Updated dependencies [bece09057]
- Updated dependencies [169f48deb]
- Updated dependencies [8a1566719]
- Updated dependencies [4c049a1a1]
  - @backstage/core@0.7.0

## 0.3.6

### Patch Changes

- 9f2b3a26e: Added a dialog box that will show up when a you click on link on the radar and display the description if provided.
- Updated dependencies [3a58084b6]
- Updated dependencies [e799e74d4]
- Updated dependencies [1407b34c6]
- Updated dependencies [9615e68fb]
- Updated dependencies [49f9b7346]
- Updated dependencies [3a58084b6]
- Updated dependencies [2c1f2a7c2]
  - @backstage/core@0.6.3

## 0.3.5

### Patch Changes

- 804502a5c: Migrated to new composability API, exporting the plugin instance as `techRadarPlugin` and the page as `TechRadarPage`.
- Updated dependencies [b51ee6ece]
  - @backstage/core@0.6.1

## 0.3.4

### Patch Changes

- 90c8f20b9: Fix mapping RadarEntry and Entry for moved and url attributes
  Fix clicking of links in the radar legend
- Updated dependencies [12ece98cd]
- Updated dependencies [d82246867]
- Updated dependencies [c810082ae]
- Updated dependencies [5fa3bdb55]
- Updated dependencies [21e624ba9]
- Updated dependencies [da9f53c60]
- Updated dependencies [32c95605f]
- Updated dependencies [54c7d02f7]
  - @backstage/core@0.6.0
  - @backstage/theme@0.2.3

## 0.3.3

### Patch Changes

- Updated dependencies [efd6ef753]
- Updated dependencies [a187b8ad0]
  - @backstage/core@0.5.0

## 0.3.2

### Patch Changes

- ab0892358: Remove test dependencies from production package list
- bc909178d: Updated example data in `README`.

## 0.3.1

### Patch Changes

- Updated dependencies [2527628e1]
- Updated dependencies [e1f4e24ef]
- Updated dependencies [1c69d4716]
- Updated dependencies [1665ae8bb]
- Updated dependencies [04f26f88d]
- Updated dependencies [ff243ce96]
  - @backstage/core@0.4.0
  - @backstage/test-utils@0.1.5
  - @backstage/theme@0.2.2

## 0.3.0

### Minor Changes

- a906f20e7: Added tech radar blip history backend support and normalized the data structure

### Patch Changes

- 3f05616bf: Make the footer color of the tech-radar work in both light and dark theme.
- Updated dependencies [7b37d65fd]
- Updated dependencies [4aca74e08]
- Updated dependencies [e8f69ba93]
- Updated dependencies [0c0798f08]
- Updated dependencies [0c0798f08]
- Updated dependencies [199237d2f]
- Updated dependencies [6627b626f]
- Updated dependencies [4577e377b]
  - @backstage/core@0.3.0
  - @backstage/theme@0.2.1

## 0.2.0

### Minor Changes

- 28edd7d29: Create backend plugin through CLI

### Patch Changes

- 782f3b354: add test case for Progress component
- 02c60b5f8: fix the horizontal scrolling issue in the RadarPage component
- Updated dependencies [819a70229]
- Updated dependencies [ae5983387]
- Updated dependencies [0d4459c08]
- Updated dependencies [482b6313d]
- Updated dependencies [1c60f716e]
- Updated dependencies [144c66d50]
- Updated dependencies [b79017fd3]
- Updated dependencies [6d97d2d6f]
- Updated dependencies [93a3fa3ae]
- Updated dependencies [782f3b354]
- Updated dependencies [2713f28f4]
- Updated dependencies [406015b0d]
- Updated dependencies [82759d3e4]
- Updated dependencies [ac8d5d5c7]
- Updated dependencies [ebca83d48]
- Updated dependencies [aca79334f]
- Updated dependencies [c0d5242a0]
- Updated dependencies [3beb5c9fc]
- Updated dependencies [754e31db5]
- Updated dependencies [1611c6dbc]
  - @backstage/core@0.2.0
  - @backstage/theme@0.2.0
  - @backstage/test-utils@0.1.2<|MERGE_RESOLUTION|>--- conflicted
+++ resolved
@@ -1,7 +1,5 @@
 # @backstage/plugin-tech-radar
 
-<<<<<<< HEAD
-=======
 ## 0.6.8-next.0
 
 ### Patch Changes
@@ -12,7 +10,6 @@
   - @backstage/core-components@0.13.5-next.0
   - @backstage/theme@0.4.1
 
->>>>>>> 413caa19
 ## 0.6.7
 
 ### Patch Changes

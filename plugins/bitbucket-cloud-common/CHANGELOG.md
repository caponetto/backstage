--- conflicted
+++ resolved
@@ -1,7 +1,5 @@
 # @backstage/plugin-bitbucket-cloud-common
 
-<<<<<<< HEAD
-=======
 ## 0.2.12-next.2
 
 ### Patch Changes
@@ -23,7 +21,6 @@
 - Updated dependencies
   - @backstage/integration@1.7.0-next.0
 
->>>>>>> f4e1ea3c
 ## 0.2.9
 
 ### Patch Changes

# @backstage/plugin-apollo-explorer

<<<<<<< HEAD
=======
## 0.1.15-next.2

### Patch Changes

- 8cec7664e146: Removed `@types/node` dependency
- Updated dependencies
  - @backstage/core-components@0.13.5-next.2
  - @backstage/core-plugin-api@1.6.0-next.2
  - @backstage/theme@0.4.1

## 0.1.15-next.1

### Patch Changes

- Updated dependencies
  - @backstage/core-components@0.13.5-next.1
  - @backstage/core-plugin-api@1.6.0-next.1
  - @backstage/theme@0.4.1

## 0.1.15-next.0

### Patch Changes

- 482bb5c0bbf8: Moved `@types/react` to be a regular dependency
- Updated dependencies
  - @backstage/core-plugin-api@1.6.0-next.0
  - @backstage/core-components@0.13.5-next.0
  - @backstage/theme@0.4.1

>>>>>>> f4e1ea3c
## 0.1.14

### Patch Changes

- 12a8c94eda8d: Add package repository and homepage metadata
- Updated dependencies
  - @backstage/core-components@0.13.4
  - @backstage/core-plugin-api@1.5.3
  - @backstage/theme@0.4.1

## 0.1.14-next.1

### Patch Changes

- 12a8c94eda8d: Add package repository and homepage metadata
- Updated dependencies
  - @backstage/core-components@0.13.4-next.0
  - @backstage/core-plugin-api@1.5.3
  - @backstage/theme@0.4.1

## 0.1.14-next.0

### Patch Changes

- Updated dependencies
  - @backstage/core-components@0.13.4-next.0
  - @backstage/core-plugin-api@1.5.3
  - @backstage/theme@0.4.1

## 0.1.13

### Patch Changes

- Updated dependencies
  - @backstage/theme@0.4.1
  - @backstage/core-components@0.13.3
  - @backstage/core-plugin-api@1.5.3

## 0.1.13-next.2

### Patch Changes

- Updated dependencies
  - @backstage/theme@0.4.1-next.1
  - @backstage/core-plugin-api@1.5.3-next.1
  - @backstage/core-components@0.13.3-next.2

## 0.1.13-next.1

### Patch Changes

- Updated dependencies
  - @backstage/theme@0.4.1-next.0
  - @backstage/core-components@0.13.3-next.1
  - @backstage/core-plugin-api@1.5.3-next.0

## 0.1.13-next.0

### Patch Changes

- Updated dependencies
  - @backstage/core-components@0.13.3-next.0
  - @backstage/core-plugin-api@1.5.2
  - @backstage/theme@0.4.0

## 0.1.12

### Patch Changes

- Updated dependencies
  - @backstage/core-plugin-api@1.5.2
  - @backstage/core-components@0.13.2
  - @backstage/theme@0.4.0

## 0.1.12-next.3

### Patch Changes

- Updated dependencies
  - @backstage/core-components@0.13.2-next.3
  - @backstage/core-plugin-api@1.5.2-next.0
  - @backstage/theme@0.4.0-next.1

## 0.1.12-next.2

### Patch Changes

- Updated dependencies
  - @backstage/theme@0.4.0-next.1
  - @backstage/core-components@0.13.2-next.2
  - @backstage/core-plugin-api@1.5.2-next.0

## 0.1.12-next.1

### Patch Changes

- Updated dependencies
  - @backstage/core-components@0.13.2-next.1
  - @backstage/core-plugin-api@1.5.2-next.0
  - @backstage/theme@0.4.0-next.0

## 0.1.12-next.0

### Patch Changes

- Updated dependencies
  - @backstage/theme@0.4.0-next.0
  - @backstage/core-components@0.13.2-next.0
  - @backstage/core-plugin-api@1.5.1

## 0.1.11

### Patch Changes

- Updated dependencies
  - @backstage/theme@0.3.0
  - @backstage/core-components@0.13.1
  - @backstage/core-plugin-api@1.5.1

## 0.1.11-next.1

### Patch Changes

- Updated dependencies
  - @backstage/theme@0.3.0-next.0
  - @backstage/core-components@0.13.1-next.1
  - @backstage/core-plugin-api@1.5.1

## 0.1.11-next.0

### Patch Changes

- Updated dependencies
  - @backstage/core-components@0.13.1-next.0
  - @backstage/core-plugin-api@1.5.1

## 0.1.10

### Patch Changes

- 7d75f6d9b8f: chore: Improve API Reference documentation
- 29ba8267d69: Updated dependency `@material-ui/lab` to `4.0.0-alpha.61`.
- e0c6e8b9c3c: Update peer dependencies
- Updated dependencies
  - @backstage/core-components@0.13.0
  - @backstage/theme@0.2.19
  - @backstage/core-plugin-api@1.5.1

## 0.1.10-next.3

### Patch Changes

- Updated dependencies
  - @backstage/core-components@0.13.0-next.3
  - @backstage/core-plugin-api@1.5.1-next.1
  - @backstage/theme@0.2.19-next.0

## 0.1.10-next.2

### Patch Changes

- Updated dependencies
  - @backstage/core-components@0.12.6-next.2
  - @backstage/core-plugin-api@1.5.1-next.1
  - @backstage/theme@0.2.19-next.0

## 0.1.10-next.1

### Patch Changes

- 7d75f6d9b8f: chore: Improve API Reference documentation
- 29ba8267d69: Updated dependency `@material-ui/lab` to `4.0.0-alpha.61`.
- e0c6e8b9c3c: Update peer dependencies
- Updated dependencies
  - @backstage/core-components@0.12.6-next.1
  - @backstage/core-plugin-api@1.5.1-next.0
  - @backstage/theme@0.2.19-next.0

## 0.1.10-next.0

### Patch Changes

- Updated dependencies
  - @backstage/core-components@0.12.6-next.0
  - @backstage/core-plugin-api@1.5.0
  - @backstage/theme@0.2.18

## 0.1.9

### Patch Changes

- 52b0022dab7: Updated dependency `msw` to `^1.0.0`.
- Updated dependencies
  - @backstage/core-components@0.12.5
  - @backstage/core-plugin-api@1.5.0
  - @backstage/theme@0.2.18

## 0.1.9-next.2

### Patch Changes

- Updated dependencies
  - @backstage/core-components@0.12.5-next.2
  - @backstage/core-plugin-api@1.5.0-next.2

## 0.1.9-next.1

### Patch Changes

- 52b0022dab7: Updated dependency `msw` to `^1.0.0`.
- Updated dependencies
  - @backstage/core-components@0.12.5-next.1
  - @backstage/core-plugin-api@1.4.1-next.1
  - @backstage/theme@0.2.18-next.0

## 0.1.9-next.0

### Patch Changes

- Updated dependencies
  - @backstage/core-plugin-api@1.4.1-next.0
  - @backstage/core-components@0.12.5-next.0
  - @backstage/theme@0.2.17

## 0.1.8

### Patch Changes

- d950d3e217: Depend on `@material-ui/core` version `^4.12.2` like all other in-repo packages
- Updated dependencies
  - @backstage/core-components@0.12.4
  - @backstage/theme@0.2.17
  - @backstage/core-plugin-api@1.4.0

## 0.1.8-next.1

### Patch Changes

- Updated dependencies
  - @backstage/core-components@0.12.4-next.1
  - @backstage/core-plugin-api@1.3.0
  - @backstage/theme@0.2.16

## 0.1.8-next.0

### Patch Changes

- d950d3e217: Depend on `@material-ui/core` version `^4.12.2` like all other in-repo packages
- Updated dependencies
  - @backstage/core-components@0.12.4-next.0
  - @backstage/core-plugin-api@1.3.0
  - @backstage/theme@0.2.16

## 0.1.7

### Patch Changes

- e8269bca15: Updated dependency `@apollo/explorer` to `^2.0.0`.
- Updated dependencies
  - @backstage/core-components@0.12.3
  - @backstage/core-plugin-api@1.3.0
  - @backstage/theme@0.2.16

## 0.1.7-next.2

### Patch Changes

- e8269bca15: Updated dependency `@apollo/explorer` to `^2.0.0`.
- Updated dependencies
  - @backstage/core-plugin-api@1.3.0-next.1
  - @backstage/core-components@0.12.3-next.2
  - @backstage/theme@0.2.16

## 0.1.7-next.1

### Patch Changes

- Updated dependencies
  - @backstage/core-components@0.12.3-next.1
  - @backstage/core-plugin-api@1.2.1-next.0
  - @backstage/theme@0.2.16

## 0.1.7-next.0

### Patch Changes

- Updated dependencies
  - @backstage/core-components@0.12.3-next.0
  - @backstage/core-plugin-api@1.2.0
  - @backstage/theme@0.2.16

## 0.1.6

### Patch Changes

- Updated dependencies
  - @backstage/core-components@0.12.2

## 0.1.5

### Patch Changes

- 3280711113: Updated dependency `msw` to `^0.49.0`.
- Updated dependencies
  - @backstage/core-plugin-api@1.2.0
  - @backstage/core-components@0.12.1
  - @backstage/theme@0.2.16

## 0.1.5-next.4

### Patch Changes

- Updated dependencies
  - @backstage/core-components@0.12.1-next.4
  - @backstage/core-plugin-api@1.2.0-next.2
  - @backstage/theme@0.2.16

## 0.1.5-next.3

### Patch Changes

- Updated dependencies
  - @backstage/core-components@0.12.1-next.3
  - @backstage/core-plugin-api@1.2.0-next.2
  - @backstage/theme@0.2.16

## 0.1.5-next.2

### Patch Changes

- Updated dependencies
  - @backstage/core-plugin-api@1.2.0-next.2
  - @backstage/core-components@0.12.1-next.2
  - @backstage/theme@0.2.16

## 0.1.5-next.1

### Patch Changes

- Updated dependencies
  - @backstage/core-components@0.12.1-next.1
  - @backstage/core-plugin-api@1.1.1-next.1
  - @backstage/theme@0.2.16

## 0.1.5-next.0

### Patch Changes

- 3280711113: Updated dependency `msw` to `^0.49.0`.
- Updated dependencies
  - @backstage/core-components@0.12.1-next.0
  - @backstage/core-plugin-api@1.1.1-next.0
  - @backstage/theme@0.2.16

## 0.1.4

### Patch Changes

- Updated dependencies
  - @backstage/core-components@0.12.0
  - @backstage/core-plugin-api@1.1.0
  - @backstage/theme@0.2.16

## 0.1.4-next.1

### Patch Changes

- Updated dependencies
  - @backstage/core-components@0.12.0-next.1
  - @backstage/core-plugin-api@1.1.0-next.0
  - @backstage/theme@0.2.16

## 0.1.4-next.0

### Patch Changes

- Updated dependencies
  - @backstage/core-components@0.12.0-next.0
  - @backstage/core-plugin-api@1.1.0-next.0
  - @backstage/theme@0.2.16

## 0.1.3

### Patch Changes

- Updated dependencies
  - @backstage/core-components@0.11.2
  - @backstage/core-plugin-api@1.0.7
  - @backstage/theme@0.2.16

## 0.1.3-next.2

### Patch Changes

- Updated dependencies
  - @backstage/core-components@0.11.2-next.2
  - @backstage/core-plugin-api@1.0.7-next.2
  - @backstage/theme@0.2.16

## 0.1.3-next.1

### Patch Changes

- Updated dependencies
  - @backstage/core-components@0.11.2-next.1
  - @backstage/core-plugin-api@1.0.7-next.1
  - @backstage/theme@0.2.16

## 0.1.3-next.0

### Patch Changes

- Updated dependencies
  - @backstage/core-components@0.11.2-next.0
  - @backstage/core-plugin-api@1.0.7-next.0
  - @backstage/theme@0.2.16

## 0.1.2

### Patch Changes

- 7d47def9c4: Removed dependency on `@types/jest`.
- 667d917488: Updated dependency `msw` to `^0.47.0`.
- 87ec2ba4d6: Updated dependency `msw` to `^0.46.0`.
- bf5e9030eb: Updated dependency `msw` to `^0.45.0`.
- ef9ab322de: Minor API signatures cleanup
- Updated dependencies
  - @backstage/core-components@0.11.1
  - @backstage/core-plugin-api@1.0.6

## 0.1.2-next.2

### Patch Changes

- 7d47def9c4: Removed dependency on `@types/jest`.
- Updated dependencies
  - @backstage/core-components@0.11.1-next.3
  - @backstage/core-plugin-api@1.0.6-next.3

## 0.1.2-next.1

### Patch Changes

- 667d917488: Updated dependency `msw` to `^0.47.0`.
- 87ec2ba4d6: Updated dependency `msw` to `^0.46.0`.
- Updated dependencies
  - @backstage/core-components@0.11.1-next.2
  - @backstage/core-plugin-api@1.0.6-next.2

## 0.1.2-next.0

### Patch Changes

- bf5e9030eb: Updated dependency `msw` to `^0.45.0`.
- ef9ab322de: Minor API signatures cleanup
- Updated dependencies
  - @backstage/core-plugin-api@1.0.6-next.0
  - @backstage/core-components@0.11.1-next.0

## 0.1.1

### Patch Changes

- Updated dependencies
  - @backstage/core-components@0.11.0
  - @backstage/core-plugin-api@1.0.5

## 0.1.1-next.1

### Patch Changes

- Updated dependencies
  - @backstage/core-components@0.11.0-next.2

## 0.1.1-next.0

### Patch Changes

- Updated dependencies
  - @backstage/core-plugin-api@1.0.5-next.0
  - @backstage/core-components@0.10.1-next.0

## 0.1.0

### Minor Changes

- d8fec19542: Apollo Explorer plugin now available! Installation instructions can be found in the plugin README

### Patch Changes

- Updated dependencies
  - @backstage/core-components@0.10.0
  - @backstage/core-plugin-api@1.0.4
  - @backstage/theme@0.2.16<|MERGE_RESOLUTION|>--- conflicted
+++ resolved
@@ -1,7 +1,5 @@
 # @backstage/plugin-apollo-explorer
 
-<<<<<<< HEAD
-=======
 ## 0.1.15-next.2
 
 ### Patch Changes
@@ -31,7 +29,6 @@
   - @backstage/core-components@0.13.5-next.0
   - @backstage/theme@0.4.1
 
->>>>>>> f4e1ea3c
 ## 0.1.14
 
 ### Patch Changes

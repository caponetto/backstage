--- conflicted
+++ resolved
@@ -1,7 +1,5 @@
 # @backstage/plugin-scaffolder-backend-module-rails
 
-<<<<<<< HEAD
-=======
 ## 0.4.19-next.0
 
 ### Patch Changes
@@ -14,7 +12,6 @@
   - @backstage/types@1.1.0
   - @backstage/plugin-scaffolder-node@0.2.2-next.0
 
->>>>>>> 413caa19
 ## 0.4.17
 
 ### Patch Changes

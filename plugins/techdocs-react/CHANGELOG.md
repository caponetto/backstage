# @backstage/plugin-techdocs-react

<<<<<<< HEAD
=======
## 1.1.10-next.2

### Patch Changes

- Updated dependencies
  - @backstage/core-components@0.13.5-next.2
  - @backstage/core-plugin-api@1.6.0-next.2
  - @backstage/config@1.1.0-next.1
  - @backstage/catalog-model@1.4.2-next.1
  - @backstage/version-bridge@1.0.4

## 1.1.10-next.1

### Patch Changes

- Updated dependencies
  - @backstage/core-components@0.13.5-next.1
  - @backstage/config@1.1.0-next.0
  - @backstage/catalog-model@1.4.2-next.0
  - @backstage/core-plugin-api@1.6.0-next.1
  - @backstage/version-bridge@1.0.4

## 1.1.10-next.0

### Patch Changes

- Updated dependencies
  - @backstage/core-plugin-api@1.6.0-next.0
  - @backstage/core-components@0.13.5-next.0
  - @backstage/catalog-model@1.4.1
  - @backstage/config@1.0.8
  - @backstage/version-bridge@1.0.4

>>>>>>> f4e1ea3c
## 1.1.9

### Patch Changes

- Updated dependencies
  - @backstage/core-components@0.13.4
  - @backstage/core-plugin-api@1.5.3
  - @backstage/catalog-model@1.4.1
  - @backstage/config@1.0.8
  - @backstage/version-bridge@1.0.4

## 1.1.9-next.0

### Patch Changes

- Updated dependencies
  - @backstage/core-components@0.13.4-next.0
  - @backstage/core-plugin-api@1.5.3
  - @backstage/catalog-model@1.4.1
  - @backstage/config@1.0.8
  - @backstage/version-bridge@1.0.4

## 1.1.8

### Patch Changes

- Updated dependencies
  - @backstage/core-components@0.13.3
  - @backstage/core-plugin-api@1.5.3
  - @backstage/catalog-model@1.4.1
  - @backstage/config@1.0.8
  - @backstage/version-bridge@1.0.4

## 1.1.8-next.2

### Patch Changes

- Updated dependencies
  - @backstage/core-plugin-api@1.5.3-next.1
  - @backstage/core-components@0.13.3-next.2
  - @backstage/catalog-model@1.4.1-next.0
  - @backstage/config@1.0.8
  - @backstage/version-bridge@1.0.4

## 1.1.8-next.1

### Patch Changes

- Updated dependencies
  - @backstage/core-components@0.13.3-next.1
  - @backstage/core-plugin-api@1.5.3-next.0
  - @backstage/config@1.0.8

## 1.1.8-next.0

### Patch Changes

- Updated dependencies
  - @backstage/core-components@0.13.3-next.0
  - @backstage/catalog-model@1.4.1-next.0
  - @backstage/config@1.0.8
  - @backstage/core-plugin-api@1.5.2
  - @backstage/version-bridge@1.0.4

## 1.1.7

### Patch Changes

- 3d11596a72b5: Update plugin installation docs to be more consistent across documentations
- Updated dependencies
  - @backstage/core-plugin-api@1.5.2
  - @backstage/core-components@0.13.2
  - @backstage/catalog-model@1.4.0
  - @backstage/config@1.0.8
  - @backstage/version-bridge@1.0.4

## 1.1.7-next.3

### Patch Changes

- Updated dependencies
  - @backstage/core-components@0.13.2-next.3
  - @backstage/catalog-model@1.4.0-next.1
  - @backstage/config@1.0.7
  - @backstage/core-plugin-api@1.5.2-next.0
  - @backstage/version-bridge@1.0.4

## 1.1.7-next.2

### Patch Changes

- Updated dependencies
  - @backstage/core-components@0.13.2-next.2
  - @backstage/config@1.0.7
  - @backstage/core-plugin-api@1.5.2-next.0

## 1.1.7-next.1

### Patch Changes

- Updated dependencies
  - @backstage/core-components@0.13.2-next.1
  - @backstage/catalog-model@1.4.0-next.0
  - @backstage/core-plugin-api@1.5.2-next.0
  - @backstage/config@1.0.7
  - @backstage/version-bridge@1.0.4

## 1.1.7-next.0

### Patch Changes

- 3d11596a72b5: Update plugin installation docs to be more consistent across documentations
- Updated dependencies
  - @backstage/config@1.0.7
  - @backstage/core-components@0.13.2-next.0
  - @backstage/core-plugin-api@1.5.1
  - @backstage/catalog-model@1.3.0
  - @backstage/version-bridge@1.0.4

## 1.1.6

### Patch Changes

- Updated dependencies
  - @backstage/core-components@0.13.1
  - @backstage/catalog-model@1.3.0
  - @backstage/config@1.0.7
  - @backstage/core-plugin-api@1.5.1
  - @backstage/version-bridge@1.0.4

## 1.1.6-next.1

### Patch Changes

- Updated dependencies
  - @backstage/core-components@0.13.1-next.1
  - @backstage/config@1.0.7
  - @backstage/core-plugin-api@1.5.1

## 1.1.6-next.0

### Patch Changes

- Updated dependencies
  - @backstage/core-components@0.13.1-next.0
  - @backstage/core-plugin-api@1.5.1
  - @backstage/config@1.0.7

## 1.1.5

### Patch Changes

- 7e0c7b09a47: Fix a bug that caused the header to not render when generating a document for the first time
- 8e00acb28db: Small tweaks to remove warnings in the console during development (mainly focusing on techdocs)
- e0c6e8b9c3c: Update peer dependencies
- Updated dependencies
  - @backstage/core-components@0.13.0
  - @backstage/core-plugin-api@1.5.1
  - @backstage/catalog-model@1.3.0
  - @backstage/version-bridge@1.0.4
  - @backstage/config@1.0.7

## 1.1.5-next.3

### Patch Changes

- Updated dependencies
  - @backstage/catalog-model@1.3.0-next.0
  - @backstage/core-components@0.13.0-next.3
  - @backstage/config@1.0.7
  - @backstage/core-plugin-api@1.5.1-next.1
  - @backstage/version-bridge@1.0.4-next.0

## 1.1.5-next.2

### Patch Changes

- Updated dependencies
  - @backstage/core-components@0.12.6-next.2
  - @backstage/core-plugin-api@1.5.1-next.1
  - @backstage/catalog-model@1.2.1
  - @backstage/config@1.0.7
  - @backstage/version-bridge@1.0.4-next.0

## 1.1.5-next.1

### Patch Changes

- e0c6e8b9c3c: Update peer dependencies
- Updated dependencies
  - @backstage/core-components@0.12.6-next.1
  - @backstage/core-plugin-api@1.5.1-next.0
  - @backstage/version-bridge@1.0.4-next.0
  - @backstage/catalog-model@1.2.1
  - @backstage/config@1.0.7

## 1.1.5-next.0

### Patch Changes

- 7e0c7b09a47: Fix a bug that caused the header to not render when generating a document for the first time
- 8e00acb28db: Small tweaks to remove warnings in the console during development (mainly focusing on techdocs)
- Updated dependencies
  - @backstage/core-components@0.12.6-next.0
  - @backstage/core-plugin-api@1.5.0
  - @backstage/config@1.0.7
  - @backstage/catalog-model@1.2.1
  - @backstage/version-bridge@1.0.3

## 1.1.4

### Patch Changes

- 65454876fb2: Minor API report tweaks
- 928a12a9b3e: Internal refactor of `/alpha` exports.
- 8adfda60ae1: Updated dependency `jss` to `~10.10.0`.
- Updated dependencies
  - @backstage/core-components@0.12.5
  - @backstage/core-plugin-api@1.5.0
  - @backstage/catalog-model@1.2.1
  - @backstage/config@1.0.7
  - @backstage/version-bridge@1.0.3

## 1.1.4-next.2

### Patch Changes

- 65454876fb2: Minor API report tweaks
- Updated dependencies
  - @backstage/core-components@0.12.5-next.2
  - @backstage/core-plugin-api@1.5.0-next.2
  - @backstage/config@1.0.7-next.0

## 1.1.4-next.1

### Patch Changes

- 8adfda60ae1: Updated dependency `jss` to `~10.10.0`.
- Updated dependencies
  - @backstage/core-components@0.12.5-next.1
  - @backstage/core-plugin-api@1.4.1-next.1
  - @backstage/config@1.0.7-next.0
  - @backstage/catalog-model@1.2.1-next.1
  - @backstage/version-bridge@1.0.3

## 1.1.4-next.0

### Patch Changes

- 928a12a9b3: Internal refactor of `/alpha` exports.
- Updated dependencies
  - @backstage/core-plugin-api@1.4.1-next.0
  - @backstage/catalog-model@1.2.1-next.0
  - @backstage/config@1.0.6
  - @backstage/core-components@0.12.5-next.0
  - @backstage/version-bridge@1.0.3

## 1.1.3

### Patch Changes

- Updated dependencies
  - @backstage/core-components@0.12.4
  - @backstage/catalog-model@1.2.0
  - @backstage/core-plugin-api@1.4.0
  - @backstage/config@1.0.6
  - @backstage/version-bridge@1.0.3

## 1.1.3-next.2

### Patch Changes

- Updated dependencies
  - @backstage/catalog-model@1.2.0-next.1
  - @backstage/core-components@0.12.4-next.1
  - @backstage/config@1.0.6
  - @backstage/core-plugin-api@1.3.0
  - @backstage/version-bridge@1.0.3

## 1.1.3-next.1

### Patch Changes

- Updated dependencies
  - @backstage/core-components@0.12.4-next.0
  - @backstage/catalog-model@1.1.6-next.0
  - @backstage/config@1.0.6
  - @backstage/core-plugin-api@1.3.0
  - @backstage/version-bridge@1.0.3

## 1.1.3-next.0

### Patch Changes

- Updated dependencies
  - @backstage/catalog-model@1.1.6-next.0

## 1.1.2

### Patch Changes

- 7115c7389b: Updated dependency `jss` to `~10.9.0`.
- b8269de9f1: Explicitly declaring children as optional props to facilitate react 18 changes
- Updated dependencies
  - @backstage/catalog-model@1.1.5
  - @backstage/core-components@0.12.3
  - @backstage/core-plugin-api@1.3.0
  - @backstage/config@1.0.6
  - @backstage/version-bridge@1.0.3

## 1.1.2-next.2

### Patch Changes

- b8269de9f1: Explicitly declaring children as optional props to facilitate react 18 changes
- Updated dependencies
  - @backstage/core-plugin-api@1.3.0-next.1
  - @backstage/catalog-model@1.1.5-next.1
  - @backstage/config@1.0.6-next.0
  - @backstage/core-components@0.12.3-next.2
  - @backstage/version-bridge@1.0.3

## 1.1.2-next.1

### Patch Changes

- Updated dependencies
  - @backstage/config@1.0.6-next.0
  - @backstage/catalog-model@1.1.5-next.1
  - @backstage/core-components@0.12.3-next.1
  - @backstage/core-plugin-api@1.2.1-next.0
  - @backstage/version-bridge@1.0.3

## 1.1.2-next.0

### Patch Changes

- 7115c7389b: Updated dependency `jss` to `~10.9.0`.
- Updated dependencies
  - @backstage/catalog-model@1.1.5-next.0
  - @backstage/core-components@0.12.3-next.0
  - @backstage/config@1.0.5
  - @backstage/core-plugin-api@1.2.0
  - @backstage/version-bridge@1.0.3

## 1.1.1

### Patch Changes

- Updated dependencies
  - @backstage/core-components@0.12.2

## 1.1.0

### Minor Changes

- 786f1b1419: Support older versions of react-router

### Patch Changes

- cb716004ef: Internal refactor to improve tests
- Updated dependencies
  - @backstage/core-plugin-api@1.2.0
  - @backstage/core-components@0.12.1
  - @backstage/version-bridge@1.0.3
  - @backstage/catalog-model@1.1.4
  - @backstage/config@1.0.5

## 1.0.7-next.4

### Patch Changes

- Updated dependencies
  - @backstage/core-components@0.12.1-next.4
  - @backstage/catalog-model@1.1.4-next.1
  - @backstage/config@1.0.5-next.1
  - @backstage/core-plugin-api@1.2.0-next.2
  - @backstage/version-bridge@1.0.3-next.0

## 1.0.7-next.3

### Patch Changes

- Updated dependencies
  - @backstage/core-components@0.12.1-next.3
  - @backstage/catalog-model@1.1.4-next.1
  - @backstage/config@1.0.5-next.1
  - @backstage/core-plugin-api@1.2.0-next.2
  - @backstage/version-bridge@1.0.3-next.0

## 1.0.7-next.2

### Patch Changes

- Updated dependencies
  - @backstage/core-plugin-api@1.2.0-next.2
  - @backstage/core-components@0.12.1-next.2
  - @backstage/catalog-model@1.1.4-next.1
  - @backstage/config@1.0.5-next.1
  - @backstage/version-bridge@1.0.3-next.0

## 1.0.7-next.1

### Patch Changes

- Updated dependencies
  - @backstage/core-components@0.12.1-next.1
  - @backstage/version-bridge@1.0.3-next.0
  - @backstage/core-plugin-api@1.1.1-next.1
  - @backstage/config@1.0.5-next.1
  - @backstage/catalog-model@1.1.4-next.1

## 1.0.7-next.0

### Patch Changes

- cb716004ef: Internal refactor to improve tests
- Updated dependencies
  - @backstage/core-components@0.12.1-next.0
  - @backstage/core-plugin-api@1.1.1-next.0
  - @backstage/catalog-model@1.1.4-next.0
  - @backstage/config@1.0.5-next.0
  - @backstage/version-bridge@1.0.2

## 1.0.6

### Patch Changes

- 7d1352d459: Analytics events captured within the `<TechDocsReaderPageProvider>` now include the conventional `entityRef` context value, associating those events with their corresponding entity.
- Updated dependencies
  - @backstage/core-components@0.12.0
  - @backstage/version-bridge@1.0.2
  - @backstage/core-plugin-api@1.1.0
  - @backstage/catalog-model@1.1.3
  - @backstage/config@1.0.4

## 1.0.6-next.1

### Patch Changes

- Updated dependencies
  - @backstage/core-components@0.12.0-next.1
  - @backstage/catalog-model@1.1.3-next.0
  - @backstage/config@1.0.4-next.0
  - @backstage/core-plugin-api@1.1.0-next.0
  - @backstage/version-bridge@1.0.1

## 1.0.6-next.0

### Patch Changes

- Updated dependencies
  - @backstage/core-components@0.12.0-next.0
  - @backstage/core-plugin-api@1.1.0-next.0
  - @backstage/catalog-model@1.1.3-next.0
  - @backstage/config@1.0.4-next.0
  - @backstage/version-bridge@1.0.1

## 1.0.5

### Patch Changes

- Updated dependencies
  - @backstage/catalog-model@1.1.2
  - @backstage/core-components@0.11.2
  - @backstage/core-plugin-api@1.0.7
  - @backstage/config@1.0.3
  - @backstage/version-bridge@1.0.1

## 1.0.5-next.2

### Patch Changes

- Updated dependencies
  - @backstage/catalog-model@1.1.2-next.2
  - @backstage/config@1.0.3-next.2
  - @backstage/core-components@0.11.2-next.2
  - @backstage/core-plugin-api@1.0.7-next.2
  - @backstage/version-bridge@1.0.1

## 1.0.5-next.1

### Patch Changes

- Updated dependencies
  - @backstage/core-components@0.11.2-next.1
  - @backstage/core-plugin-api@1.0.7-next.1
  - @backstage/catalog-model@1.1.2-next.1
  - @backstage/config@1.0.3-next.1
  - @backstage/version-bridge@1.0.1

## 1.0.5-next.0

### Patch Changes

- Updated dependencies
  - @backstage/catalog-model@1.1.2-next.0
  - @backstage/core-components@0.11.2-next.0
  - @backstage/config@1.0.3-next.0
  - @backstage/core-plugin-api@1.0.7-next.0
  - @backstage/version-bridge@1.0.1

## 1.0.4

### Patch Changes

- 817f3196f6: Updated React Router dependencies to be peer dependencies.
- Updated dependencies
  - @backstage/core-components@0.11.1
  - @backstage/core-plugin-api@1.0.6
  - @backstage/catalog-model@1.1.1
  - @backstage/config@1.0.2

## 1.0.4-next.2

### Patch Changes

- Updated dependencies
  - @backstage/catalog-model@1.1.1-next.0
  - @backstage/config@1.0.2-next.0
  - @backstage/core-components@0.11.1-next.3
  - @backstage/core-plugin-api@1.0.6-next.3

## 1.0.4-next.1

### Patch Changes

- 817f3196f6: Updated React Router dependencies to be peer dependencies.
- Updated dependencies
  - @backstage/core-components@0.11.1-next.1
  - @backstage/core-plugin-api@1.0.6-next.1

## 1.0.4-next.0

### Patch Changes

- Updated dependencies
  - @backstage/core-plugin-api@1.0.6-next.0
  - @backstage/core-components@0.11.1-next.0

## 1.0.3

### Patch Changes

- 29d6cf0147: Add `toLowerEntityRefMaybe()` helper function for handling `techdocs.legacyUseCaseSensitiveTripletPaths` flag.
  Pass modified `entityRef` to `TechDocsReaderPageContext` to handle the `techdocs.legacyUseCaseSensitiveTripletPaths` flag.
- Updated dependencies
  - @backstage/core-components@0.11.0
  - @backstage/core-plugin-api@1.0.5

## 1.0.3-next.2

### Patch Changes

- Updated dependencies
  - @backstage/core-components@0.11.0-next.2

## 1.0.3-next.1

### Patch Changes

- 29d6cf0147: Add `toLowerEntityRefMaybe()` helper function for handling `techdocs.legacyUseCaseSensitiveTripletPaths` flag.
  Pass modified `entityRef` to `TechDocsReaderPageContext` to handle the `techdocs.legacyUseCaseSensitiveTripletPaths` flag.
- Updated dependencies
  - @backstage/core-components@0.10.1-next.1

## 1.0.3-next.0

### Patch Changes

- Updated dependencies
  - @backstage/core-plugin-api@1.0.5-next.0
  - @backstage/core-components@0.10.1-next.0

## 1.0.2

### Patch Changes

- c3cfc83af2: Updated JSDoc to be MDX compatible.
- Updated dependencies
  - @backstage/core-components@0.10.0
  - @backstage/catalog-model@1.1.0
  - @backstage/core-plugin-api@1.0.4

## 1.0.2-next.2

### Patch Changes

- Updated dependencies
  - @backstage/core-plugin-api@1.0.4-next.0
  - @backstage/core-components@0.10.0-next.3
  - @backstage/catalog-model@1.1.0-next.3

## 1.0.2-next.1

### Patch Changes

- Updated dependencies
  - @backstage/core-components@0.10.0-next.2
  - @backstage/catalog-model@1.1.0-next.2

## 1.0.2-next.0

### Patch Changes

- c3cfc83af2: Updated JSDoc to be MDX compatible.
- Updated dependencies
  - @backstage/catalog-model@1.1.0-next.0
  - @backstage/core-components@0.9.6-next.0

## 1.0.1

### Patch Changes

- 3b45ad701f: Creates a `TechDocsShadowDom` component that takes a tree of elements and an `onAppend` handler:

  - Calls the `onAppend` handler when appending the element tree to the shadow root;
  - Also dispatches an event when styles are loaded to let transformers know that the computed styles are ready to be consumed.

- Updated dependencies
  - @backstage/core-components@0.9.5
  - @backstage/core-plugin-api@1.0.3
  - @backstage/catalog-model@1.0.3

## 1.0.1-next.1

### Patch Changes

- Updated dependencies
  - @backstage/core-components@0.9.5-next.1
  - @backstage/core-plugin-api@1.0.3-next.0
  - @backstage/catalog-model@1.0.3-next.0

## 1.0.1-next.0

### Patch Changes

- 3b45ad701f: Creates a `TechDocsShadowDom` component that takes a tree of elements and an `onAppend` handler:

  - Calls the `onAppend` handler when appending the element tree to the shadow root;
  - Also dispatches an event when styles are loaded to let transformers know that the computed styles are ready to be consumed.

- Updated dependencies
  - @backstage/core-components@0.9.5-next.0

## 1.0.0

### Major Changes

- 0ad901569f: The TechDocs Addon framework is now generally available.

### Patch Changes

- 52419be116: Create a new addon location called "Settings", it is designed for addons that allow users to customize the reading experience in documentation pages.

  Usage example:

  ```tsx
  const TextSize = techdocsModuleAddonsContribPlugin.provide(
    createTechDocsAddonExtension({
      name: 'TextSize',
      location: TechDocsAddonLocations.Settings,
      component: TextSizeAddon,
    }),
  );
  ```

- c25e880e36: Added overload signatures for `createTechDocsAddonExtension` to handle TechDocs addons without props.
- 52fddad92d: The `TechDocsStorageApi` and its associated ref are now exported by `@backstage/plugin-techdocs-react`. The API interface, ref, and types are now deprecated in `@backstage/plugin-techdocs` and will be removed in a future release.
- 075a9a067b: Updated the return type of `createTechDocsAddonExtension` to better reflect the fact that passing children to Addon components is not a valid use-case.
- Updated dependencies
  - @backstage/core-components@0.9.4
  - @backstage/core-plugin-api@1.0.2
  - @backstage/catalog-model@1.0.2

## 0.1.1-next.2

### Patch Changes

- 52419be116: Create a new addon location called "Settings", it is designed for addons that allow users to customize the reading experience in documentation pages.

  Usage example:

  ```tsx
  const TextSize = techdocsModuleAddonsContribPlugin.provide(
    createTechDocsAddonExtension({
      name: 'TextSize',
      location: TechDocsAddonLocations.Settings,
      component: TextSizeAddon,
    }),
  );
  ```

- Updated dependencies
  - @backstage/core-components@0.9.4-next.1
  - @backstage/catalog-model@1.0.2-next.0
  - @backstage/core-plugin-api@1.0.2-next.1

## 0.1.1-next.1

### Patch Changes

- 52fddad92d: The `TechDocsStorageApi` and its associated ref are now exported by `@backstage/plugin-techdocs-react`. The API interface, ref, and types are now deprecated in `@backstage/plugin-techdocs` and will be removed in a future release.
- Updated dependencies
  - @backstage/core-components@0.9.4-next.0
  - @backstage/core-plugin-api@1.0.2-next.0

## 0.1.1-next.0

### Patch Changes

- 075a9a067b: Updated the return type of `createTechDocsAddonExtension` to better reflect the fact that passing children to Addon components is not a valid use-case.

## 0.1.0

### Minor Changes

- ff1cc8bced: This package will house frontend utilities related to TechDocs to be shared across other frontend Backstage packages.

  In this release, it introduces a framework that can be used create TechDocs addons.

  Note: this package is not necessarily stable yet. After iteration on this package, its stability will be signaled by a major-version bump.

### Patch Changes

- 7c7919777e: build(deps-dev): bump `@testing-library/react-hooks` from 7.0.2 to 8.0.0
- Updated dependencies
  - @backstage/catalog-model@1.0.1
  - @backstage/core-components@0.9.3
  - @backstage/core-plugin-api@1.0.1
  - @backstage/version-bridge@1.0.1

## 0.1.0-next.0

### Minor Changes

- ff1cc8bced: This package will house frontend utilities related to TechDocs to be shared across other frontend Backstage packages.

  In this release, it introduces a framework that can be used create TechDocs addons.

  Note: this package is not necessarily stable yet. After iteration on this package, its stability will be signaled by a major-version bump.

### Patch Changes

- Updated dependencies
  - @backstage/core-components@0.9.3-next.2
  - @backstage/core-plugin-api@1.0.1-next.0<|MERGE_RESOLUTION|>--- conflicted
+++ resolved
@@ -1,7 +1,5 @@
 # @backstage/plugin-techdocs-react
 
-<<<<<<< HEAD
-=======
 ## 1.1.10-next.2
 
 ### Patch Changes
@@ -35,7 +33,6 @@
   - @backstage/config@1.0.8
   - @backstage/version-bridge@1.0.4
 
->>>>>>> f4e1ea3c
 ## 1.1.9
 
 ### Patch Changes

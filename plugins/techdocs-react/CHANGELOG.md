# @backstage/plugin-techdocs-react

<<<<<<< HEAD
=======
## 1.1.10-next.0

### Patch Changes

- Updated dependencies
  - @backstage/core-plugin-api@1.6.0-next.0
  - @backstage/core-components@0.13.5-next.0
  - @backstage/catalog-model@1.4.1
  - @backstage/config@1.0.8
  - @backstage/version-bridge@1.0.4

>>>>>>> 413caa19
## 1.1.9

### Patch Changes

- Updated dependencies
  - @backstage/core-components@0.13.4
  - @backstage/core-plugin-api@1.5.3
  - @backstage/catalog-model@1.4.1
  - @backstage/config@1.0.8
  - @backstage/version-bridge@1.0.4

## 1.1.9-next.0

### Patch Changes

- Updated dependencies
  - @backstage/core-components@0.13.4-next.0
  - @backstage/core-plugin-api@1.5.3
  - @backstage/catalog-model@1.4.1
  - @backstage/config@1.0.8
  - @backstage/version-bridge@1.0.4

## 1.1.8

### Patch Changes

- Updated dependencies
  - @backstage/core-components@0.13.3
  - @backstage/core-plugin-api@1.5.3
  - @backstage/catalog-model@1.4.1
  - @backstage/config@1.0.8
  - @backstage/version-bridge@1.0.4

## 1.1.8-next.2

### Patch Changes

- Updated dependencies
  - @backstage/core-plugin-api@1.5.3-next.1
  - @backstage/core-components@0.13.3-next.2
  - @backstage/catalog-model@1.4.1-next.0
  - @backstage/config@1.0.8
  - @backstage/version-bridge@1.0.4

## 1.1.8-next.1

### Patch Changes

- Updated dependencies
  - @backstage/core-components@0.13.3-next.1
  - @backstage/core-plugin-api@1.5.3-next.0
  - @backstage/config@1.0.8

## 1.1.8-next.0

### Patch Changes

- Updated dependencies
  - @backstage/core-components@0.13.3-next.0
  - @backstage/catalog-model@1.4.1-next.0
  - @backstage/config@1.0.8
  - @backstage/core-plugin-api@1.5.2
  - @backstage/version-bridge@1.0.4

## 1.1.7

### Patch Changes

- 3d11596a72b5: Update plugin installation docs to be more consistent across documentations
- Updated dependencies
  - @backstage/core-plugin-api@1.5.2
  - @backstage/core-components@0.13.2
  - @backstage/catalog-model@1.4.0
  - @backstage/config@1.0.8
  - @backstage/version-bridge@1.0.4

## 1.1.7-next.3

### Patch Changes

- Updated dependencies
  - @backstage/core-components@0.13.2-next.3
  - @backstage/catalog-model@1.4.0-next.1
  - @backstage/config@1.0.7
  - @backstage/core-plugin-api@1.5.2-next.0
  - @backstage/version-bridge@1.0.4

## 1.1.7-next.2

### Patch Changes

- Updated dependencies
  - @backstage/core-components@0.13.2-next.2
  - @backstage/config@1.0.7
  - @backstage/core-plugin-api@1.5.2-next.0

## 1.1.7-next.1

### Patch Changes

- Updated dependencies
  - @backstage/core-components@0.13.2-next.1
  - @backstage/catalog-model@1.4.0-next.0
  - @backstage/core-plugin-api@1.5.2-next.0
  - @backstage/config@1.0.7
  - @backstage/version-bridge@1.0.4

## 1.1.7-next.0

### Patch Changes

- 3d11596a72b5: Update plugin installation docs to be more consistent across documentations
- Updated dependencies
  - @backstage/config@1.0.7
  - @backstage/core-components@0.13.2-next.0
  - @backstage/core-plugin-api@1.5.1
  - @backstage/catalog-model@1.3.0
  - @backstage/version-bridge@1.0.4

## 1.1.6

### Patch Changes

- Updated dependencies
  - @backstage/core-components@0.13.1
  - @backstage/catalog-model@1.3.0
  - @backstage/config@1.0.7
  - @backstage/core-plugin-api@1.5.1
  - @backstage/version-bridge@1.0.4

## 1.1.6-next.1

### Patch Changes

- Updated dependencies
  - @backstage/core-components@0.13.1-next.1
  - @backstage/config@1.0.7
  - @backstage/core-plugin-api@1.5.1

## 1.1.6-next.0

### Patch Changes

- Updated dependencies
  - @backstage/core-components@0.13.1-next.0
  - @backstage/core-plugin-api@1.5.1
  - @backstage/config@1.0.7

## 1.1.5

### Patch Changes

- 7e0c7b09a47: Fix a bug that caused the header to not render when generating a document for the first time
- 8e00acb28db: Small tweaks to remove warnings in the console during development (mainly focusing on techdocs)
- e0c6e8b9c3c: Update peer dependencies
- Updated dependencies
  - @backstage/core-components@0.13.0
  - @backstage/core-plugin-api@1.5.1
  - @backstage/catalog-model@1.3.0
  - @backstage/version-bridge@1.0.4
  - @backstage/config@1.0.7

## 1.1.5-next.3

### Patch Changes

- Updated dependencies
  - @backstage/catalog-model@1.3.0-next.0
  - @backstage/core-components@0.13.0-next.3
  - @backstage/config@1.0.7
  - @backstage/core-plugin-api@1.5.1-next.1
  - @backstage/version-bridge@1.0.4-next.0

## 1.1.5-next.2

### Patch Changes

- Updated dependencies
  - @backstage/core-components@0.12.6-next.2
  - @backstage/core-plugin-api@1.5.1-next.1
  - @backstage/catalog-model@1.2.1
  - @backstage/config@1.0.7
  - @backstage/version-bridge@1.0.4-next.0

## 1.1.5-next.1

### Patch Changes

- e0c6e8b9c3c: Update peer dependencies
- Updated dependencies
  - @backstage/core-components@0.12.6-next.1
  - @backstage/core-plugin-api@1.5.1-next.0
  - @backstage/version-bridge@1.0.4-next.0
  - @backstage/catalog-model@1.2.1
  - @backstage/config@1.0.7

## 1.1.5-next.0

### Patch Changes

- 7e0c7b09a47: Fix a bug that caused the header to not render when generating a document for the first time
- 8e00acb28db: Small tweaks to remove warnings in the console during development (mainly focusing on techdocs)
- Updated dependencies
  - @backstage/core-components@0.12.6-next.0
  - @backstage/core-plugin-api@1.5.0
  - @backstage/config@1.0.7
  - @backstage/catalog-model@1.2.1
  - @backstage/version-bridge@1.0.3

## 1.1.4

### Patch Changes

- 65454876fb2: Minor API report tweaks
- 928a12a9b3e: Internal refactor of `/alpha` exports.
- 8adfda60ae1: Updated dependency `jss` to `~10.10.0`.
- Updated dependencies
  - @backstage/core-components@0.12.5
  - @backstage/core-plugin-api@1.5.0
  - @backstage/catalog-model@1.2.1
  - @backstage/config@1.0.7
  - @backstage/version-bridge@1.0.3

## 1.1.4-next.2

### Patch Changes

- 65454876fb2: Minor API report tweaks
- Updated dependencies
  - @backstage/core-components@0.12.5-next.2
  - @backstage/core-plugin-api@1.5.0-next.2
  - @backstage/config@1.0.7-next.0

## 1.1.4-next.1

### Patch Changes

- 8adfda60ae1: Updated dependency `jss` to `~10.10.0`.
- Updated dependencies
  - @backstage/core-components@0.12.5-next.1
  - @backstage/core-plugin-api@1.4.1-next.1
  - @backstage/config@1.0.7-next.0
  - @backstage/catalog-model@1.2.1-next.1
  - @backstage/version-bridge@1.0.3

## 1.1.4-next.0

### Patch Changes

- 928a12a9b3: Internal refactor of `/alpha` exports.
- Updated dependencies
  - @backstage/core-plugin-api@1.4.1-next.0
  - @backstage/catalog-model@1.2.1-next.0
  - @backstage/config@1.0.6
  - @backstage/core-components@0.12.5-next.0
  - @backstage/version-bridge@1.0.3

## 1.1.3

### Patch Changes

- Updated dependencies
  - @backstage/core-components@0.12.4
  - @backstage/catalog-model@1.2.0
  - @backstage/core-plugin-api@1.4.0
  - @backstage/config@1.0.6
  - @backstage/version-bridge@1.0.3

## 1.1.3-next.2

### Patch Changes

- Updated dependencies
  - @backstage/catalog-model@1.2.0-next.1
  - @backstage/core-components@0.12.4-next.1
  - @backstage/config@1.0.6
  - @backstage/core-plugin-api@1.3.0
  - @backstage/version-bridge@1.0.3

## 1.1.3-next.1

### Patch Changes

- Updated dependencies
  - @backstage/core-components@0.12.4-next.0
  - @backstage/catalog-model@1.1.6-next.0
  - @backstage/config@1.0.6
  - @backstage/core-plugin-api@1.3.0
  - @backstage/version-bridge@1.0.3

## 1.1.3-next.0

### Patch Changes

- Updated dependencies
  - @backstage/catalog-model@1.1.6-next.0

## 1.1.2

### Patch Changes

- 7115c7389b: Updated dependency `jss` to `~10.9.0`.
- b8269de9f1: Explicitly declaring children as optional props to facilitate react 18 changes
- Updated dependencies
  - @backstage/catalog-model@1.1.5
  - @backstage/core-components@0.12.3
  - @backstage/core-plugin-api@1.3.0
  - @backstage/config@1.0.6
  - @backstage/version-bridge@1.0.3

## 1.1.2-next.2

### Patch Changes

- b8269de9f1: Explicitly declaring children as optional props to facilitate react 18 changes
- Updated dependencies
  - @backstage/core-plugin-api@1.3.0-next.1
  - @backstage/catalog-model@1.1.5-next.1
  - @backstage/config@1.0.6-next.0
  - @backstage/core-components@0.12.3-next.2
  - @backstage/version-bridge@1.0.3

## 1.1.2-next.1

### Patch Changes

- Updated dependencies
  - @backstage/config@1.0.6-next.0
  - @backstage/catalog-model@1.1.5-next.1
  - @backstage/core-components@0.12.3-next.1
  - @backstage/core-plugin-api@1.2.1-next.0
  - @backstage/version-bridge@1.0.3

## 1.1.2-next.0

### Patch Changes

- 7115c7389b: Updated dependency `jss` to `~10.9.0`.
- Updated dependencies
  - @backstage/catalog-model@1.1.5-next.0
  - @backstage/core-components@0.12.3-next.0
  - @backstage/config@1.0.5
  - @backstage/core-plugin-api@1.2.0
  - @backstage/version-bridge@1.0.3

## 1.1.1

### Patch Changes

- Updated dependencies
  - @backstage/core-components@0.12.2

## 1.1.0

### Minor Changes

- 786f1b1419: Support older versions of react-router

### Patch Changes

- cb716004ef: Internal refactor to improve tests
- Updated dependencies
  - @backstage/core-plugin-api@1.2.0
  - @backstage/core-components@0.12.1
  - @backstage/version-bridge@1.0.3
  - @backstage/catalog-model@1.1.4
  - @backstage/config@1.0.5

## 1.0.7-next.4

### Patch Changes

- Updated dependencies
  - @backstage/core-components@0.12.1-next.4
  - @backstage/catalog-model@1.1.4-next.1
  - @backstage/config@1.0.5-next.1
  - @backstage/core-plugin-api@1.2.0-next.2
  - @backstage/version-bridge@1.0.3-next.0

## 1.0.7-next.3

### Patch Changes

- Updated dependencies
  - @backstage/core-components@0.12.1-next.3
  - @backstage/catalog-model@1.1.4-next.1
  - @backstage/config@1.0.5-next.1
  - @backstage/core-plugin-api@1.2.0-next.2
  - @backstage/version-bridge@1.0.3-next.0

## 1.0.7-next.2

### Patch Changes

- Updated dependencies
  - @backstage/core-plugin-api@1.2.0-next.2
  - @backstage/core-components@0.12.1-next.2
  - @backstage/catalog-model@1.1.4-next.1
  - @backstage/config@1.0.5-next.1
  - @backstage/version-bridge@1.0.3-next.0

## 1.0.7-next.1

### Patch Changes

- Updated dependencies
  - @backstage/core-components@0.12.1-next.1
  - @backstage/version-bridge@1.0.3-next.0
  - @backstage/core-plugin-api@1.1.1-next.1
  - @backstage/config@1.0.5-next.1
  - @backstage/catalog-model@1.1.4-next.1

## 1.0.7-next.0

### Patch Changes

- cb716004ef: Internal refactor to improve tests
- Updated dependencies
  - @backstage/core-components@0.12.1-next.0
  - @backstage/core-plugin-api@1.1.1-next.0
  - @backstage/catalog-model@1.1.4-next.0
  - @backstage/config@1.0.5-next.0
  - @backstage/version-bridge@1.0.2

## 1.0.6

### Patch Changes

- 7d1352d459: Analytics events captured within the `<TechDocsReaderPageProvider>` now include the conventional `entityRef` context value, associating those events with their corresponding entity.
- Updated dependencies
  - @backstage/core-components@0.12.0
  - @backstage/version-bridge@1.0.2
  - @backstage/core-plugin-api@1.1.0
  - @backstage/catalog-model@1.1.3
  - @backstage/config@1.0.4

## 1.0.6-next.1

### Patch Changes

- Updated dependencies
  - @backstage/core-components@0.12.0-next.1
  - @backstage/catalog-model@1.1.3-next.0
  - @backstage/config@1.0.4-next.0
  - @backstage/core-plugin-api@1.1.0-next.0
  - @backstage/version-bridge@1.0.1

## 1.0.6-next.0

### Patch Changes

- Updated dependencies
  - @backstage/core-components@0.12.0-next.0
  - @backstage/core-plugin-api@1.1.0-next.0
  - @backstage/catalog-model@1.1.3-next.0
  - @backstage/config@1.0.4-next.0
  - @backstage/version-bridge@1.0.1

## 1.0.5

### Patch Changes

- Updated dependencies
  - @backstage/catalog-model@1.1.2
  - @backstage/core-components@0.11.2
  - @backstage/core-plugin-api@1.0.7
  - @backstage/config@1.0.3
  - @backstage/version-bridge@1.0.1

## 1.0.5-next.2

### Patch Changes

- Updated dependencies
  - @backstage/catalog-model@1.1.2-next.2
  - @backstage/config@1.0.3-next.2
  - @backstage/core-components@0.11.2-next.2
  - @backstage/core-plugin-api@1.0.7-next.2
  - @backstage/version-bridge@1.0.1

## 1.0.5-next.1

### Patch Changes

- Updated dependencies
  - @backstage/core-components@0.11.2-next.1
  - @backstage/core-plugin-api@1.0.7-next.1
  - @backstage/catalog-model@1.1.2-next.1
  - @backstage/config@1.0.3-next.1
  - @backstage/version-bridge@1.0.1

## 1.0.5-next.0

### Patch Changes

- Updated dependencies
  - @backstage/catalog-model@1.1.2-next.0
  - @backstage/core-components@0.11.2-next.0
  - @backstage/config@1.0.3-next.0
  - @backstage/core-plugin-api@1.0.7-next.0
  - @backstage/version-bridge@1.0.1

## 1.0.4

### Patch Changes

- 817f3196f6: Updated React Router dependencies to be peer dependencies.
- Updated dependencies
  - @backstage/core-components@0.11.1
  - @backstage/core-plugin-api@1.0.6
  - @backstage/catalog-model@1.1.1
  - @backstage/config@1.0.2

## 1.0.4-next.2

### Patch Changes

- Updated dependencies
  - @backstage/catalog-model@1.1.1-next.0
  - @backstage/config@1.0.2-next.0
  - @backstage/core-components@0.11.1-next.3
  - @backstage/core-plugin-api@1.0.6-next.3

## 1.0.4-next.1

### Patch Changes

- 817f3196f6: Updated React Router dependencies to be peer dependencies.
- Updated dependencies
  - @backstage/core-components@0.11.1-next.1
  - @backstage/core-plugin-api@1.0.6-next.1

## 1.0.4-next.0

### Patch Changes

- Updated dependencies
  - @backstage/core-plugin-api@1.0.6-next.0
  - @backstage/core-components@0.11.1-next.0

## 1.0.3

### Patch Changes

- 29d6cf0147: Add `toLowerEntityRefMaybe()` helper function for handling `techdocs.legacyUseCaseSensitiveTripletPaths` flag.
  Pass modified `entityRef` to `TechDocsReaderPageContext` to handle the `techdocs.legacyUseCaseSensitiveTripletPaths` flag.
- Updated dependencies
  - @backstage/core-components@0.11.0
  - @backstage/core-plugin-api@1.0.5

## 1.0.3-next.2

### Patch Changes

- Updated dependencies
  - @backstage/core-components@0.11.0-next.2

## 1.0.3-next.1

### Patch Changes

- 29d6cf0147: Add `toLowerEntityRefMaybe()` helper function for handling `techdocs.legacyUseCaseSensitiveTripletPaths` flag.
  Pass modified `entityRef` to `TechDocsReaderPageContext` to handle the `techdocs.legacyUseCaseSensitiveTripletPaths` flag.
- Updated dependencies
  - @backstage/core-components@0.10.1-next.1

## 1.0.3-next.0

### Patch Changes

- Updated dependencies
  - @backstage/core-plugin-api@1.0.5-next.0
  - @backstage/core-components@0.10.1-next.0

## 1.0.2

### Patch Changes

- c3cfc83af2: Updated JSDoc to be MDX compatible.
- Updated dependencies
  - @backstage/core-components@0.10.0
  - @backstage/catalog-model@1.1.0
  - @backstage/core-plugin-api@1.0.4

## 1.0.2-next.2

### Patch Changes

- Updated dependencies
  - @backstage/core-plugin-api@1.0.4-next.0
  - @backstage/core-components@0.10.0-next.3
  - @backstage/catalog-model@1.1.0-next.3

## 1.0.2-next.1

### Patch Changes

- Updated dependencies
  - @backstage/core-components@0.10.0-next.2
  - @backstage/catalog-model@1.1.0-next.2

## 1.0.2-next.0

### Patch Changes

- c3cfc83af2: Updated JSDoc to be MDX compatible.
- Updated dependencies
  - @backstage/catalog-model@1.1.0-next.0
  - @backstage/core-components@0.9.6-next.0

## 1.0.1

### Patch Changes

- 3b45ad701f: Creates a `TechDocsShadowDom` component that takes a tree of elements and an `onAppend` handler:

  - Calls the `onAppend` handler when appending the element tree to the shadow root;
  - Also dispatches an event when styles are loaded to let transformers know that the computed styles are ready to be consumed.

- Updated dependencies
  - @backstage/core-components@0.9.5
  - @backstage/core-plugin-api@1.0.3
  - @backstage/catalog-model@1.0.3

## 1.0.1-next.1

### Patch Changes

- Updated dependencies
  - @backstage/core-components@0.9.5-next.1
  - @backstage/core-plugin-api@1.0.3-next.0
  - @backstage/catalog-model@1.0.3-next.0

## 1.0.1-next.0

### Patch Changes

- 3b45ad701f: Creates a `TechDocsShadowDom` component that takes a tree of elements and an `onAppend` handler:

  - Calls the `onAppend` handler when appending the element tree to the shadow root;
  - Also dispatches an event when styles are loaded to let transformers know that the computed styles are ready to be consumed.

- Updated dependencies
  - @backstage/core-components@0.9.5-next.0

## 1.0.0

### Major Changes

- 0ad901569f: The TechDocs Addon framework is now generally available.

### Patch Changes

- 52419be116: Create a new addon location called "Settings", it is designed for addons that allow users to customize the reading experience in documentation pages.

  Usage example:

  ```tsx
  const TextSize = techdocsModuleAddonsContribPlugin.provide(
    createTechDocsAddonExtension({
      name: 'TextSize',
      location: TechDocsAddonLocations.Settings,
      component: TextSizeAddon,
    }),
  );
  ```

- c25e880e36: Added overload signatures for `createTechDocsAddonExtension` to handle TechDocs addons without props.
- 52fddad92d: The `TechDocsStorageApi` and its associated ref are now exported by `@backstage/plugin-techdocs-react`. The API interface, ref, and types are now deprecated in `@backstage/plugin-techdocs` and will be removed in a future release.
- 075a9a067b: Updated the return type of `createTechDocsAddonExtension` to better reflect the fact that passing children to Addon components is not a valid use-case.
- Updated dependencies
  - @backstage/core-components@0.9.4
  - @backstage/core-plugin-api@1.0.2
  - @backstage/catalog-model@1.0.2

## 0.1.1-next.2

### Patch Changes

- 52419be116: Create a new addon location called "Settings", it is designed for addons that allow users to customize the reading experience in documentation pages.

  Usage example:

  ```tsx
  const TextSize = techdocsModuleAddonsContribPlugin.provide(
    createTechDocsAddonExtension({
      name: 'TextSize',
      location: TechDocsAddonLocations.Settings,
      component: TextSizeAddon,
    }),
  );
  ```

- Updated dependencies
  - @backstage/core-components@0.9.4-next.1
  - @backstage/catalog-model@1.0.2-next.0
  - @backstage/core-plugin-api@1.0.2-next.1

## 0.1.1-next.1

### Patch Changes

- 52fddad92d: The `TechDocsStorageApi` and its associated ref are now exported by `@backstage/plugin-techdocs-react`. The API interface, ref, and types are now deprecated in `@backstage/plugin-techdocs` and will be removed in a future release.
- Updated dependencies
  - @backstage/core-components@0.9.4-next.0
  - @backstage/core-plugin-api@1.0.2-next.0

## 0.1.1-next.0

### Patch Changes

- 075a9a067b: Updated the return type of `createTechDocsAddonExtension` to better reflect the fact that passing children to Addon components is not a valid use-case.

## 0.1.0

### Minor Changes

- ff1cc8bced: This package will house frontend utilities related to TechDocs to be shared across other frontend Backstage packages.

  In this release, it introduces a framework that can be used create TechDocs addons.

  Note: this package is not necessarily stable yet. After iteration on this package, its stability will be signaled by a major-version bump.

### Patch Changes

- 7c7919777e: build(deps-dev): bump `@testing-library/react-hooks` from 7.0.2 to 8.0.0
- Updated dependencies
  - @backstage/catalog-model@1.0.1
  - @backstage/core-components@0.9.3
  - @backstage/core-plugin-api@1.0.1
  - @backstage/version-bridge@1.0.1

## 0.1.0-next.0

### Minor Changes

- ff1cc8bced: This package will house frontend utilities related to TechDocs to be shared across other frontend Backstage packages.

  In this release, it introduces a framework that can be used create TechDocs addons.

  Note: this package is not necessarily stable yet. After iteration on this package, its stability will be signaled by a major-version bump.

### Patch Changes

- Updated dependencies
  - @backstage/core-components@0.9.3-next.2
  - @backstage/core-plugin-api@1.0.1-next.0<|MERGE_RESOLUTION|>--- conflicted
+++ resolved
@@ -1,7 +1,5 @@
 # @backstage/plugin-techdocs-react
 
-<<<<<<< HEAD
-=======
 ## 1.1.10-next.0
 
 ### Patch Changes
@@ -13,7 +11,6 @@
   - @backstage/config@1.0.8
   - @backstage/version-bridge@1.0.4
 
->>>>>>> 413caa19
 ## 1.1.9
 
 ### Patch Changes

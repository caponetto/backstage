--- conflicted
+++ resolved
@@ -1,7 +1,5 @@
 # @backstage/plugin-kafka-backend
 
-<<<<<<< HEAD
-=======
 ## 0.2.44-next.2
 
 ### Patch Changes
@@ -35,7 +33,6 @@
   - @backstage/config@1.0.8
   - @backstage/errors@1.2.1
 
->>>>>>> f4e1ea3c
 ## 0.2.41
 
 ### Patch Changes

--- conflicted
+++ resolved
@@ -1,7 +1,5 @@
 # @backstage/plugin-catalog
 
-<<<<<<< HEAD
-=======
 ## 1.13.0-next.2
 
 ### Minor Changes
@@ -65,7 +63,6 @@
   - @backstage/plugin-search-common@1.2.5
   - @backstage/plugin-search-react@1.6.5-next.0
 
->>>>>>> f4e1ea3c
 ## 1.12.1
 
 ### Patch Changes

--- conflicted
+++ resolved
@@ -1,7 +1,5 @@
 # @backstage/plugin-catalog-backend-module-github
 
-<<<<<<< HEAD
-=======
 ## 0.3.5-next.0
 
 ### Patch Changes
@@ -21,7 +19,6 @@
   - @backstage/plugin-catalog-node@1.4.3-next.0
   - @backstage/plugin-events-node@0.2.11-next.0
 
->>>>>>> 413caa19
 ## 0.3.3
 
 ### Patch Changes

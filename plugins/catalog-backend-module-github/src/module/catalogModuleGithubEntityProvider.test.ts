--- conflicted
+++ resolved
@@ -14,14 +14,7 @@
  * limitations under the License.
  */
 
-<<<<<<< HEAD
-import {
-  PluginTaskScheduler,
-  TaskScheduleDefinition,
-} from '@backstage/backend-tasks';
-=======
 import { TaskScheduleDefinition } from '@backstage/backend-tasks';
->>>>>>> 413caa19
 import { mockServices, startTestBackend } from '@backstage/backend-test-utils';
 import { catalogProcessingExtensionPoint } from '@backstage/plugin-catalog-node/alpha';
 import { Duration } from 'luxon';
@@ -69,15 +62,7 @@
       features: [
         catalogModuleGithubEntityProvider(),
         mockServices.rootConfig.factory({ data: config }),
-<<<<<<< HEAD
-        createServiceFactory({
-          service: coreServices.scheduler,
-          deps: {},
-          factory: async () => scheduler,
-        }),
-=======
         scheduler.factory,
->>>>>>> 413caa19
       ],
     });
 

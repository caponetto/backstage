# @backstage/plugin-tech-insights-backend-module-jsonfc

<<<<<<< HEAD
=======
## 0.1.34-next.0

### Patch Changes

- Updated dependencies
  - @backstage/backend-common@0.19.4-next.0
  - @backstage/config@1.0.8
  - @backstage/errors@1.2.1
  - @backstage/plugin-tech-insights-common@0.2.11
  - @backstage/plugin-tech-insights-node@0.4.8-next.0

>>>>>>> 413caa19
## 0.1.32

### Patch Changes

- Updated dependencies
  - @backstage/backend-common@0.19.2
  - @backstage/plugin-tech-insights-node@0.4.6
  - @backstage/config@1.0.8
  - @backstage/errors@1.2.1
  - @backstage/plugin-tech-insights-common@0.2.11

## 0.1.32-next.2

### Patch Changes

- Updated dependencies
  - @backstage/backend-common@0.19.2-next.2
  - @backstage/plugin-tech-insights-node@0.4.6-next.2

## 0.1.32-next.1

### Patch Changes

- Updated dependencies
  - @backstage/backend-common@0.19.2-next.1
  - @backstage/plugin-tech-insights-node@0.4.6-next.1
  - @backstage/config@1.0.8
  - @backstage/errors@1.2.1
  - @backstage/plugin-tech-insights-common@0.2.11

## 0.1.32-next.0

### Patch Changes

- Updated dependencies
  - @backstage/backend-common@0.19.2-next.0
  - @backstage/config@1.0.8
  - @backstage/errors@1.2.1
  - @backstage/plugin-tech-insights-common@0.2.11
  - @backstage/plugin-tech-insights-node@0.4.6-next.0

## 0.1.31

### Patch Changes

- Updated dependencies
  - @backstage/errors@1.2.1
  - @backstage/backend-common@0.19.1
  - @backstage/config@1.0.8
  - @backstage/plugin-tech-insights-common@0.2.11
  - @backstage/plugin-tech-insights-node@0.4.5

## 0.1.31-next.0

### Patch Changes

- Updated dependencies
  - @backstage/errors@1.2.1-next.0
  - @backstage/backend-common@0.19.1-next.0
  - @backstage/config@1.0.8
  - @backstage/plugin-tech-insights-common@0.2.11
  - @backstage/plugin-tech-insights-node@0.4.5-next.0

## 0.1.30

### Patch Changes

- Updated dependencies
  - @backstage/backend-common@0.19.0
  - @backstage/errors@1.2.0
  - @backstage/plugin-tech-insights-node@0.4.4
  - @backstage/config@1.0.8
  - @backstage/plugin-tech-insights-common@0.2.11

## 0.1.30-next.2

### Patch Changes

- Updated dependencies
  - @backstage/backend-common@0.19.0-next.2
  - @backstage/config@1.0.7
  - @backstage/errors@1.2.0-next.0
  - @backstage/plugin-tech-insights-common@0.2.10
  - @backstage/plugin-tech-insights-node@0.4.4-next.2

## 0.1.30-next.1

### Patch Changes

- Updated dependencies
  - @backstage/backend-common@0.19.0-next.1
  - @backstage/errors@1.2.0-next.0
  - @backstage/plugin-tech-insights-node@0.4.4-next.1
  - @backstage/config@1.0.7
  - @backstage/plugin-tech-insights-common@0.2.10

## 0.1.30-next.0

### Patch Changes

- Updated dependencies
  - @backstage/backend-common@0.18.6-next.0
  - @backstage/config@1.0.7
  - @backstage/errors@1.1.5
  - @backstage/plugin-tech-insights-common@0.2.10
  - @backstage/plugin-tech-insights-node@0.4.4-next.0

## 0.1.29

### Patch Changes

- Updated dependencies
  - @backstage/backend-common@0.18.5
  - @backstage/plugin-tech-insights-node@0.4.3
  - @backstage/config@1.0.7
  - @backstage/errors@1.1.5
  - @backstage/plugin-tech-insights-common@0.2.10

## 0.1.29-next.1

### Patch Changes

- Updated dependencies
  - @backstage/backend-common@0.18.5-next.1
  - @backstage/plugin-tech-insights-node@0.4.3-next.1
  - @backstage/config@1.0.7

## 0.1.29-next.0

### Patch Changes

- Updated dependencies
  - @backstage/backend-common@0.18.5-next.0
  - @backstage/plugin-tech-insights-node@0.4.3-next.0
  - @backstage/config@1.0.7
  - @backstage/errors@1.1.5
  - @backstage/plugin-tech-insights-common@0.2.10

## 0.1.28

### Patch Changes

- 9cb1db6546a: When multiple fact retrievers are used for a check, allow for cases where only one returns a given fact
- Updated dependencies
  - @backstage/backend-common@0.18.4
  - @backstage/plugin-tech-insights-node@0.4.2
  - @backstage/config@1.0.7
  - @backstage/errors@1.1.5
  - @backstage/plugin-tech-insights-common@0.2.10

## 0.1.28-next.2

### Patch Changes

- 9cb1db6546a: When multiple fact retrievers are used for a check, allow for cases where only one returns a given fact
- Updated dependencies
  - @backstage/backend-common@0.18.4-next.2
  - @backstage/config@1.0.7
  - @backstage/errors@1.1.5
  - @backstage/plugin-tech-insights-common@0.2.10
  - @backstage/plugin-tech-insights-node@0.4.2-next.2

## 0.1.28-next.1

### Patch Changes

- Updated dependencies
  - @backstage/backend-common@0.18.4-next.1
  - @backstage/config@1.0.7
  - @backstage/errors@1.1.5
  - @backstage/plugin-tech-insights-common@0.2.10
  - @backstage/plugin-tech-insights-node@0.4.2-next.1

## 0.1.28-next.0

### Patch Changes

- Updated dependencies
  - @backstage/backend-common@0.18.4-next.0
  - @backstage/config@1.0.7
  - @backstage/errors@1.1.5
  - @backstage/plugin-tech-insights-common@0.2.10
  - @backstage/plugin-tech-insights-node@0.4.2-next.0

## 0.1.27

### Patch Changes

- 65454876fb2: Minor API report tweaks
- Updated dependencies
  - @backstage/backend-common@0.18.3
  - @backstage/errors@1.1.5
  - @backstage/config@1.0.7
  - @backstage/plugin-tech-insights-common@0.2.10
  - @backstage/plugin-tech-insights-node@0.4.1

## 0.1.27-next.2

### Patch Changes

- 65454876fb2: Minor API report tweaks
- Updated dependencies
  - @backstage/backend-common@0.18.3-next.2
  - @backstage/plugin-tech-insights-node@0.4.1-next.2
  - @backstage/config@1.0.7-next.0

## 0.1.27-next.1

### Patch Changes

- Updated dependencies
  - @backstage/errors@1.1.5-next.0
  - @backstage/backend-common@0.18.3-next.1
  - @backstage/config@1.0.7-next.0
  - @backstage/plugin-tech-insights-common@0.2.10
  - @backstage/plugin-tech-insights-node@0.4.1-next.1

## 0.1.27-next.0

### Patch Changes

- Updated dependencies
  - @backstage/backend-common@0.18.3-next.0
  - @backstage/config@1.0.6
  - @backstage/errors@1.1.4
  - @backstage/plugin-tech-insights-common@0.2.10
  - @backstage/plugin-tech-insights-node@0.4.1-next.0

## 0.1.26

### Patch Changes

- d6b912f963: Surface the cause of the json rules engine
- Updated dependencies
  - @backstage/backend-common@0.18.2
  - @backstage/plugin-tech-insights-common@0.2.10
  - @backstage/plugin-tech-insights-node@0.4.0
  - @backstage/config@1.0.6
  - @backstage/errors@1.1.4

## 0.1.26-next.2

### Patch Changes

- Updated dependencies
  - @backstage/backend-common@0.18.2-next.2
  - @backstage/config@1.0.6
  - @backstage/errors@1.1.4
  - @backstage/plugin-tech-insights-common@0.2.10-next.0
  - @backstage/plugin-tech-insights-node@0.4.0-next.2

## 0.1.26-next.1

### Patch Changes

- Updated dependencies
  - @backstage/plugin-tech-insights-common@0.2.10-next.0
  - @backstage/plugin-tech-insights-node@0.4.0-next.1
  - @backstage/backend-common@0.18.2-next.1
  - @backstage/config@1.0.6
  - @backstage/errors@1.1.4

## 0.1.26-next.0

### Patch Changes

- d6b912f963: Surface the cause of the json rules engine
- Updated dependencies
  - @backstage/backend-common@0.18.2-next.0
  - @backstage/plugin-tech-insights-node@0.3.10-next.0

## 0.1.24

### Patch Changes

- Updated dependencies
  - @backstage/backend-common@0.18.0
  - @backstage/config@1.0.6
  - @backstage/errors@1.1.4
  - @backstage/plugin-tech-insights-common@0.2.9
  - @backstage/plugin-tech-insights-node@0.3.8

## 0.1.24-next.1

### Patch Changes

- Updated dependencies
  - @backstage/backend-common@0.18.0-next.1
  - @backstage/plugin-tech-insights-node@0.3.8-next.1
  - @backstage/config@1.0.6-next.0
  - @backstage/errors@1.1.4
  - @backstage/plugin-tech-insights-common@0.2.9

## 0.1.24-next.0

### Patch Changes

- Updated dependencies
  - @backstage/backend-common@0.18.0-next.0
  - @backstage/config@1.0.6-next.0
  - @backstage/errors@1.1.4
  - @backstage/plugin-tech-insights-common@0.2.9
  - @backstage/plugin-tech-insights-node@0.3.8-next.0

## 0.1.23

### Patch Changes

- Updated dependencies
  - @backstage/backend-common@0.17.0
  - @backstage/errors@1.1.4
  - @backstage/config@1.0.5
  - @backstage/plugin-tech-insights-common@0.2.9
  - @backstage/plugin-tech-insights-node@0.3.7

## 0.1.23-next.3

### Patch Changes

- Updated dependencies
  - @backstage/backend-common@0.17.0-next.3
  - @backstage/config@1.0.5-next.1
  - @backstage/errors@1.1.4-next.1
  - @backstage/plugin-tech-insights-common@0.2.9-next.1
  - @backstage/plugin-tech-insights-node@0.3.7-next.3

## 0.1.23-next.2

### Patch Changes

- Updated dependencies
  - @backstage/backend-common@0.17.0-next.2
  - @backstage/plugin-tech-insights-node@0.3.7-next.2
  - @backstage/config@1.0.5-next.1
  - @backstage/errors@1.1.4-next.1
  - @backstage/plugin-tech-insights-common@0.2.9-next.1

## 0.1.23-next.1

### Patch Changes

- Updated dependencies
  - @backstage/backend-common@0.17.0-next.1
  - @backstage/plugin-tech-insights-node@0.3.7-next.1
  - @backstage/config@1.0.5-next.1
  - @backstage/errors@1.1.4-next.1
  - @backstage/plugin-tech-insights-common@0.2.9-next.1

## 0.1.23-next.0

### Patch Changes

- Updated dependencies
  - @backstage/backend-common@0.16.1-next.0
  - @backstage/config@1.0.5-next.0
  - @backstage/errors@1.1.4-next.0
  - @backstage/plugin-tech-insights-common@0.2.9-next.0
  - @backstage/plugin-tech-insights-node@0.3.7-next.0

## 0.1.22

### Patch Changes

- Updated dependencies
  - @backstage/backend-common@0.16.0
  - @backstage/plugin-tech-insights-node@0.3.6
  - @backstage/config@1.0.4
  - @backstage/errors@1.1.3
  - @backstage/plugin-tech-insights-common@0.2.8

## 0.1.22-next.1

### Patch Changes

- Updated dependencies
  - @backstage/backend-common@0.16.0-next.1
  - @backstage/plugin-tech-insights-node@0.3.6-next.1
  - @backstage/config@1.0.4-next.0
  - @backstage/errors@1.1.3-next.0
  - @backstage/plugin-tech-insights-common@0.2.8-next.0

## 0.1.22-next.0

### Patch Changes

- Updated dependencies
  - @backstage/backend-common@0.16.0-next.0
  - @backstage/plugin-tech-insights-node@0.3.6-next.0
  - @backstage/config@1.0.4-next.0
  - @backstage/errors@1.1.3-next.0
  - @backstage/plugin-tech-insights-common@0.2.8-next.0

## 0.1.21

### Patch Changes

- Updated dependencies
  - @backstage/backend-common@0.15.2
  - @backstage/plugin-tech-insights-node@0.3.5
  - @backstage/config@1.0.3
  - @backstage/errors@1.1.2
  - @backstage/plugin-tech-insights-common@0.2.7

## 0.1.21-next.2

### Patch Changes

- Updated dependencies
  - @backstage/backend-common@0.15.2-next.2
  - @backstage/plugin-tech-insights-node@0.3.5-next.2
  - @backstage/config@1.0.3-next.2
  - @backstage/errors@1.1.2-next.2
  - @backstage/plugin-tech-insights-common@0.2.7-next.2

## 0.1.21-next.1

### Patch Changes

- Updated dependencies
  - @backstage/backend-common@0.15.2-next.1
  - @backstage/config@1.0.3-next.1
  - @backstage/errors@1.1.2-next.1
  - @backstage/plugin-tech-insights-common@0.2.7-next.1
  - @backstage/plugin-tech-insights-node@0.3.5-next.1

## 0.1.21-next.0

### Patch Changes

- Updated dependencies
  - @backstage/plugin-tech-insights-node@0.3.5-next.0
  - @backstage/backend-common@0.15.2-next.0
  - @backstage/config@1.0.3-next.0
  - @backstage/errors@1.1.2-next.0
  - @backstage/plugin-tech-insights-common@0.2.7-next.0

## 0.1.20

### Patch Changes

- Updated dependencies
  - @backstage/backend-common@0.15.1
  - @backstage/plugin-tech-insights-node@0.3.4
  - @backstage/config@1.0.2
  - @backstage/errors@1.1.1

## 0.1.20-next.1

### Patch Changes

- Updated dependencies
  - @backstage/config@1.0.2-next.0
  - @backstage/errors@1.1.1-next.0
  - @backstage/backend-common@0.15.1-next.3
  - @backstage/plugin-tech-insights-node@0.3.4-next.1

## 0.1.20-next.0

### Patch Changes

- Updated dependencies
  - @backstage/backend-common@0.15.1-next.0
  - @backstage/plugin-tech-insights-node@0.3.4-next.0

## 0.1.19

### Patch Changes

- Updated dependencies
  - @backstage/backend-common@0.15.0
  - @backstage/plugin-tech-insights-common@0.2.6
  - @backstage/plugin-tech-insights-node@0.3.3

## 0.1.19-next.0

### Patch Changes

- Updated dependencies
  - @backstage/backend-common@0.15.0-next.0
  - @backstage/plugin-tech-insights-common@0.2.6-next.0
  - @backstage/plugin-tech-insights-node@0.3.3-next.0

## 0.1.18

### Patch Changes

- 4e9a90e307: Updated dependency `luxon` to `^3.0.0`.
- Updated dependencies
  - @backstage/backend-common@0.14.1
  - @backstage/plugin-tech-insights-common@0.2.5
  - @backstage/plugin-tech-insights-node@0.3.2
  - @backstage/errors@1.1.0

## 0.1.18-next.2

### Patch Changes

- 4e9a90e307: Updated dependency `luxon` to `^3.0.0`.
- Updated dependencies
  - @backstage/backend-common@0.14.1-next.3
  - @backstage/plugin-tech-insights-common@0.2.5-next.0
  - @backstage/plugin-tech-insights-node@0.3.2-next.1

## 0.1.18-next.1

### Patch Changes

- Updated dependencies
  - @backstage/backend-common@0.14.1-next.1
  - @backstage/errors@1.1.0-next.0

## 0.1.18-next.0

### Patch Changes

- Updated dependencies
  - @backstage/backend-common@0.14.1-next.0
  - @backstage/plugin-tech-insights-node@0.3.2-next.0

## 0.1.17

### Patch Changes

- Updated dependencies
  - @backstage/backend-common@0.14.0
  - @backstage/plugin-tech-insights-node@0.3.1

## 0.1.17-next.1

### Patch Changes

- Updated dependencies
  - @backstage/backend-common@0.14.0-next.2
  - @backstage/plugin-tech-insights-node@0.3.1-next.1

## 0.1.17-next.0

### Patch Changes

- Updated dependencies
  - @backstage/backend-common@0.13.6-next.0
  - @backstage/plugin-tech-insights-node@0.3.1-next.0

## 0.1.16

### Patch Changes

- 58e2c46151: Updated usages of `buildTechInsightsContext` in README.
- Updated dependencies
  - @backstage/backend-common@0.13.3
  - @backstage/plugin-tech-insights-node@0.3.0
  - @backstage/config@1.0.1

## 0.1.16-next.2

### Patch Changes

- Updated dependencies
  - @backstage/backend-common@0.13.3-next.2
  - @backstage/config@1.0.1-next.0
  - @backstage/plugin-tech-insights-node@0.3.0-next.2

## 0.1.16-next.1

### Patch Changes

- 58e2c46151: Updated usages of `buildTechInsightsContext` in README.
- Updated dependencies
  - @backstage/backend-common@0.13.3-next.1
  - @backstage/plugin-tech-insights-node@0.3.0-next.1

## 0.1.16-next.0

### Patch Changes

- Updated dependencies
  - @backstage/backend-common@0.13.3-next.0
  - @backstage/plugin-tech-insights-node@0.2.10-next.0

## 0.1.15

### Patch Changes

- e0a51384ac: build(deps): bump `ajv` from 7.0.3 to 8.10.0
- ab008a0988: Removes node-cron from tech-insights to utilize backend-tasks
- Updated dependencies
  - @backstage/plugin-tech-insights-node@0.2.9
  - @backstage/backend-common@0.13.2

## 0.1.15-next.1

### Patch Changes

- ab008a0988: Removes node-cron from tech-insights to utilize backend-tasks
- Updated dependencies
  - @backstage/plugin-tech-insights-node@0.2.9-next.1
  - @backstage/backend-common@0.13.2-next.1

## 0.1.15-next.0

### Patch Changes

- e0a51384ac: build(deps): bump `ajv` from 7.0.3 to 8.10.0
- Updated dependencies
  - @backstage/backend-common@0.13.2-next.0
  - @backstage/plugin-tech-insights-node@0.2.9-next.0

## 0.1.14

### Patch Changes

- 89c7e47967: Minor README update
- Updated dependencies
  - @backstage/backend-common@0.13.1
  - @backstage/config@1.0.0
  - @backstage/errors@1.0.0
  - @backstage/plugin-tech-insights-common@0.2.4
  - @backstage/plugin-tech-insights-node@0.2.8

## 0.1.13

### Patch Changes

- Updated dependencies
  - @backstage/backend-common@0.13.0
  - @backstage/plugin-tech-insights-node@0.2.7

## 0.1.13-next.0

### Patch Changes

- Updated dependencies
  - @backstage/backend-common@0.13.0-next.0
  - @backstage/plugin-tech-insights-node@0.2.7-next.0

## 0.1.12

### Patch Changes

- Updated dependencies
  - @backstage/backend-common@0.12.0
  - @backstage/plugin-tech-insights-node@0.2.6

## 0.1.11

### Patch Changes

- Updated dependencies
  - @backstage/backend-common@0.11.0
  - @backstage/plugin-tech-insights-node@0.2.5

## 0.1.10

### Patch Changes

- Fix for the previous release with missing type declarations.
- Updated dependencies
  - @backstage/backend-common@0.10.9
  - @backstage/config@0.1.15
  - @backstage/errors@0.2.2
  - @backstage/plugin-tech-insights-common@0.2.3
  - @backstage/plugin-tech-insights-node@0.2.4

## 0.1.9

### Patch Changes

- c77c5c7eb6: Added `backstage.role` to `package.json`
- Updated dependencies
  - @backstage/backend-common@0.10.8
  - @backstage/errors@0.2.1
  - @backstage/config@0.1.14
  - @backstage/plugin-tech-insights-common@0.2.2
  - @backstage/plugin-tech-insights-node@0.2.3

## 0.1.8

### Patch Changes

- Updated dependencies
  - @backstage/backend-common@0.10.7
  - @backstage/plugin-tech-insights-node@0.2.2

## 0.1.8-next.0

### Patch Changes

- Updated dependencies
  - @backstage/backend-common@0.10.7-next.0
  - @backstage/plugin-tech-insights-node@0.2.2-next.0

## 0.1.7

### Patch Changes

- Updated dependencies
  - @backstage/backend-common@0.10.6
  - @backstage/plugin-tech-insights-node@0.2.1

## 0.1.7-next.0

### Patch Changes

- Updated dependencies
  - @backstage/backend-common@0.10.6-next.0
  - @backstage/plugin-tech-insights-node@0.2.1-next.0

## 0.1.6

### Patch Changes

- Updated dependencies
  - @backstage/backend-common@0.10.4
  - @backstage/config@0.1.13
  - @backstage/plugin-tech-insights-node@0.2.0

## 0.1.6-next.0

### Patch Changes

- Updated dependencies
  - @backstage/backend-common@0.10.4-next.0
  - @backstage/config@0.1.13-next.0
  - @backstage/plugin-tech-insights-node@0.2.0-next.0

## 0.1.5

### Patch Changes

- a60eb0f0dd: adding new operation to run checks for multiple entities in one request
- Updated dependencies
  - @backstage/config@0.1.12
  - @backstage/backend-common@0.10.3
  - @backstage/plugin-tech-insights-common@0.2.1
  - @backstage/errors@0.2.0

## 0.1.4

### Patch Changes

- 8d00dc427c: ability to add custom operators
- Updated dependencies
  - @backstage/backend-common@0.10.1

## 0.1.3

### Patch Changes

- 6ff4408fa6: RunChecks endpoint now handles missing retriever data in checks. Instead of
  showing server errors, the checks will be shown for checks whose retrievers have
  data, and a warning will be shown if no checks are returned.
- Updated dependencies
  - @backstage/backend-common@0.10.0
  - @backstage/plugin-tech-insights-node@0.1.2

## 0.1.2

### Patch Changes

- c6c8b8e53e: Minor fixes in Readme to make the examples more directly usable.
- Updated dependencies
  - @backstage/plugin-tech-insights-common@0.2.0
  - @backstage/backend-common@0.9.12
  - @backstage/plugin-tech-insights-node@0.1.1

## 0.1.1

### Patch Changes

- 2017de90da: Update README docs to use correct function/parameter names
- Updated dependencies
  - @backstage/errors@0.1.5
  - @backstage/backend-common@0.9.11<|MERGE_RESOLUTION|>--- conflicted
+++ resolved
@@ -1,7 +1,5 @@
 # @backstage/plugin-tech-insights-backend-module-jsonfc
 
-<<<<<<< HEAD
-=======
 ## 0.1.34-next.0
 
 ### Patch Changes
@@ -13,7 +11,6 @@
   - @backstage/plugin-tech-insights-common@0.2.11
   - @backstage/plugin-tech-insights-node@0.4.8-next.0
 
->>>>>>> 413caa19
 ## 0.1.32
 
 ### Patch Changes

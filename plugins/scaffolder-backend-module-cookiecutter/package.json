--- conflicted
+++ resolved
@@ -1,11 +1,7 @@
 {
   "name": "@backstage/plugin-scaffolder-backend-module-cookiecutter",
   "description": "A module for the scaffolder backend that lets you template projects using cookiecutter",
-<<<<<<< HEAD
-  "version": "0.2.24",
-=======
   "version": "0.2.27-next.2",
->>>>>>> f4e1ea3c
   "main": "src/index.ts",
   "types": "src/index.ts",
   "license": "Apache-2.0",

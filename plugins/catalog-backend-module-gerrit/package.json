--- conflicted
+++ resolved
@@ -1,10 +1,6 @@
 {
   "name": "@backstage/plugin-catalog-backend-module-gerrit",
-<<<<<<< HEAD
-  "version": "0.1.16",
-=======
   "version": "0.1.19-next.2",
->>>>>>> f4e1ea3c
   "main": "src/index.ts",
   "types": "src/index.ts",
   "license": "Apache-2.0",

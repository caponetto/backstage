--- conflicted
+++ resolved
@@ -1,7 +1,5 @@
 # @backstage/plugin-gcalendar
 
-<<<<<<< HEAD
-=======
 ## 0.3.18-next.0
 
 ### Patch Changes
@@ -13,7 +11,6 @@
   - @backstage/errors@1.2.1
   - @backstage/theme@0.4.1
 
->>>>>>> 413caa19
 ## 0.3.17
 
 ### Patch Changes

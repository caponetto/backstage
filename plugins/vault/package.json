{
  "name": "@backstage/plugin-vault",
  "description": "A Backstage plugin that integrates towards Vault",
<<<<<<< HEAD
  "version": "0.1.15",
=======
  "version": "0.1.17-next.0",
>>>>>>> 413caa19
  "main": "src/index.ts",
  "types": "src/index.ts",
  "license": "Apache-2.0",
  "publishConfig": {
    "access": "public",
    "main": "dist/index.esm.js",
    "types": "dist/index.d.ts"
  },
  "backstage": {
    "role": "frontend-plugin"
  },
  "homepage": "https://backstage.io",
  "repository": {
    "type": "git",
    "url": "https://github.com/backstage/backstage",
    "directory": "plugins/vault"
  },
  "keywords": [
    "backstage",
    "vault"
  ],
  "scripts": {
    "start": "backstage-cli package start",
    "build": "backstage-cli package build",
    "lint": "backstage-cli package lint",
    "test": "backstage-cli package test",
    "clean": "backstage-cli package clean",
    "prepack": "backstage-cli package prepack",
    "postpack": "backstage-cli package postpack"
  },
  "dependencies": {
    "@backstage/catalog-model": "workspace:^",
    "@backstage/core-components": "workspace:^",
    "@backstage/core-plugin-api": "workspace:^",
    "@backstage/errors": "workspace:^",
    "@backstage/plugin-catalog-react": "workspace:^",
    "@backstage/theme": "workspace:^",
    "@material-ui/core": "^4.12.2",
    "@material-ui/icons": "^4.9.1",
    "@material-ui/lab": "4.0.0-alpha.61",
    "@types/react": "^16.13.1 || ^17.0.0",
    "react-use": "^17.2.4"
  },
  "peerDependencies": {
    "react": "^16.13.1 || ^17.0.0",
    "react-dom": "^16.13.1 || ^17.0.0",
    "react-router-dom": "6.0.0-beta.0 || ^6.3.0"
  },
  "devDependencies": {
    "@backstage/cli": "workspace:^",
    "@backstage/core-app-api": "workspace:^",
    "@backstage/dev-utils": "workspace:^",
    "@backstage/test-utils": "workspace:^",
    "@testing-library/dom": "^8.0.0",
    "@testing-library/jest-dom": "^5.10.1",
    "@testing-library/react": "^12.1.3",
    "@testing-library/user-event": "^14.0.0",
    "@types/node": "*",
    "msw": "^1.0.0"
  },
  "files": [
    "dist"
  ]
}<|MERGE_RESOLUTION|>--- conflicted
+++ resolved
@@ -1,11 +1,7 @@
 {
   "name": "@backstage/plugin-vault",
   "description": "A Backstage plugin that integrates towards Vault",
-<<<<<<< HEAD
-  "version": "0.1.15",
-=======
   "version": "0.1.17-next.0",
->>>>>>> 413caa19
   "main": "src/index.ts",
   "types": "src/index.ts",
   "license": "Apache-2.0",

{
  "name": "@backstage/plugin-shortcuts",
  "description": "A Backstage plugin that provides a shortcuts feature to the sidebar",
<<<<<<< HEAD
  "version": "0.3.13",
=======
  "version": "0.3.14-next.2",
>>>>>>> f4e1ea3c
  "main": "src/index.ts",
  "types": "src/index.ts",
  "license": "Apache-2.0",
  "publishConfig": {
    "access": "public",
    "main": "dist/index.esm.js",
    "types": "dist/index.d.ts"
  },
  "backstage": {
    "role": "frontend-plugin"
  },
  "homepage": "https://backstage.io",
  "repository": {
    "type": "git",
    "url": "https://github.com/backstage/backstage",
    "directory": "plugins/shortcuts"
  },
  "sideEffects": false,
  "scripts": {
    "build": "backstage-cli package build",
    "start": "backstage-cli package start",
    "lint": "backstage-cli package lint",
    "test": "backstage-cli package test",
    "prepack": "backstage-cli package prepack",
    "postpack": "backstage-cli package postpack",
    "clean": "backstage-cli package clean"
  },
  "dependencies": {
    "@backstage/core-components": "workspace:^",
    "@backstage/core-plugin-api": "workspace:^",
    "@backstage/theme": "workspace:^",
    "@backstage/types": "workspace:^",
    "@material-ui/core": "^4.12.2",
    "@material-ui/icons": "^4.9.1",
    "@material-ui/lab": "4.0.0-alpha.61",
    "@types/react": "^16.13.1 || ^17.0.0",
    "react-hook-form": "^7.12.2",
    "react-use": "^17.2.4",
    "uuid": "^8.3.2",
    "zen-observable": "^0.10.0"
  },
  "peerDependencies": {
    "react": "^16.13.1 || ^17.0.0",
    "react-dom": "^16.13.1 || ^17.0.0",
    "react-router-dom": "6.0.0-beta.0 || ^6.3.0"
  },
  "devDependencies": {
    "@backstage/cli": "workspace:^",
    "@backstage/core-app-api": "workspace:^",
    "@backstage/dev-utils": "workspace:^",
    "@backstage/test-utils": "workspace:^",
    "@testing-library/dom": "^8.0.0",
    "@testing-library/jest-dom": "^5.10.1",
    "@testing-library/react": "^12.1.3",
    "@testing-library/user-event": "^14.0.0",
    "@types/zen-observable": "^0.8.2",
    "msw": "^1.0.0"
  },
  "files": [
    "dist"
  ]
}<|MERGE_RESOLUTION|>--- conflicted
+++ resolved
@@ -1,11 +1,7 @@
 {
   "name": "@backstage/plugin-shortcuts",
   "description": "A Backstage plugin that provides a shortcuts feature to the sidebar",
-<<<<<<< HEAD
-  "version": "0.3.13",
-=======
   "version": "0.3.14-next.2",
->>>>>>> f4e1ea3c
   "main": "src/index.ts",
   "types": "src/index.ts",
   "license": "Apache-2.0",

# @backstage/plugin-stack-overflow-backend

<<<<<<< HEAD
=======
## 0.2.6-next.0

### Patch Changes

- Updated dependencies
  - @backstage/backend-common@0.19.4-next.0
  - @backstage/config@1.0.8
  - @backstage/plugin-search-common@1.2.5

>>>>>>> 413caa19
## 0.2.4

### Patch Changes

- Updated dependencies
  - @backstage/backend-common@0.19.2
  - @backstage/config@1.0.8
  - @backstage/plugin-search-common@1.2.5

## 0.2.4-next.2

### Patch Changes

- Updated dependencies
  - @backstage/backend-common@0.19.2-next.2

## 0.2.4-next.1

### Patch Changes

- Updated dependencies
  - @backstage/backend-common@0.19.2-next.1
  - @backstage/config@1.0.8
  - @backstage/plugin-search-common@1.2.5

## 0.2.4-next.0

### Patch Changes

- Updated dependencies
  - @backstage/backend-common@0.19.2-next.0
  - @backstage/config@1.0.8
  - @backstage/plugin-search-common@1.2.5

## 0.2.3

### Patch Changes

- Updated dependencies
  - @backstage/backend-common@0.19.1
  - @backstage/config@1.0.8
  - @backstage/plugin-search-common@1.2.5

## 0.2.3-next.0

### Patch Changes

- Updated dependencies
  - @backstage/backend-common@0.19.1-next.0
  - @backstage/config@1.0.8
  - @backstage/plugin-search-common@1.2.5-next.0

## 0.2.2

### Patch Changes

- Updated dependencies
  - @backstage/backend-common@0.19.0
  - @backstage/config@1.0.8
  - @backstage/plugin-search-common@1.2.4

## 0.2.2-next.2

### Patch Changes

- Updated dependencies
  - @backstage/backend-common@0.19.0-next.2
  - @backstage/config@1.0.7
  - @backstage/plugin-search-common@1.2.4-next.0

## 0.2.2-next.1

### Patch Changes

- Updated dependencies
  - @backstage/backend-common@0.19.0-next.1
  - @backstage/config@1.0.7
  - @backstage/plugin-search-common@1.2.4-next.0

## 0.2.2-next.0

### Patch Changes

- Updated dependencies
  - @backstage/backend-common@0.18.6-next.0
  - @backstage/config@1.0.7
  - @backstage/plugin-search-common@1.2.3

## 0.2.1

### Patch Changes

- Updated dependencies
  - @backstage/backend-common@0.18.5
  - @backstage/config@1.0.7
  - @backstage/plugin-search-common@1.2.3

## 0.2.1-next.1

### Patch Changes

- Updated dependencies
  - @backstage/backend-common@0.18.5-next.1
  - @backstage/config@1.0.7

## 0.2.1-next.0

### Patch Changes

- Updated dependencies
  - @backstage/backend-common@0.18.5-next.0
  - @backstage/config@1.0.7
  - @backstage/plugin-search-common@1.2.3

## 0.2.0

### Minor Changes

- 51ff6f9edff: Adding support for v2.3 API and PAT authentication

### Patch Changes

- Updated dependencies
  - @backstage/backend-common@0.18.4
  - @backstage/config@1.0.7
  - @backstage/plugin-search-common@1.2.3

## 0.1.13-next.2

### Patch Changes

- Updated dependencies
  - @backstage/backend-common@0.18.4-next.2
  - @backstage/config@1.0.7
  - @backstage/plugin-search-common@1.2.3-next.0

## 0.1.13-next.1

### Patch Changes

- Updated dependencies
  - @backstage/backend-common@0.18.4-next.1
  - @backstage/config@1.0.7
  - @backstage/plugin-search-common@1.2.3-next.0

## 0.1.13-next.0

### Patch Changes

- Updated dependencies
  - @backstage/backend-common@0.18.4-next.0
  - @backstage/config@1.0.7
  - @backstage/plugin-search-common@1.2.2

## 0.1.12

### Patch Changes

- 52b0022dab7: Updated dependency `msw` to `^1.0.0`.
- Updated dependencies
  - @backstage/backend-common@0.18.3
  - @backstage/config@1.0.7
  - @backstage/plugin-search-common@1.2.2

## 0.1.12-next.2

### Patch Changes

- Updated dependencies
  - @backstage/backend-common@0.18.3-next.2
  - @backstage/config@1.0.7-next.0

## 0.1.12-next.1

### Patch Changes

- 52b0022dab7: Updated dependency `msw` to `^1.0.0`.
- Updated dependencies
  - @backstage/backend-common@0.18.3-next.1
  - @backstage/config@1.0.7-next.0
  - @backstage/plugin-search-common@1.2.2-next.0

## 0.1.12-next.0

### Patch Changes

- Updated dependencies
  - @backstage/backend-common@0.18.3-next.0
  - @backstage/config@1.0.6
  - @backstage/plugin-search-common@1.2.1

## 0.1.11

### Patch Changes

- Updated dependencies
  - @backstage/backend-common@0.18.2
  - @backstage/config@1.0.6
  - @backstage/plugin-search-common@1.2.1

## 0.1.11-next.2

### Patch Changes

- Updated dependencies
  - @backstage/backend-common@0.18.2-next.2
  - @backstage/config@1.0.6
  - @backstage/plugin-search-common@1.2.1

## 0.1.11-next.1

### Patch Changes

- Updated dependencies
  - @backstage/backend-common@0.18.2-next.1
  - @backstage/config@1.0.6
  - @backstage/plugin-search-common@1.2.1

## 0.1.11-next.0

### Patch Changes

- Updated dependencies
  - @backstage/backend-common@0.18.2-next.0

## 0.1.9

### Patch Changes

- 06f6a4f0f1: Enable configuration override for StackOverflow backend plugin when instantiating the search indexer. This makes it possible to set different configuration for frontend and backend of the plugin.
- Updated dependencies
  - @backstage/backend-common@0.18.0
  - @backstage/config@1.0.6
  - @backstage/plugin-search-common@1.2.1

## 0.1.9-next.2

### Patch Changes

- Updated dependencies
  - @backstage/backend-common@0.18.0-next.1
  - @backstage/config@1.0.6-next.0
  - @backstage/plugin-search-common@1.2.1-next.0

## 0.1.9-next.1

### Patch Changes

- Updated dependencies
  - @backstage/backend-common@0.18.0-next.0
  - @backstage/config@1.0.6-next.0
  - @backstage/plugin-search-common@1.2.1-next.0

## 0.1.9-next.0

### Patch Changes

- 06f6a4f0f1: Enable configuration override for StackOverflow backend plugin when instantiating the search indexer. This makes it possible to set different configuration for frontend and backend of the plugin.
- Updated dependencies
  - @backstage/backend-common@0.17.0
  - @backstage/config@1.0.5
  - @backstage/plugin-search-common@1.2.0

## 0.1.8

### Patch Changes

- fd0ca6f447: Added option to supply API Access Token. This is required in addition to an API key when trying to access the data for a private Stack Overflow Team.
- Updated dependencies
  - @backstage/cli@0.22.0
  - @backstage/plugin-search-common@1.2.0
  - @backstage/config@1.0.5

## 0.1.8-next.4

### Patch Changes

- Updated dependencies
  - @backstage/cli@0.22.0-next.4
  - @backstage/config@1.0.5-next.1
  - @backstage/plugin-search-common@1.2.0-next.3

## 0.1.8-next.3

### Patch Changes

- Updated dependencies
  - @backstage/cli@0.21.2-next.3
  - @backstage/config@1.0.5-next.1
  - @backstage/plugin-search-common@1.2.0-next.2

## 0.1.8-next.2

### Patch Changes

- fd0ca6f447: Added option to supply API Access Token. This is required in addition to an API key when trying to access the data for a private Stack Overflow Team.
- Updated dependencies
  - @backstage/cli@0.21.2-next.2
  - @backstage/plugin-search-common@1.2.0-next.2
  - @backstage/config@1.0.5-next.1

## 0.1.8-next.1

### Patch Changes

- Updated dependencies
  - @backstage/cli@0.21.2-next.1
  - @backstage/config@1.0.5-next.1
  - @backstage/plugin-search-common@1.1.2-next.1

## 0.1.8-next.0

### Patch Changes

- Updated dependencies
  - @backstage/cli@0.21.2-next.0
  - @backstage/config@1.0.5-next.0
  - @backstage/plugin-search-common@1.1.2-next.0

## 0.1.7

### Patch Changes

- cbe11d1e23: Tweak README
- a6d779d58a: Remove explicit default visibility at `config.d.ts` files.

  ```ts
  /**
   * @visibility backend
   */
  ```

- Updated dependencies
  - @backstage/cli@0.21.0
  - @backstage/config@1.0.4
  - @backstage/plugin-search-common@1.1.1

## 0.1.7-next.1

### Patch Changes

- Updated dependencies
  - @backstage/cli@0.21.0-next.1
  - @backstage/config@1.0.4-next.0
  - @backstage/plugin-search-common@1.1.1-next.0

## 0.1.7-next.0

### Patch Changes

- cbe11d1e23: Tweak README
- a6d779d58a: Remove explicit default visibility at `config.d.ts` files.

  ```ts
  /**
   * @visibility backend
   */
  ```

- Updated dependencies
  - @backstage/cli@0.21.0-next.0
  - @backstage/config@1.0.4-next.0
  - @backstage/plugin-search-common@1.1.1-next.0

## 0.1.6

### Patch Changes

- 8006f8a602: In order to improve the debuggability of the search indexing process, messages logged during indexing are now tagged with a `documentType` whose value corresponds to the `type` being indexed.
- Updated dependencies
  - @backstage/cli@0.20.0
  - @backstage/plugin-search-common@1.1.0
  - @backstage/config@1.0.3

## 0.1.6-next.2

### Patch Changes

- Updated dependencies
  - @backstage/cli@0.20.0-next.2
  - @backstage/plugin-search-common@1.1.0-next.2
  - @backstage/config@1.0.3-next.2

## 0.1.6-next.1

### Patch Changes

- Updated dependencies
  - @backstage/cli@0.20.0-next.1
  - @backstage/plugin-search-common@1.1.0-next.1
  - @backstage/config@1.0.3-next.1

## 0.1.6-next.0

### Patch Changes

- Updated dependencies
  - @backstage/cli@0.20.0-next.0
  - @backstage/config@1.0.3-next.0
  - @backstage/plugin-search-common@1.0.2-next.0

## 0.1.5

### Patch Changes

- 79040f73f7: Now requests all questions available using pagination. Default max page is set to 100, with a configurable `maxPage` option on the collator.
- 148568b5c2: Switched to using node-fetch instead of cross-fetch as is standard for our backend packages
- Updated dependencies
  - @backstage/cli@0.19.0
  - @backstage/config@1.0.2
  - @backstage/plugin-search-common@1.0.1

## 0.1.5-next.2

### Patch Changes

- Updated dependencies
  - @backstage/config@1.0.2-next.0
  - @backstage/cli@0.19.0-next.3

## 0.1.5-next.1

### Patch Changes

- 79040f73f7: Now requests all questions available using pagination. Default max page is set to 100, with a configurable `maxPage` option on the collator.
- 148568b5c2: Switched to using node-fetch instead of cross-fetch as is standard for our backend packages

## 0.1.5-next.0

### Patch Changes

- Updated dependencies
  - @backstage/plugin-search-common@1.0.1-next.0

## 0.1.4

### Patch Changes

- ea5631a8b2: Added API key as separate configuration

## 0.1.4-next.0

### Patch Changes

- ea5631a8b2: Added API key as separate configuration

## 0.1.3

### Patch Changes

- 52b4f796e3: app-config is now picked up properly.
- Updated dependencies
  - @backstage/plugin-search-common@1.0.0

## 0.1.3-next.0

### Patch Changes

- 52b4f796e3: app-config is now picked up properly.
- Updated dependencies
  - @backstage/plugin-search-common@0.3.6-next.0

## 0.1.2

### Patch Changes

- Updated dependencies
  - @backstage/plugin-search-common@0.3.5

## 0.1.2-next.0

### Patch Changes

- Updated dependencies
  - @backstage/plugin-search-common@0.3.5-next.0

## 0.1.1

### Patch Changes

- Updated dependencies
  - @backstage/config@1.0.1
  - @backstage/plugin-search-common@0.3.4

## 0.1.1-next.0

### Patch Changes

- Updated dependencies
  - @backstage/config@1.0.1-next.0
  - @backstage/plugin-search-common@0.3.4-next.0

## 0.1.0

### Minor Changes

- ac323de4ad: Add stack overflow backend plugin

### Patch Changes

- Updated dependencies
  - @backstage/plugin-search-common@0.3.3

## 0.1.0-next.0

### Minor Changes

- ac323de4ad: Add stack overflow backend plugin

### Patch Changes

- Updated dependencies
  - @backstage/plugin-search-common@0.3.3-next.1<|MERGE_RESOLUTION|>--- conflicted
+++ resolved
@@ -1,7 +1,5 @@
 # @backstage/plugin-stack-overflow-backend
 
-<<<<<<< HEAD
-=======
 ## 0.2.6-next.0
 
 ### Patch Changes
@@ -11,7 +9,6 @@
   - @backstage/config@1.0.8
   - @backstage/plugin-search-common@1.2.5
 
->>>>>>> 413caa19
 ## 0.2.4
 
 ### Patch Changes

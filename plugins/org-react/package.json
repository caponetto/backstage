--- conflicted
+++ resolved
@@ -1,10 +1,6 @@
 {
   "name": "@backstage/plugin-org-react",
-<<<<<<< HEAD
-  "version": "0.1.10",
-=======
   "version": "0.1.12-next.0",
->>>>>>> 413caa19
   "main": "src/index.ts",
   "types": "src/index.ts",
   "license": "Apache-2.0",

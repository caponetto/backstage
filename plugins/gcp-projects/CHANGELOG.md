--- conflicted
+++ resolved
@@ -1,7 +1,5 @@
 # @backstage/plugin-gcp-projects
 
-<<<<<<< HEAD
-=======
 ## 0.3.41-next.2
 
 ### Patch Changes
@@ -31,7 +29,6 @@
   - @backstage/core-components@0.13.5-next.0
   - @backstage/theme@0.4.1
 
->>>>>>> f4e1ea3c
 ## 0.3.40
 
 ### Patch Changes

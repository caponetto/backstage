--- conflicted
+++ resolved
@@ -1,7 +1,5 @@
 # @backstage/plugin-gcp-projects
 
-<<<<<<< HEAD
-=======
 ## 0.3.41-next.0
 
 ### Patch Changes
@@ -12,7 +10,6 @@
   - @backstage/core-components@0.13.5-next.0
   - @backstage/theme@0.4.1
 
->>>>>>> 413caa19
 ## 0.3.40
 
 ### Patch Changes

--- conflicted
+++ resolved
@@ -1,11 +1,7 @@
 {
   "name": "@backstage/plugin-proxy-backend",
   "description": "A Backstage backend plugin that helps you set up proxy endpoints in the backend",
-<<<<<<< HEAD
-  "version": "0.3.0",
-=======
   "version": "0.3.2-next.0",
->>>>>>> 413caa19
   "main": "src/index.ts",
   "types": "src/index.ts",
   "license": "Apache-2.0",

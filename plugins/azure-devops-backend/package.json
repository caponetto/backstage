{
  "name": "@backstage/plugin-azure-devops-backend",
<<<<<<< HEAD
  "version": "0.3.27",
=======
  "version": "0.3.29-next.0",
>>>>>>> 413caa19
  "main": "src/index.ts",
  "types": "src/index.ts",
  "license": "Apache-2.0",
  "publishConfig": {
    "access": "public",
    "main": "dist/index.cjs.js",
    "types": "dist/index.d.ts"
  },
  "backstage": {
    "role": "backend-plugin"
  },
  "homepage": "https://backstage.io",
  "repository": {
    "type": "git",
    "url": "https://github.com/backstage/backstage",
    "directory": "plugins/azure-devops-backend"
  },
  "scripts": {
    "start": "backstage-cli package start",
    "build": "backstage-cli package build",
    "lint": "backstage-cli package lint",
    "test": "backstage-cli package test",
    "prepack": "backstage-cli package prepack",
    "postpack": "backstage-cli package postpack",
    "clean": "backstage-cli package clean"
  },
  "dependencies": {
    "@backstage/backend-common": "workspace:^",
    "@backstage/backend-plugin-api": "workspace:^",
    "@backstage/config": "workspace:^",
    "@backstage/plugin-azure-devops-common": "workspace:^",
    "@types/express": "^4.17.6",
    "azure-devops-node-api": "^11.0.1",
    "express": "^4.17.1",
    "express-promise-router": "^4.1.0",
    "mime-types": "^2.1.27",
    "p-limit": "^3.1.0",
    "winston": "^3.2.1",
    "yn": "^4.0.0"
  },
  "devDependencies": {
    "@backstage/cli": "workspace:^",
    "@types/supertest": "^2.0.8",
    "msw": "^1.0.0",
    "supertest": "^6.1.6"
  },
  "files": [
    "dist",
    "config.d.ts"
  ],
  "configSchema": "config.d.ts"
}<|MERGE_RESOLUTION|>--- conflicted
+++ resolved
@@ -1,10 +1,6 @@
 {
   "name": "@backstage/plugin-azure-devops-backend",
-<<<<<<< HEAD
-  "version": "0.3.27",
-=======
   "version": "0.3.29-next.0",
->>>>>>> 413caa19
   "main": "src/index.ts",
   "types": "src/index.ts",
   "license": "Apache-2.0",

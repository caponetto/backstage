--- conflicted
+++ resolved
@@ -1,7 +1,5 @@
 # @backstage/plugin-catalog-backend-module-puppetdb
 
-<<<<<<< HEAD
-=======
 ## 0.1.7-next.0
 
 ### Patch Changes
@@ -16,7 +14,6 @@
   - @backstage/types@1.1.0
   - @backstage/plugin-catalog-node@1.4.3-next.0
 
->>>>>>> 413caa19
 ## 0.1.5
 
 ### Patch Changes

--- conflicted
+++ resolved
@@ -378,21 +378,14 @@
   // (undocumented)
   accessToken: string;
   // (undocumented)
-<<<<<<< HEAD
-  expiresInSeconds: number;
-=======
   expiresInSeconds?: number;
->>>>>>> f4e1ea3c
   // (undocumented)
   idToken?: string;
   // (undocumented)
   refreshToken?: string;
   // (undocumented)
-<<<<<<< HEAD
-=======
   refreshTokenExpiresInSeconds?: number;
   // (undocumented)
->>>>>>> f4e1ea3c
   scope: string;
   // (undocumented)
   tokenType: string;

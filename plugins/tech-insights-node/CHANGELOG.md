# @backstage/plugin-tech-insights-node

<<<<<<< HEAD
=======
## 0.4.9-next.2

### Patch Changes

- Updated dependencies
  - @backstage/config@1.1.0-next.1
  - @backstage/backend-tasks@0.5.8-next.2
  - @backstage/backend-common@0.19.5-next.2
  - @backstage/types@1.1.0
  - @backstage/plugin-tech-insights-common@0.2.11

## 0.4.9-next.1

### Patch Changes

- Updated dependencies
  - @backstage/config@1.1.0-next.0
  - @backstage/backend-tasks@0.5.8-next.1
  - @backstage/backend-common@0.19.5-next.1
  - @backstage/types@1.1.0
  - @backstage/plugin-tech-insights-common@0.2.11

## 0.4.8-next.0

### Patch Changes

- Updated dependencies
  - @backstage/backend-common@0.19.4-next.0
  - @backstage/backend-tasks@0.5.7-next.0
  - @backstage/config@1.0.8
  - @backstage/types@1.1.0
  - @backstage/plugin-tech-insights-common@0.2.11

>>>>>>> f4e1ea3c
## 0.4.6

### Patch Changes

- Updated dependencies
  - @backstage/backend-common@0.19.2
  - @backstage/backend-tasks@0.5.5
  - @backstage/config@1.0.8
  - @backstage/types@1.1.0
  - @backstage/plugin-tech-insights-common@0.2.11

## 0.4.6-next.2

### Patch Changes

- Updated dependencies
  - @backstage/backend-tasks@0.5.5-next.2
  - @backstage/backend-common@0.19.2-next.2

## 0.4.6-next.1

### Patch Changes

- Updated dependencies
  - @backstage/backend-common@0.19.2-next.1
  - @backstage/backend-tasks@0.5.5-next.1
  - @backstage/config@1.0.8
  - @backstage/types@1.1.0
  - @backstage/plugin-tech-insights-common@0.2.11

## 0.4.6-next.0

### Patch Changes

- Updated dependencies
  - @backstage/backend-common@0.19.2-next.0
  - @backstage/backend-tasks@0.5.5-next.0
  - @backstage/config@1.0.8
  - @backstage/types@1.1.0
  - @backstage/plugin-tech-insights-common@0.2.11

## 0.4.5

### Patch Changes

- Updated dependencies
  - @backstage/backend-common@0.19.1
  - @backstage/backend-tasks@0.5.4
  - @backstage/config@1.0.8
  - @backstage/types@1.1.0
  - @backstage/plugin-tech-insights-common@0.2.11

## 0.4.5-next.0

### Patch Changes

- Updated dependencies
  - @backstage/backend-common@0.19.1-next.0
  - @backstage/backend-tasks@0.5.4-next.0
  - @backstage/config@1.0.8
  - @backstage/types@1.1.0
  - @backstage/plugin-tech-insights-common@0.2.11

## 0.4.4

### Patch Changes

- Updated dependencies
  - @backstage/backend-common@0.19.0
  - @backstage/types@1.1.0
  - @backstage/backend-tasks@0.5.3
  - @backstage/config@1.0.8
  - @backstage/plugin-tech-insights-common@0.2.11

## 0.4.4-next.2

### Patch Changes

- Updated dependencies
  - @backstage/backend-common@0.19.0-next.2
  - @backstage/backend-tasks@0.5.3-next.2
  - @backstage/config@1.0.7
  - @backstage/types@1.0.2
  - @backstage/plugin-tech-insights-common@0.2.10

## 0.4.4-next.1

### Patch Changes

- Updated dependencies
  - @backstage/backend-common@0.19.0-next.1
  - @backstage/backend-tasks@0.5.3-next.1
  - @backstage/config@1.0.7
  - @backstage/types@1.0.2
  - @backstage/plugin-tech-insights-common@0.2.10

## 0.4.4-next.0

### Patch Changes

- Updated dependencies
  - @backstage/backend-common@0.18.6-next.0
  - @backstage/config@1.0.7
  - @backstage/backend-tasks@0.5.3-next.0
  - @backstage/types@1.0.2
  - @backstage/plugin-tech-insights-common@0.2.10

## 0.4.3

### Patch Changes

- Updated dependencies
  - @backstage/backend-common@0.18.5
  - @backstage/backend-tasks@0.5.2
  - @backstage/config@1.0.7
  - @backstage/types@1.0.2
  - @backstage/plugin-tech-insights-common@0.2.10

## 0.4.3-next.1

### Patch Changes

- Updated dependencies
  - @backstage/backend-common@0.18.5-next.1
  - @backstage/backend-tasks@0.5.2-next.1
  - @backstage/config@1.0.7

## 0.4.3-next.0

### Patch Changes

- Updated dependencies
  - @backstage/backend-common@0.18.5-next.0
  - @backstage/backend-tasks@0.5.2-next.0
  - @backstage/config@1.0.7
  - @backstage/types@1.0.2
  - @backstage/plugin-tech-insights-common@0.2.10

## 0.4.2

### Patch Changes

- Updated dependencies
  - @backstage/backend-common@0.18.4
  - @backstage/backend-tasks@0.5.1
  - @backstage/config@1.0.7
  - @backstage/types@1.0.2
  - @backstage/plugin-tech-insights-common@0.2.10

## 0.4.2-next.2

### Patch Changes

- Updated dependencies
  - @backstage/backend-common@0.18.4-next.2
  - @backstage/backend-tasks@0.5.1-next.2
  - @backstage/config@1.0.7
  - @backstage/types@1.0.2
  - @backstage/plugin-tech-insights-common@0.2.10

## 0.4.2-next.1

### Patch Changes

- Updated dependencies
  - @backstage/backend-tasks@0.5.1-next.1
  - @backstage/backend-common@0.18.4-next.1
  - @backstage/config@1.0.7
  - @backstage/types@1.0.2
  - @backstage/plugin-tech-insights-common@0.2.10

## 0.4.2-next.0

### Patch Changes

- Updated dependencies
  - @backstage/backend-common@0.18.4-next.0
  - @backstage/config@1.0.7
  - @backstage/backend-tasks@0.5.1-next.0
  - @backstage/types@1.0.2
  - @backstage/plugin-tech-insights-common@0.2.10

## 0.4.1

### Patch Changes

- Updated dependencies
  - @backstage/backend-tasks@0.5.0
  - @backstage/backend-common@0.18.3
  - @backstage/config@1.0.7
  - @backstage/types@1.0.2
  - @backstage/plugin-tech-insights-common@0.2.10

## 0.4.1-next.2

### Patch Changes

- Updated dependencies
  - @backstage/backend-tasks@0.5.0-next.2
  - @backstage/backend-common@0.18.3-next.2
  - @backstage/config@1.0.7-next.0

## 0.4.1-next.1

### Patch Changes

- Updated dependencies
  - @backstage/backend-common@0.18.3-next.1
  - @backstage/backend-tasks@0.4.4-next.1
  - @backstage/config@1.0.7-next.0
  - @backstage/types@1.0.2
  - @backstage/plugin-tech-insights-common@0.2.10

## 0.4.1-next.0

### Patch Changes

- Updated dependencies
  - @backstage/backend-tasks@0.4.4-next.0
  - @backstage/backend-common@0.18.3-next.0
  - @backstage/config@1.0.6
  - @backstage/types@1.0.2
  - @backstage/plugin-tech-insights-common@0.2.10

## 0.4.0

### Minor Changes

- 4024b37449: TechInsightsApi interface now has getFactSchemas() method.
  TechInsightsClient now implements method getFactSchemas().

  **BREAKING** FactSchema type moved from @backstage/plugin-tech-insights-node into @backstage/plugin-tech-insights-common

  These changes are **required** if you were importing this type directly.

  ```diff
  - import { FactSchema } from '@backstage/plugin-tech-insights-node';
  + import { FactSchema } from '@backstage/plugin-tech-insights-common';
  ```

### Patch Changes

- Updated dependencies
  - @backstage/backend-common@0.18.2
  - @backstage/plugin-tech-insights-common@0.2.10
  - @backstage/backend-tasks@0.4.3
  - @backstage/config@1.0.6
  - @backstage/types@1.0.2

## 0.4.0-next.2

### Patch Changes

- Updated dependencies
  - @backstage/backend-common@0.18.2-next.2
  - @backstage/backend-tasks@0.4.3-next.2
  - @backstage/config@1.0.6
  - @backstage/types@1.0.2
  - @backstage/plugin-tech-insights-common@0.2.10-next.0

## 0.4.0-next.1

### Minor Changes

- 4024b37449: TechInsightsApi interface now has getFactSchemas() method.
  TechInsightsClient now implements method getFactSchemas().

  **BREAKING** FactSchema type moved from @backstage/plugin-tech-insights-node into @backstage/plugin-tech-insights-common

  These changes are **required** if you were importing this type directly.

  ```diff
  - import { FactSchema } from '@backstage/plugin-tech-insights-node';
  + import { FactSchema } from '@backstage/plugin-tech-insights-common';
  ```

### Patch Changes

- Updated dependencies
  - @backstage/plugin-tech-insights-common@0.2.10-next.0
  - @backstage/backend-common@0.18.2-next.1
  - @backstage/backend-tasks@0.4.3-next.1
  - @backstage/config@1.0.6
  - @backstage/types@1.0.2

## 0.3.10-next.0

### Patch Changes

- Updated dependencies
  - @backstage/backend-common@0.18.2-next.0
  - @backstage/backend-tasks@0.4.3-next.0

## 0.3.8

### Patch Changes

- Updated dependencies
  - @backstage/backend-common@0.18.0
  - @backstage/backend-tasks@0.4.1
  - @backstage/config@1.0.6
  - @backstage/types@1.0.2
  - @backstage/plugin-tech-insights-common@0.2.9

## 0.3.8-next.1

### Patch Changes

- Updated dependencies
  - @backstage/backend-common@0.18.0-next.1
  - @backstage/backend-tasks@0.4.1-next.1
  - @backstage/config@1.0.6-next.0
  - @backstage/types@1.0.2
  - @backstage/plugin-tech-insights-common@0.2.9

## 0.3.8-next.0

### Patch Changes

- Updated dependencies
  - @backstage/backend-common@0.18.0-next.0
  - @backstage/config@1.0.6-next.0
  - @backstage/backend-tasks@0.4.1-next.0
  - @backstage/types@1.0.2
  - @backstage/plugin-tech-insights-common@0.2.9

## 0.3.7

### Patch Changes

- Updated dependencies
  - @backstage/backend-common@0.17.0
  - @backstage/backend-tasks@0.4.0
  - @backstage/types@1.0.2
  - @backstage/config@1.0.5
  - @backstage/plugin-tech-insights-common@0.2.9

## 0.3.7-next.3

### Patch Changes

- Updated dependencies
  - @backstage/backend-tasks@0.4.0-next.3
  - @backstage/backend-common@0.17.0-next.3
  - @backstage/config@1.0.5-next.1
  - @backstage/types@1.0.2-next.1
  - @backstage/plugin-tech-insights-common@0.2.9-next.1

## 0.3.7-next.2

### Patch Changes

- Updated dependencies
  - @backstage/backend-common@0.17.0-next.2
  - @backstage/backend-tasks@0.4.0-next.2
  - @backstage/config@1.0.5-next.1
  - @backstage/types@1.0.2-next.1
  - @backstage/plugin-tech-insights-common@0.2.9-next.1

## 0.3.7-next.1

### Patch Changes

- Updated dependencies
  - @backstage/backend-common@0.17.0-next.1
  - @backstage/backend-tasks@0.4.0-next.1
  - @backstage/types@1.0.2-next.1
  - @backstage/config@1.0.5-next.1
  - @backstage/plugin-tech-insights-common@0.2.9-next.1

## 0.3.7-next.0

### Patch Changes

- Updated dependencies
  - @backstage/backend-common@0.16.1-next.0
  - @backstage/types@1.0.2-next.0
  - @backstage/backend-tasks@0.3.8-next.0
  - @backstage/config@1.0.5-next.0
  - @backstage/plugin-tech-insights-common@0.2.9-next.0

## 0.3.6

### Patch Changes

- 06cf8f1cf2: Add a default delay to the fact retrievers to prevent cold-start errors
- 30e43717c7: Use `HumanDuration` from `@backstage/types`
- Updated dependencies
  - @backstage/backend-common@0.16.0
  - @backstage/backend-tasks@0.3.7
  - @backstage/types@1.0.1
  - @backstage/config@1.0.4
  - @backstage/plugin-tech-insights-common@0.2.8

## 0.3.6-next.1

### Patch Changes

- Updated dependencies
  - @backstage/backend-common@0.16.0-next.1
  - @backstage/backend-tasks@0.3.7-next.1
  - @backstage/config@1.0.4-next.0
  - @backstage/types@1.0.1-next.0
  - @backstage/plugin-tech-insights-common@0.2.8-next.0

## 0.3.6-next.0

### Patch Changes

- 06cf8f1cf2: Add a default delay to the fact retrievers to prevent cold-start errors
- 30e43717c7: Use `HumanDuration` from `@backstage/types`
- Updated dependencies
  - @backstage/backend-common@0.16.0-next.0
  - @backstage/backend-tasks@0.3.7-next.0
  - @backstage/types@1.0.1-next.0
  - @backstage/config@1.0.4-next.0
  - @backstage/plugin-tech-insights-common@0.2.8-next.0

## 0.3.5

### Patch Changes

- 0963b4d5fb: Updated package role to be `node-library`.
- Updated dependencies
  - @backstage/backend-common@0.15.2
  - @backstage/backend-tasks@0.3.6
  - @backstage/config@1.0.3
  - @backstage/types@1.0.0
  - @backstage/plugin-tech-insights-common@0.2.7

## 0.3.5-next.2

### Patch Changes

- Updated dependencies
  - @backstage/backend-tasks@0.3.6-next.2
  - @backstage/backend-common@0.15.2-next.2
  - @backstage/config@1.0.3-next.2
  - @backstage/types@1.0.0
  - @backstage/plugin-tech-insights-common@0.2.7-next.2

## 0.3.5-next.1

### Patch Changes

- Updated dependencies
  - @backstage/backend-common@0.15.2-next.1
  - @backstage/backend-tasks@0.3.6-next.1
  - @backstage/config@1.0.3-next.1
  - @backstage/types@1.0.0
  - @backstage/plugin-tech-insights-common@0.2.7-next.1

## 0.3.5-next.0

### Patch Changes

- 0963b4d5fb: Updated package role to be `node-library`.
- Updated dependencies
  - @backstage/backend-common@0.15.2-next.0
  - @backstage/backend-tasks@0.3.6-next.0
  - @backstage/config@1.0.3-next.0
  - @backstage/types@1.0.0
  - @backstage/plugin-tech-insights-common@0.2.7-next.0

## 0.3.4

### Patch Changes

- 3f739be9d9: Minor API signatures cleanup
- 2e0689e536: Support for timeout in FactRetrieverRegistrationOptions
- Updated dependencies
  - @backstage/backend-common@0.15.1
  - @backstage/backend-tasks@0.3.5
  - @backstage/config@1.0.2

## 0.3.4-next.1

### Patch Changes

- Updated dependencies
  - @backstage/config@1.0.2-next.0
  - @backstage/backend-common@0.15.1-next.3
  - @backstage/backend-tasks@0.3.5-next.1

## 0.3.4-next.0

### Patch Changes

- 3f739be9d9: Minor API signatures cleanup
- 2e0689e536: Support for timeout in FactRetrieverRegistrationOptions
- Updated dependencies
  - @backstage/backend-common@0.15.1-next.0
  - @backstage/backend-tasks@0.3.5-next.0

## 0.3.3

### Patch Changes

- 29f782eb37: Updated dependency `@types/luxon` to `^3.0.0`.
- Updated dependencies
  - @backstage/backend-common@0.15.0
  - @backstage/plugin-tech-insights-common@0.2.6

## 0.3.3-next.0

### Patch Changes

- 29f782eb37: Updated dependency `@types/luxon` to `^3.0.0`.
- Updated dependencies
  - @backstage/backend-common@0.15.0-next.0
  - @backstage/plugin-tech-insights-common@0.2.6-next.0

## 0.3.2

### Patch Changes

- 4e9a90e307: Updated dependency `luxon` to `^3.0.0`.
- bcc122c46d: The `FactRetriever` model has been extended by adding optional title and description fields, allowing you to display them in the UI.
- Updated dependencies
  - @backstage/backend-common@0.14.1
  - @backstage/plugin-tech-insights-common@0.2.5

## 0.3.2-next.1

### Patch Changes

- 4e9a90e307: Updated dependency `luxon` to `^3.0.0`.
- bcc122c46d: The `FactRetriever` model has been extended by adding optional title and description fields, allowing you to display them in the UI.
- Updated dependencies
  - @backstage/backend-common@0.14.1-next.3
  - @backstage/plugin-tech-insights-common@0.2.5-next.0

## 0.3.2-next.0

### Patch Changes

- Updated dependencies
  - @backstage/backend-common@0.14.1-next.0

## 0.3.1

### Patch Changes

- aa15229ec3: Introduce additional JsonValue types to be storable as facts. This enables the possibility to store more complex objects for fact checking purposes. The rules engine supports walking keyed object values directly to create rules and checks

  Modify facts database table to have a more restricted timestamp precision for cases where the postgres server isn't configured to contain such value. This fixes the issue where in some cases `maxItems` lifecycle condition didn't work as expected.

- Updated dependencies
  - @backstage/backend-common@0.14.0

## 0.3.1-next.1

### Patch Changes

- Updated dependencies
  - @backstage/backend-common@0.14.0-next.2

## 0.3.1-next.0

### Patch Changes

- Updated dependencies
  - @backstage/backend-common@0.13.6-next.0

## 0.3.0

### Minor Changes

- 58e2c46151: **BREAKING**: The `FactRetrieverContext` type now contains an additional
  field: `tokenManager`.

### Patch Changes

- Updated dependencies
  - @backstage/backend-common@0.13.3
  - @backstage/config@1.0.1

## 0.3.0-next.2

### Patch Changes

- Updated dependencies
  - @backstage/backend-common@0.13.3-next.2
  - @backstage/config@1.0.1-next.0

## 0.3.0-next.1

### Minor Changes

- 58e2c46151: **BREAKING**: The `FactRetrieverContext` type now contains an additional
  field: `tokenManager`.

### Patch Changes

- Updated dependencies
  - @backstage/backend-common@0.13.3-next.1

## 0.2.10-next.0

### Patch Changes

- Updated dependencies
  - @backstage/backend-common@0.13.3-next.0

## 0.2.9

### Patch Changes

- 231fee736b: Adds an optional timeout to fact retriever registrations to stop a task if it runs too long.
- Updated dependencies
  - @backstage/backend-common@0.13.2

## 0.2.9-next.1

### Patch Changes

- 231fee736b: Adds an optional timeout to fact retriever registrations to stop a task if it runs too long.
- Updated dependencies
  - @backstage/backend-common@0.13.2-next.1

## 0.2.9-next.0

### Patch Changes

- Updated dependencies
  - @backstage/backend-common@0.13.2-next.0

## 0.2.8

### Patch Changes

- Updated dependencies
  - @backstage/backend-common@0.13.1
  - @backstage/config@1.0.0
  - @backstage/plugin-tech-insights-common@0.2.4

## 0.2.7

### Patch Changes

- Updated dependencies
  - @backstage/backend-common@0.13.0

## 0.2.7-next.0

### Patch Changes

- Updated dependencies
  - @backstage/backend-common@0.13.0-next.0

## 0.2.6

### Patch Changes

- Updated dependencies
  - @backstage/backend-common@0.12.0

## 0.2.5

### Patch Changes

- Updated dependencies
  - @backstage/backend-common@0.11.0

## 0.2.4

### Patch Changes

- Fix for the previous release with missing type declarations.
- Updated dependencies
  - @backstage/backend-common@0.10.9
  - @backstage/config@0.1.15
  - @backstage/plugin-tech-insights-common@0.2.3

## 0.2.3

### Patch Changes

- c77c5c7eb6: Added `backstage.role` to `package.json`
- Updated dependencies
  - @backstage/backend-common@0.10.8
  - @backstage/config@0.1.14
  - @backstage/plugin-tech-insights-common@0.2.2

## 0.2.2

### Patch Changes

- Updated dependencies
  - @backstage/backend-common@0.10.7

## 0.2.2-next.0

### Patch Changes

- Updated dependencies
  - @backstage/backend-common@0.10.7-next.0

## 0.2.1

### Patch Changes

- Updated dependencies
  - @backstage/backend-common@0.10.6

## 0.2.1-next.0

### Patch Changes

- Updated dependencies
  - @backstage/backend-common@0.10.6-next.0

## 0.2.0

### Minor Changes

- dfd5e81721: BREAKING CHANGES:

  - The helper function to create a fact retriever registration is now expecting an object of configuration items instead of individual arguments.
    Modify your `techInsights.ts` plugin configuration in `packages/backend/src/plugins/techInsights.ts` (or equivalent) the following way:

  ```diff
  -createFactRetrieverRegistration(
  -  '1 1 1 * *', // Example cron, At 01:01 on day-of-month 1.
  -  entityOwnershipFactRetriever,
  -),
  +createFactRetrieverRegistration({
  +  cadende: '1 1 1 * *', // Example cron, At 01:01 on day-of-month 1.
  +  factRetriever: entityOwnershipFactRetriever,
  +}),

  ```

  - `TechInsightsStore` interface has changed its signature of `insertFacts` method. If you have created your own implementation of either `TechInsightsDatabase` or `FactRetrieverEngine` you need to modify the implementation/call to this method to accept/pass-in an object instead if individual arguments. The interface now accepts an additional `lifecycle` argument which is optional (defined below). An example modification to fact retriever engine:

  ```diff
  -await this.repository.insertFacts(factRetriever.id, facts);
  +await this.repository.insertFacts({
  + id: factRetriever.id,
  + facts,
  + lifecycle,
  +});
  ```

  Adds a configuration option to fact retrievers to define lifecycle for facts the retriever persists. Possible values are either 'max items' or 'time-to-live'. The former will keep only n number of items in the database for each fact per entity. The latter will remove all facts that are older than the TTL value.

  Possible values:

  - `{ maxItems: 5 }` // Deletes all facts for the retriever/entity pair, apart from the last five
  - `{ ttl: 1209600000 }` // (2 weeks) Deletes all facts older than 2 weeks for the retriever/entity pair
  - `{ ttl: { weeks: 2 } }` // Deletes all facts older than 2 weeks for the retriever/entity pair

### Patch Changes

- Updated dependencies
  - @backstage/backend-common@0.10.4
  - @backstage/config@0.1.13

## 0.2.0-next.0

### Minor Changes

- dfd5e81721: BREAKING CHANGES:

  - The helper function to create a fact retriever registration is now expecting an object of configuration items instead of individual arguments.
    Modify your `techInsights.ts` plugin configuration in `packages/backend/src/plugins/techInsights.ts` (or equivalent) the following way:

  ```diff
  -createFactRetrieverRegistration(
  -  '1 1 1 * *', // Example cron, At 01:01 on day-of-month 1.
  -  entityOwnershipFactRetriever,
  -),
  +createFactRetrieverRegistration({
  +  cadende: '1 1 1 * *', // Example cron, At 01:01 on day-of-month 1.
  +  factRetriever: entityOwnershipFactRetriever,
  +}),

  ```

  - `TechInsightsStore` interface has changed its signature of `insertFacts` method. If you have created your own implementation of either `TechInsightsDatabase` or `FactRetrieverEngine` you need to modify the implementation/call to this method to accept/pass-in an object instead if individual arguments. The interface now accepts an additional `lifecycle` argument which is optional (defined below). An example modification to fact retriever engine:

  ```diff
  -await this.repository.insertFacts(factRetriever.id, facts);
  +await this.repository.insertFacts({
  + id: factRetriever.id,
  + facts,
  + lifecycle,
  +});
  ```

  Adds a configuration option to fact retrievers to define lifecycle for facts the retriever persists. Possible values are either 'max items' or 'time-to-live'. The former will keep only n number of items in the database for each fact per entity. The latter will remove all facts that are older than the TTL value.

  Possible values:

  - `{ maxItems: 5 }` // Deletes all facts for the retriever/entity pair, apart from the last five
  - `{ ttl: 1209600000 }` // (2 weeks) Deletes all facts older than 2 weeks for the retriever/entity pair
  - `{ ttl: { weeks: 2 } }` // Deletes all facts older than 2 weeks for the retriever/entity pair

### Patch Changes

- Updated dependencies
  - @backstage/backend-common@0.10.4-next.0
  - @backstage/config@0.1.13-next.0

## 0.1.2

### Patch Changes

- Updated dependencies
  - @backstage/backend-common@0.10.0

## 0.1.1

### Patch Changes

- Updated dependencies
  - @backstage/plugin-tech-insights-common@0.2.0
  - @backstage/backend-common@0.9.12<|MERGE_RESOLUTION|>--- conflicted
+++ resolved
@@ -1,7 +1,5 @@
 # @backstage/plugin-tech-insights-node
 
-<<<<<<< HEAD
-=======
 ## 0.4.9-next.2
 
 ### Patch Changes
@@ -35,7 +33,6 @@
   - @backstage/types@1.1.0
   - @backstage/plugin-tech-insights-common@0.2.11
 
->>>>>>> f4e1ea3c
 ## 0.4.6
 
 ### Patch Changes

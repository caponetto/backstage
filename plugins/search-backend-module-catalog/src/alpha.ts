/*
 * Copyright 2023 The Backstage Authors
 *
 * Licensed under the Apache License, Version 2.0 (the "License");
 * you may not use this file except in compliance with the License.
 * You may obtain a copy of the License at
 *
 *     http://www.apache.org/licenses/LICENSE-2.0
 *
 * Unless required by applicable law or agreed to in writing, software
 * distributed under the License is distributed on an "AS IS" BASIS,
 * WITHOUT WARRANTIES OR CONDITIONS OF ANY KIND, either express or implied.
 * See the License for the specific language governing permissions and
 * limitations under the License.
 */

/**
 * @packageDocumentation
 * A module for the search backend that exports Catalog modules.
 */

import {
  coreServices,
  createBackendModule,
  createExtensionPoint,
} from '@backstage/backend-plugin-api';
import { catalogServiceRef } from '@backstage/plugin-catalog-node/alpha';
import {
  CatalogCollatorEntityTransformer,
  DefaultCatalogCollatorFactory,
} from '@backstage/plugin-search-backend-module-catalog';
import { searchIndexRegistryExtensionPoint } from '@backstage/plugin-search-backend-node/alpha';
import { readScheduleConfigOptions } from './collators/config';

/**
 * Options for {@link catalogCollatorExtensionPoint}.
 *
 * @alpha
 */
export type CatalogCollatorExtensionPoint = {
  /**
   * Allows you to customize how entities are shaped into documents.
   */
  setEntityTransformer(transformer: CatalogCollatorEntityTransformer): void;
};

/**
 * Extension point for customizing how catalog entities are shaped into
<<<<<<< HEAD
 * documents for the search backend, when using
 * {@link searchModuleCatalogCollator}.
=======
 * documents for the search backend.
>>>>>>> f4e1ea3c
 *
 * @alpha
 */
export const catalogCollatorExtensionPoint =
  createExtensionPoint<CatalogCollatorExtensionPoint>({
    id: 'search.catalogCollator.extension',
  });

/**
 * Search backend module for the Catalog index.
 *
 * @alpha
 */
<<<<<<< HEAD
export const searchModuleCatalogCollator = createBackendModule({
=======
export default createBackendModule({
>>>>>>> f4e1ea3c
  moduleId: 'catalogCollator',
  pluginId: 'search',
  register(env) {
    let entityTransformer: CatalogCollatorEntityTransformer | undefined;

    env.registerExtensionPoint(catalogCollatorExtensionPoint, {
      setEntityTransformer(transformer) {
        if (entityTransformer) {
          throw new Error('setEntityTransformer can only be called once');
        }
        entityTransformer = transformer;
      },
    });

    env.registerInit({
      deps: {
        config: coreServices.rootConfig,
        discovery: coreServices.discovery,
        tokenManager: coreServices.tokenManager,
        scheduler: coreServices.scheduler,
        indexRegistry: searchIndexRegistryExtensionPoint,
        catalog: catalogServiceRef,
      },
      async init({
        config,
        discovery,
        tokenManager,
        scheduler,
        indexRegistry,
        catalog,
      }) {
        indexRegistry.addCollator({
          schedule: scheduler.createScheduledTaskRunner(
            readScheduleConfigOptions(config),
          ),
          factory: DefaultCatalogCollatorFactory.fromConfig(config, {
            entityTransformer,
            discovery,
            tokenManager,
            catalogClient: catalog,
          }),
        });
      },
    });
  },
});<|MERGE_RESOLUTION|>--- conflicted
+++ resolved
@@ -46,12 +46,7 @@
 
 /**
  * Extension point for customizing how catalog entities are shaped into
-<<<<<<< HEAD
- * documents for the search backend, when using
- * {@link searchModuleCatalogCollator}.
-=======
  * documents for the search backend.
->>>>>>> f4e1ea3c
  *
  * @alpha
  */
@@ -65,11 +60,7 @@
  *
  * @alpha
  */
-<<<<<<< HEAD
-export const searchModuleCatalogCollator = createBackendModule({
-=======
 export default createBackendModule({
->>>>>>> f4e1ea3c
   moduleId: 'catalogCollator',
   pluginId: 'search',
   register(env) {

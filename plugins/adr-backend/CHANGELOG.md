# @backstage/plugin-adr-backend

<<<<<<< HEAD
=======
## 0.3.9-next.2

### Patch Changes

- Updated dependencies
  - @backstage/config@1.1.0-next.1
  - @backstage/backend-common@0.19.5-next.2
  - @backstage/integration@1.7.0-next.2
  - @backstage/backend-plugin-api@0.6.3-next.2
  - @backstage/catalog-model@1.4.2-next.1
  - @backstage/catalog-client@1.4.4-next.1
  - @backstage/errors@1.2.1
  - @backstage/plugin-adr-common@0.2.15-next.2
  - @backstage/plugin-search-common@1.2.6-next.1

## 0.3.9-next.1

### Patch Changes

- Updated dependencies
  - @backstage/config@1.1.0-next.0
  - @backstage/integration@1.7.0-next.1
  - @backstage/backend-common@0.19.5-next.1
  - @backstage/backend-plugin-api@0.6.3-next.1
  - @backstage/catalog-model@1.4.2-next.0
  - @backstage/plugin-adr-common@0.2.15-next.1
  - @backstage/catalog-client@1.4.4-next.0
  - @backstage/errors@1.2.1
  - @backstage/plugin-search-common@1.2.6-next.0

## 0.3.8-next.0

### Patch Changes

- Updated dependencies
  - @backstage/backend-common@0.19.4-next.0
  - @backstage/integration@1.7.0-next.0
  - @backstage/backend-plugin-api@0.6.2-next.0
  - @backstage/catalog-client@1.4.3
  - @backstage/catalog-model@1.4.1
  - @backstage/config@1.0.8
  - @backstage/errors@1.2.1
  - @backstage/plugin-adr-common@0.2.14-next.0
  - @backstage/plugin-search-common@1.2.5

>>>>>>> f4e1ea3c
## 0.3.6

### Patch Changes

- Updated dependencies
  - @backstage/backend-common@0.19.2
  - @backstage/backend-plugin-api@0.6.0
  - @backstage/integration@1.6.0
  - @backstage/catalog-client@1.4.3
  - @backstage/catalog-model@1.4.1
  - @backstage/config@1.0.8
  - @backstage/errors@1.2.1
  - @backstage/plugin-adr-common@0.2.12
  - @backstage/plugin-search-common@1.2.5

## 0.3.6-next.2

### Patch Changes

- Updated dependencies
  - @backstage/backend-plugin-api@0.6.0-next.2
  - @backstage/backend-common@0.19.2-next.2

## 0.3.6-next.1

### Patch Changes

- Updated dependencies
  - @backstage/backend-common@0.19.2-next.1
  - @backstage/backend-plugin-api@0.6.0-next.1
  - @backstage/integration@1.5.1
  - @backstage/catalog-client@1.4.3
  - @backstage/catalog-model@1.4.1
  - @backstage/config@1.0.8
  - @backstage/errors@1.2.1
  - @backstage/plugin-adr-common@0.2.11
  - @backstage/plugin-search-common@1.2.5

## 0.3.6-next.0

### Patch Changes

- Updated dependencies
  - @backstage/backend-common@0.19.2-next.0
  - @backstage/backend-plugin-api@0.5.5-next.0
  - @backstage/catalog-client@1.4.3
  - @backstage/catalog-model@1.4.1
  - @backstage/config@1.0.8
  - @backstage/errors@1.2.1
  - @backstage/integration@1.5.1
  - @backstage/plugin-adr-common@0.2.11
  - @backstage/plugin-search-common@1.2.5

## 0.3.5

### Patch Changes

- a8805a9a4f25: Added support for the [new backend system](https://backstage.io/docs/backend-system/)
- Updated dependencies
  - @backstage/errors@1.2.1
  - @backstage/backend-common@0.19.1
  - @backstage/plugin-adr-common@0.2.11
  - @backstage/backend-plugin-api@0.5.4
  - @backstage/catalog-client@1.4.3
  - @backstage/catalog-model@1.4.1
  - @backstage/config@1.0.8
  - @backstage/integration@1.5.1
  - @backstage/plugin-search-common@1.2.5

## 0.3.5-next.1

### Patch Changes

- a8805a9a4f25: Added support for the [new backend system](https://backstage.io/docs/backend-system/)
- Updated dependencies
  - @backstage/plugin-adr-common@0.2.11-next.1
  - @backstage/backend-common@0.19.1-next.0
  - @backstage/backend-plugin-api@0.5.4-next.0
  - @backstage/catalog-client@1.4.3-next.0
  - @backstage/catalog-model@1.4.1-next.0
  - @backstage/config@1.0.8
  - @backstage/errors@1.2.1-next.0
  - @backstage/integration@1.5.1-next.0
  - @backstage/plugin-search-common@1.2.5-next.0

## 0.3.5-next.0

### Patch Changes

- Updated dependencies
  - @backstage/errors@1.2.1-next.0
  - @backstage/backend-common@0.19.1-next.0
  - @backstage/catalog-client@1.4.3-next.0
  - @backstage/catalog-model@1.4.1-next.0
  - @backstage/config@1.0.8
  - @backstage/integration@1.5.1-next.0
  - @backstage/plugin-adr-common@0.2.11-next.0
  - @backstage/plugin-search-common@1.2.5-next.0

## 0.3.4

### Patch Changes

- 58524588448c: Use front matter parser for MADR v3 formatted ADRs when indexing status/date
- Updated dependencies
  - @backstage/backend-common@0.19.0
  - @backstage/catalog-client@1.4.2
  - @backstage/integration@1.5.0
  - @backstage/catalog-model@1.4.0
  - @backstage/errors@1.2.0
  - @backstage/plugin-adr-common@0.2.10
  - @backstage/config@1.0.8
  - @backstage/plugin-search-common@1.2.4

## 0.3.4-next.2

### Patch Changes

- Updated dependencies
  - @backstage/backend-common@0.19.0-next.2
  - @backstage/catalog-model@1.4.0-next.1
  - @backstage/catalog-client@1.4.2-next.2
  - @backstage/config@1.0.7
  - @backstage/errors@1.2.0-next.0
  - @backstage/integration@1.5.0-next.0
  - @backstage/plugin-adr-common@0.2.10-next.1
  - @backstage/plugin-search-common@1.2.4-next.0

## 0.3.4-next.1

### Patch Changes

- 58524588448c: Use front matter parser for MADR v3 formatted ADRs when indexing status/date
- Updated dependencies
  - @backstage/backend-common@0.19.0-next.1
  - @backstage/integration@1.5.0-next.0
  - @backstage/errors@1.2.0-next.0
  - @backstage/catalog-model@1.4.0-next.0
  - @backstage/plugin-adr-common@0.2.10-next.0
  - @backstage/catalog-client@1.4.2-next.1
  - @backstage/config@1.0.7
  - @backstage/plugin-search-common@1.2.4-next.0

## 0.3.4-next.0

### Patch Changes

- Updated dependencies
  - @backstage/catalog-client@1.4.2-next.0
  - @backstage/backend-common@0.18.6-next.0
  - @backstage/integration@1.4.5
  - @backstage/config@1.0.7
  - @backstage/catalog-model@1.3.0
  - @backstage/errors@1.1.5
  - @backstage/plugin-adr-common@0.2.9
  - @backstage/plugin-search-common@1.2.3

## 0.3.3

### Patch Changes

- Updated dependencies
  - @backstage/backend-common@0.18.5
  - @backstage/integration@1.4.5
  - @backstage/catalog-client@1.4.1
  - @backstage/catalog-model@1.3.0
  - @backstage/config@1.0.7
  - @backstage/errors@1.1.5
  - @backstage/plugin-adr-common@0.2.9
  - @backstage/plugin-search-common@1.2.3

## 0.3.3-next.1

### Patch Changes

- Updated dependencies
  - @backstage/backend-common@0.18.5-next.1
  - @backstage/config@1.0.7

## 0.3.3-next.0

### Patch Changes

- Updated dependencies
  - @backstage/backend-common@0.18.5-next.0
  - @backstage/integration@1.4.5-next.0
  - @backstage/plugin-adr-common@0.2.9-next.0
  - @backstage/catalog-client@1.4.1
  - @backstage/catalog-model@1.3.0
  - @backstage/config@1.0.7
  - @backstage/errors@1.1.5
  - @backstage/plugin-search-common@1.2.3

## 0.3.2

### Patch Changes

- 7d75f6d9b8f: chore: Improve API Reference documentation
- Updated dependencies
  - @backstage/backend-common@0.18.4
  - @backstage/catalog-client@1.4.1
  - @backstage/plugin-adr-common@0.2.8
  - @backstage/catalog-model@1.3.0
  - @backstage/integration@1.4.4
  - @backstage/config@1.0.7
  - @backstage/errors@1.1.5
  - @backstage/plugin-search-common@1.2.3

## 0.3.2-next.3

### Patch Changes

- Updated dependencies
  - @backstage/plugin-adr-common@0.2.8-next.1
  - @backstage/catalog-model@1.3.0-next.0
  - @backstage/backend-common@0.18.4-next.2
  - @backstage/catalog-client@1.4.1-next.1
  - @backstage/config@1.0.7
  - @backstage/errors@1.1.5
  - @backstage/integration@1.4.4-next.0
  - @backstage/plugin-search-common@1.2.3-next.0

## 0.3.2-next.2

### Patch Changes

- Updated dependencies
  - @backstage/backend-common@0.18.4-next.2
  - @backstage/catalog-client@1.4.1-next.0
  - @backstage/catalog-model@1.2.1
  - @backstage/config@1.0.7
  - @backstage/errors@1.1.5
  - @backstage/integration@1.4.4-next.0
  - @backstage/plugin-adr-common@0.2.8-next.0
  - @backstage/plugin-search-common@1.2.3-next.0

## 0.3.2-next.1

### Patch Changes

- 7d75f6d9b8f: chore: Improve API Reference documentation
- Updated dependencies
  - @backstage/integration@1.4.4-next.0
  - @backstage/backend-common@0.18.4-next.1
  - @backstage/catalog-client@1.4.0
  - @backstage/catalog-model@1.2.1
  - @backstage/config@1.0.7
  - @backstage/errors@1.1.5
  - @backstage/plugin-adr-common@0.2.8-next.0
  - @backstage/plugin-search-common@1.2.3-next.0

## 0.3.2-next.0

### Patch Changes

- Updated dependencies
  - @backstage/backend-common@0.18.4-next.0
  - @backstage/config@1.0.7
  - @backstage/integration@1.4.3
  - @backstage/catalog-client@1.4.0
  - @backstage/catalog-model@1.2.1
  - @backstage/errors@1.1.5
  - @backstage/plugin-adr-common@0.2.7
  - @backstage/plugin-search-common@1.2.2

## 0.3.1

### Patch Changes

- 2a73ded3861: Support MADR v3 format
- 8bf24946c66: Adjust express dependencies to be the same as the rest of the project
- 52b0022dab7: Updated dependency `msw` to `^1.0.0`.
- Updated dependencies
  - @backstage/catalog-client@1.4.0
  - @backstage/backend-common@0.18.3
  - @backstage/errors@1.1.5
  - @backstage/catalog-model@1.2.1
  - @backstage/integration@1.4.3
  - @backstage/config@1.0.7
  - @backstage/plugin-adr-common@0.2.7
  - @backstage/plugin-search-common@1.2.2

## 0.3.1-next.2

### Patch Changes

- 2a73ded3861: Support MADR v3 format
- Updated dependencies
  - @backstage/backend-common@0.18.3-next.2
  - @backstage/config@1.0.7-next.0
  - @backstage/integration@1.4.3-next.0

## 0.3.1-next.1

### Patch Changes

- 52b0022dab7: Updated dependency `msw` to `^1.0.0`.
- Updated dependencies
  - @backstage/errors@1.1.5-next.0
  - @backstage/backend-common@0.18.3-next.1
  - @backstage/catalog-client@1.4.0-next.1
  - @backstage/integration@1.4.3-next.0
  - @backstage/config@1.0.7-next.0
  - @backstage/catalog-model@1.2.1-next.1
  - @backstage/plugin-adr-common@0.2.7-next.1
  - @backstage/plugin-search-common@1.2.2-next.0

## 0.3.1-next.0

### Patch Changes

- 8bf24946c6: Adjust express dependencies to be the same as the rest of the project
- Updated dependencies
  - @backstage/catalog-client@1.4.0-next.0
  - @backstage/backend-common@0.18.3-next.0
  - @backstage/catalog-model@1.2.1-next.0
  - @backstage/config@1.0.6
  - @backstage/errors@1.1.4
  - @backstage/integration@1.4.2
  - @backstage/plugin-adr-common@0.2.7-next.0
  - @backstage/plugin-search-common@1.2.1

## 0.3.0

### Minor Changes

- 0a32911d8a: Display title, status and date in ADR navigation, sourced from ADR content and reverse order.

### Patch Changes

- c51efce2a0: Update docs to always use `yarn add --cwd` for app & backend
- Updated dependencies
  - @backstage/backend-common@0.18.2
  - @backstage/catalog-model@1.2.0
  - @backstage/catalog-client@1.3.1
  - @backstage/config@1.0.6
  - @backstage/errors@1.1.4
  - @backstage/integration@1.4.2
  - @backstage/plugin-adr-common@0.2.6
  - @backstage/plugin-search-common@1.2.1

## 0.2.7-next.2

### Patch Changes

- Updated dependencies
  - @backstage/backend-common@0.18.2-next.2
  - @backstage/catalog-model@1.2.0-next.1
  - @backstage/catalog-client@1.3.1-next.1
  - @backstage/config@1.0.6
  - @backstage/errors@1.1.4
  - @backstage/integration@1.4.2
  - @backstage/plugin-adr-common@0.2.6-next.1
  - @backstage/plugin-search-common@1.2.1

## 0.2.7-next.1

### Patch Changes

- Updated dependencies
  - @backstage/backend-common@0.18.2-next.1
  - @backstage/catalog-client@1.3.1-next.0
  - @backstage/catalog-model@1.1.6-next.0
  - @backstage/config@1.0.6
  - @backstage/errors@1.1.4
  - @backstage/integration@1.4.2
  - @backstage/plugin-adr-common@0.2.6-next.0
  - @backstage/plugin-search-common@1.2.1

## 0.2.7-next.0

### Patch Changes

- Updated dependencies
  - @backstage/catalog-model@1.1.6-next.0
  - @backstage/backend-common@0.18.2-next.0
  - @backstage/catalog-client@1.3.1-next.0
  - @backstage/plugin-adr-common@0.2.6-next.0

## 0.2.5

### Patch Changes

- aa17643a06: This plugin now exports a `createRouter` method which uses `UrlReaders` to make requests to your SCM. Please make sure you read the [install instructions](https://github.com/backstage/backstage/blob/master/plugins/adr-backend/README.md#install)
- 21ffbdd5ee: Clarify that default ADR parsers support MADR specification v2.x
- Updated dependencies
  - @backstage/backend-common@0.18.0
  - @backstage/catalog-model@1.1.5
  - @backstage/catalog-client@1.3.0
  - @backstage/config@1.0.6
  - @backstage/errors@1.1.4
  - @backstage/integration@1.4.2
  - @backstage/plugin-adr-common@0.2.5
  - @backstage/plugin-search-common@1.2.1

## 0.2.5-next.2

### Patch Changes

- e4469d0ec1: The ADR plugin can now work with sites other than GitHub. Expanded the ADR backend plugin to provide endpoints to facilitate this.

  **BREAKING** The ADR plugin now uses UrlReaders. You will have to [configure integrations](https://backstage.io/docs/integrations/index#configuration) for all sites you want to get ADRs from. If you would like to create your own implementation that has different behavior, you can override the AdrApi [just like you can with other apis.](https://backstage.io/docs/api/utility-apis#app-apis) The previously used Octokit implementation has been completely removed.

- 21ffbdd5ee: Clarify that default ADR parsers support MADR specification v2.x
- Updated dependencies
  - @backstage/backend-common@0.18.0-next.1
  - @backstage/catalog-client@1.3.0-next.2
  - @backstage/catalog-model@1.1.5-next.1
  - @backstage/config@1.0.6-next.0
  - @backstage/errors@1.1.4
  - @backstage/integration@1.4.2-next.0
  - @backstage/plugin-adr-common@0.2.5-next.1
  - @backstage/plugin-search-common@1.2.1-next.0

## 0.2.5-next.1

### Patch Changes

- Updated dependencies
  - @backstage/backend-common@0.18.0-next.0
  - @backstage/config@1.0.6-next.0
  - @backstage/catalog-client@1.3.0-next.1
  - @backstage/catalog-model@1.1.5-next.1
  - @backstage/errors@1.1.4
  - @backstage/integration@1.4.2-next.0
  - @backstage/plugin-adr-common@0.2.5-next.1
  - @backstage/plugin-search-common@1.2.1-next.0

## 0.2.5-next.0

### Patch Changes

- Updated dependencies
  - @backstage/catalog-model@1.1.5-next.0
  - @backstage/catalog-client@1.3.0-next.0
  - @backstage/backend-common@0.17.0
  - @backstage/config@1.0.5
  - @backstage/errors@1.1.4
  - @backstage/integration@1.4.1
  - @backstage/plugin-adr-common@0.2.5-next.0
  - @backstage/plugin-search-common@1.2.0

## 0.2.4

### Patch Changes

- 3280711113: Updated dependency `msw` to `^0.49.0`.
- Updated dependencies
  - @backstage/catalog-client@1.2.0
  - @backstage/backend-common@0.17.0
  - @backstage/errors@1.1.4
  - @backstage/integration@1.4.1
  - @backstage/plugin-search-common@1.2.0
  - @backstage/catalog-model@1.1.4
  - @backstage/config@1.0.5
  - @backstage/plugin-adr-common@0.2.4

## 0.2.4-next.3

### Patch Changes

- Updated dependencies
  - @backstage/backend-common@0.17.0-next.3
  - @backstage/catalog-client@1.2.0-next.1
  - @backstage/catalog-model@1.1.4-next.1
  - @backstage/config@1.0.5-next.1
  - @backstage/errors@1.1.4-next.1
  - @backstage/integration@1.4.1-next.1
  - @backstage/plugin-adr-common@0.2.4-next.3
  - @backstage/plugin-search-common@1.2.0-next.3

## 0.2.4-next.2

### Patch Changes

- Updated dependencies
  - @backstage/backend-common@0.17.0-next.2
  - @backstage/plugin-search-common@1.2.0-next.2
  - @backstage/catalog-client@1.2.0-next.1
  - @backstage/catalog-model@1.1.4-next.1
  - @backstage/config@1.0.5-next.1
  - @backstage/errors@1.1.4-next.1
  - @backstage/integration@1.4.1-next.1
  - @backstage/plugin-adr-common@0.2.4-next.2

## 0.2.4-next.1

### Patch Changes

- Updated dependencies
  - @backstage/backend-common@0.17.0-next.1
  - @backstage/config@1.0.5-next.1
  - @backstage/integration@1.4.1-next.1
  - @backstage/catalog-client@1.2.0-next.1
  - @backstage/catalog-model@1.1.4-next.1
  - @backstage/errors@1.1.4-next.1
  - @backstage/plugin-adr-common@0.2.4-next.1
  - @backstage/plugin-search-common@1.1.2-next.1

## 0.2.4-next.0

### Patch Changes

- 3280711113: Updated dependency `msw` to `^0.49.0`.
- Updated dependencies
  - @backstage/catalog-client@1.2.0-next.0
  - @backstage/backend-common@0.16.1-next.0
  - @backstage/integration@1.4.1-next.0
  - @backstage/catalog-model@1.1.4-next.0
  - @backstage/config@1.0.5-next.0
  - @backstage/errors@1.1.4-next.0
  - @backstage/plugin-adr-common@0.2.4-next.0
  - @backstage/plugin-search-common@1.1.2-next.0

## 0.2.3

### Patch Changes

- Updated dependencies
  - @backstage/backend-common@0.16.0
  - @backstage/integration@1.4.0
  - @backstage/catalog-model@1.1.3
  - @backstage/catalog-client@1.1.2
  - @backstage/config@1.0.4
  - @backstage/errors@1.1.3
  - @backstage/plugin-adr-common@0.2.3
  - @backstage/plugin-search-common@1.1.1

## 0.2.3-next.1

### Patch Changes

- Updated dependencies
  - @backstage/backend-common@0.16.0-next.1
  - @backstage/catalog-client@1.1.2-next.0
  - @backstage/catalog-model@1.1.3-next.0
  - @backstage/config@1.0.4-next.0
  - @backstage/errors@1.1.3-next.0
  - @backstage/integration@1.4.0-next.0
  - @backstage/plugin-adr-common@0.2.3-next.0
  - @backstage/plugin-search-common@1.1.1-next.0

## 0.2.3-next.0

### Patch Changes

- Updated dependencies
  - @backstage/backend-common@0.16.0-next.0
  - @backstage/integration@1.4.0-next.0
  - @backstage/catalog-model@1.1.3-next.0
  - @backstage/plugin-adr-common@0.2.3-next.0
  - @backstage/catalog-client@1.1.2-next.0
  - @backstage/config@1.0.4-next.0
  - @backstage/errors@1.1.3-next.0
  - @backstage/plugin-search-common@1.1.1-next.0

## 0.2.2

### Patch Changes

- 8006f8a602: In order to improve the debuggability of the search indexing process, messages logged during indexing are now tagged with a `documentType` whose value corresponds to the `type` being indexed.
- Updated dependencies
  - @backstage/catalog-model@1.1.2
  - @backstage/backend-common@0.15.2
  - @backstage/catalog-client@1.1.1
  - @backstage/plugin-search-common@1.1.0
  - @backstage/plugin-adr-common@0.2.2
  - @backstage/config@1.0.3
  - @backstage/errors@1.1.2
  - @backstage/integration@1.3.2

## 0.2.2-next.2

### Patch Changes

- Updated dependencies
  - @backstage/backend-common@0.15.2-next.2
  - @backstage/plugin-search-common@1.1.0-next.2
  - @backstage/catalog-client@1.1.1-next.2
  - @backstage/catalog-model@1.1.2-next.2
  - @backstage/config@1.0.3-next.2
  - @backstage/errors@1.1.2-next.2
  - @backstage/integration@1.3.2-next.2
  - @backstage/plugin-adr-common@0.2.2-next.2

## 0.2.2-next.1

### Patch Changes

- Updated dependencies
  - @backstage/catalog-client@1.1.1-next.1
  - @backstage/backend-common@0.15.2-next.1
  - @backstage/plugin-search-common@1.1.0-next.1
  - @backstage/catalog-model@1.1.2-next.1
  - @backstage/config@1.0.3-next.1
  - @backstage/errors@1.1.2-next.1
  - @backstage/integration@1.3.2-next.1
  - @backstage/plugin-adr-common@0.2.2-next.1

## 0.2.2-next.0

### Patch Changes

- Updated dependencies
  - @backstage/catalog-model@1.1.2-next.0
  - @backstage/catalog-client@1.1.1-next.0
  - @backstage/plugin-adr-common@0.2.2-next.0
  - @backstage/backend-common@0.15.2-next.0
  - @backstage/config@1.0.3-next.0
  - @backstage/errors@1.1.2-next.0
  - @backstage/integration@1.3.2-next.0
  - @backstage/plugin-search-common@1.0.2-next.0

## 0.2.1

### Patch Changes

- b489de83b1: Continue processing subsequent entities when an error occurs in collator
- 667d917488: Updated dependency `msw` to `^0.47.0`.
- 87ec2ba4d6: Updated dependency `msw` to `^0.46.0`.
- bf5e9030eb: Updated dependency `msw` to `^0.45.0`.
- Updated dependencies
  - @backstage/backend-common@0.15.1
  - @backstage/integration@1.3.1
  - @backstage/catalog-client@1.1.0
  - @backstage/catalog-model@1.1.1
  - @backstage/config@1.0.2
  - @backstage/errors@1.1.1
  - @backstage/plugin-adr-common@0.2.1
  - @backstage/plugin-search-common@1.0.1

## 0.2.1-next.3

### Patch Changes

- Updated dependencies
  - @backstage/catalog-client@1.1.0-next.2
  - @backstage/catalog-model@1.1.1-next.0
  - @backstage/config@1.0.2-next.0
  - @backstage/errors@1.1.1-next.0
  - @backstage/integration@1.3.1-next.2
  - @backstage/backend-common@0.15.1-next.3
  - @backstage/plugin-adr-common@0.2.1-next.1

## 0.2.1-next.2

### Patch Changes

- 667d917488: Updated dependency `msw` to `^0.47.0`.
- 87ec2ba4d6: Updated dependency `msw` to `^0.46.0`.
- Updated dependencies
  - @backstage/backend-common@0.15.1-next.2
  - @backstage/integration@1.3.1-next.1
  - @backstage/catalog-client@1.0.5-next.1

## 0.2.1-next.1

### Patch Changes

- b489de83b1: Continue processing subsequent entities when an error occurs in collator
- Updated dependencies
  - @backstage/backend-common@0.15.1-next.1

## 0.2.1-next.0

### Patch Changes

- bf5e9030eb: Updated dependency `msw` to `^0.45.0`.
- Updated dependencies
  - @backstage/backend-common@0.15.1-next.0
  - @backstage/catalog-client@1.0.5-next.0
  - @backstage/integration@1.3.1-next.0
  - @backstage/plugin-adr-common@0.2.1-next.0
  - @backstage/plugin-search-common@1.0.1-next.0

## 0.2.0

### Minor Changes

- bfc7c50a09: Display associated entity as a chip in `AdrSearchResultListItem`

  BREAKING: `AdrDocument` now includes a `entityRef` property, if you have a custom `AdrParser` you will have to supply this property in your returned documents

### Patch Changes

- Updated dependencies
  - @backstage/backend-common@0.15.0
  - @backstage/plugin-adr-common@0.2.0
  - @backstage/integration@1.3.0

## 0.2.0-next.1

### Minor Changes

- bfc7c50a09: Display associated entity as a chip in `AdrSearchResultListItem`

  BREAKING: `AdrDocument` now includes a `entityRef` property, if you have a custom `AdrParser` you will have to supply this property in your returned documents

### Patch Changes

- Updated dependencies
  - @backstage/plugin-adr-common@0.2.0-next.1
  - @backstage/backend-common@0.15.0-next.2

## 0.1.3-next.0

### Patch Changes

- Updated dependencies
  - @backstage/backend-common@0.15.0-next.0
  - @backstage/integration@1.3.0-next.0
  - @backstage/plugin-adr-common@0.1.3-next.0

## 0.1.2

### Patch Changes

- a70869e775: Updated dependency `msw` to `^0.43.0`.
- 4e9a90e307: Updated dependency `luxon` to `^3.0.0`.
- 8006d0f9bf: Updated dependency `msw` to `^0.44.0`.
- Updated dependencies
  - @backstage/backend-common@0.14.1
  - @backstage/catalog-model@1.1.0
  - @backstage/plugin-search-common@1.0.0
  - @backstage/integration@1.2.2
  - @backstage/catalog-client@1.0.4
  - @backstage/errors@1.1.0
  - @backstage/plugin-adr-common@0.1.2

## 0.1.2-next.2

### Patch Changes

- a70869e775: Updated dependency `msw` to `^0.43.0`.
- 4e9a90e307: Updated dependency `luxon` to `^3.0.0`.
- Updated dependencies
  - @backstage/backend-common@0.14.1-next.3
  - @backstage/catalog-client@1.0.4-next.2
  - @backstage/integration@1.2.2-next.3
  - @backstage/catalog-model@1.1.0-next.3

## 0.1.2-next.1

### Patch Changes

- Updated dependencies
  - @backstage/catalog-model@1.1.0-next.1
  - @backstage/backend-common@0.14.1-next.1
  - @backstage/errors@1.1.0-next.0
  - @backstage/catalog-client@1.0.4-next.1
  - @backstage/integration@1.2.2-next.1
  - @backstage/plugin-adr-common@0.1.2-next.1
  - @backstage/plugin-search-common@0.3.6-next.0

## 0.1.2-next.0

### Patch Changes

- Updated dependencies
  - @backstage/backend-common@0.14.1-next.0
  - @backstage/catalog-model@1.1.0-next.0
  - @backstage/integration@1.2.2-next.0
  - @backstage/catalog-client@1.0.4-next.0
  - @backstage/plugin-adr-common@0.1.2-next.0

## 0.1.1

### Patch Changes

- 8f7b1835df: Updated dependency `msw` to `^0.41.0`.
- Updated dependencies
  - @backstage/plugin-search-common@0.3.5
  - @backstage/backend-common@0.14.0
  - @backstage/integration@1.2.1
  - @backstage/catalog-client@1.0.3
  - @backstage/catalog-model@1.0.3
  - @backstage/plugin-adr-common@0.1.1

## 0.1.1-next.2

### Patch Changes

- Updated dependencies
  - @backstage/plugin-search-common@0.3.5-next.1
  - @backstage/backend-common@0.14.0-next.2
  - @backstage/integration@1.2.1-next.2

## 0.1.1-next.1

### Patch Changes

- 8f7b1835df: Updated dependency `msw` to `^0.41.0`.
- Updated dependencies
  - @backstage/backend-common@0.13.6-next.1
  - @backstage/catalog-client@1.0.3-next.0
  - @backstage/integration@1.2.1-next.1
  - @backstage/catalog-model@1.0.3-next.0
  - @backstage/plugin-search-common@0.3.5-next.0
  - @backstage/plugin-adr-common@0.1.1-next.1

## 0.1.1-next.0

### Patch Changes

- Updated dependencies
  - @backstage/backend-common@0.13.6-next.0
  - @backstage/integration@1.2.1-next.0
  - @backstage/plugin-adr-common@0.1.1-next.0

## 0.1.0

### Minor Changes

- e73075a301: Implement ADR plugin

### Patch Changes

- Updated dependencies
  - @backstage/backend-common@0.13.3
  - @backstage/plugin-adr-common@0.1.0
  - @backstage/integration@1.2.0
  - @backstage/config@1.0.1
  - @backstage/plugin-search-common@0.3.4
  - @backstage/catalog-client@1.0.2
  - @backstage/catalog-model@1.0.2

## 0.1.0-next.1

### Patch Changes

- Updated dependencies
  - @backstage/backend-common@0.13.3-next.2
  - @backstage/config@1.0.1-next.0
  - @backstage/plugin-search-common@0.3.4-next.0
  - @backstage/catalog-model@1.0.2-next.0
  - @backstage/integration@1.2.0-next.1
  - @backstage/plugin-adr-common@0.1.0-next.1
  - @backstage/catalog-client@1.0.2-next.0

## 0.1.0-next.0

### Minor Changes

- e73075a301: Implement ADR plugin

### Patch Changes

- Updated dependencies
  - @backstage/plugin-adr-common@0.1.0-next.0
  - @backstage/backend-common@0.13.3-next.1<|MERGE_RESOLUTION|>--- conflicted
+++ resolved
@@ -1,7 +1,5 @@
 # @backstage/plugin-adr-backend
 
-<<<<<<< HEAD
-=======
 ## 0.3.9-next.2
 
 ### Patch Changes
@@ -47,7 +45,6 @@
   - @backstage/plugin-adr-common@0.2.14-next.0
   - @backstage/plugin-search-common@1.2.5
 
->>>>>>> f4e1ea3c
 ## 0.3.6
 
 ### Patch Changes

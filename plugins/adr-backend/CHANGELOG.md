--- conflicted
+++ resolved
@@ -1,7 +1,5 @@
 # @backstage/plugin-adr-backend
 
-<<<<<<< HEAD
-=======
 ## 0.3.8-next.0
 
 ### Patch Changes
@@ -17,7 +15,6 @@
   - @backstage/plugin-adr-common@0.2.14-next.0
   - @backstage/plugin-search-common@1.2.5
 
->>>>>>> 413caa19
 ## 0.3.6
 
 ### Patch Changes

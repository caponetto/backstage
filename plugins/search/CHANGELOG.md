# @backstage/plugin-search

<<<<<<< HEAD
=======
## 1.3.6-next.0

### Patch Changes

- Updated dependencies
  - @backstage/core-plugin-api@1.6.0-next.0
  - @backstage/core-components@0.13.5-next.0
  - @backstage/catalog-model@1.4.1
  - @backstage/config@1.0.8
  - @backstage/errors@1.2.1
  - @backstage/theme@0.4.1
  - @backstage/types@1.1.0
  - @backstage/version-bridge@1.0.4
  - @backstage/plugin-catalog-react@1.8.3-next.0
  - @backstage/plugin-search-common@1.2.5
  - @backstage/plugin-search-react@1.6.5-next.0

>>>>>>> 413caa19
## 1.3.4

### Patch Changes

- Updated dependencies
  - @backstage/core-components@0.13.4
  - @backstage/plugin-catalog-react@1.8.1
  - @backstage/core-plugin-api@1.5.3
  - @backstage/plugin-search-react@1.6.4
  - @backstage/catalog-model@1.4.1
  - @backstage/config@1.0.8
  - @backstage/errors@1.2.1
  - @backstage/theme@0.4.1
  - @backstage/types@1.1.0
  - @backstage/version-bridge@1.0.4
  - @backstage/plugin-search-common@1.2.5

## 1.3.4-next.1

### Patch Changes

- Updated dependencies
  - @backstage/plugin-catalog-react@1.8.1-next.1

## 1.3.4-next.0

### Patch Changes

- Updated dependencies
  - @backstage/core-components@0.13.4-next.0
  - @backstage/core-plugin-api@1.5.3
  - @backstage/plugin-catalog-react@1.8.1-next.0
  - @backstage/plugin-search-react@1.6.4-next.0
  - @backstage/catalog-model@1.4.1
  - @backstage/config@1.0.8
  - @backstage/errors@1.2.1
  - @backstage/theme@0.4.1
  - @backstage/types@1.1.0
  - @backstage/version-bridge@1.0.4
  - @backstage/plugin-search-common@1.2.5

## 1.3.3

### Patch Changes

- c3381408d633: Fixed bug in "View Full Results" link of Search Modal that did not navigate to the full results page.
- Updated dependencies
  - @backstage/theme@0.4.1
  - @backstage/errors@1.2.1
  - @backstage/plugin-catalog-react@1.8.0
  - @backstage/core-components@0.13.3
  - @backstage/core-plugin-api@1.5.3
  - @backstage/catalog-model@1.4.1
  - @backstage/config@1.0.8
  - @backstage/types@1.1.0
  - @backstage/version-bridge@1.0.4
  - @backstage/plugin-search-common@1.2.5
  - @backstage/plugin-search-react@1.6.3

## 1.3.3-next.2

### Patch Changes

- c3381408d633: Fixed bug in "View Full Results" link of Search Modal that did not navigate to the full results page.
- Updated dependencies
  - @backstage/plugin-catalog-react@1.8.0-next.2
  - @backstage/theme@0.4.1-next.1
  - @backstage/core-plugin-api@1.5.3-next.1
  - @backstage/core-components@0.13.3-next.2
  - @backstage/catalog-model@1.4.1-next.0
  - @backstage/config@1.0.8
  - @backstage/errors@1.2.1-next.0
  - @backstage/types@1.1.0
  - @backstage/version-bridge@1.0.4
  - @backstage/plugin-search-common@1.2.5-next.0
  - @backstage/plugin-search-react@1.6.3-next.2

## 1.3.3-next.1

### Patch Changes

- Updated dependencies
  - @backstage/theme@0.4.1-next.0
  - @backstage/core-components@0.13.3-next.1
  - @backstage/core-plugin-api@1.5.3-next.0
  - @backstage/plugin-catalog-react@1.7.1-next.1
  - @backstage/plugin-search-react@1.6.3-next.1
  - @backstage/config@1.0.8

## 1.3.3-next.0

### Patch Changes

- Updated dependencies
  - @backstage/errors@1.2.1-next.0
  - @backstage/core-components@0.13.3-next.0
  - @backstage/catalog-model@1.4.1-next.0
  - @backstage/config@1.0.8
  - @backstage/core-plugin-api@1.5.2
  - @backstage/theme@0.4.0
  - @backstage/types@1.1.0
  - @backstage/version-bridge@1.0.4
  - @backstage/plugin-catalog-react@1.7.1-next.0
  - @backstage/plugin-search-common@1.2.5-next.0
  - @backstage/plugin-search-react@1.6.3-next.0

## 1.3.2

### Patch Changes

- e8c55c063b88: Fixes `SearchModal` and `HomePageSearchBar` components to use search bar reference value when "enter" is pressed, avoiding waiting for query state debounce.
- 2f660eb573cc: Fix SearchBar styles & update StoryBook stories for custom styles for `notchedOutline` class.
- Updated dependencies
  - @backstage/core-plugin-api@1.5.2
  - @backstage/plugin-search-react@1.6.2
  - @backstage/core-components@0.13.2
  - @backstage/types@1.1.0
  - @backstage/theme@0.4.0
  - @backstage/plugin-catalog-react@1.7.0
  - @backstage/catalog-model@1.4.0
  - @backstage/errors@1.2.0
  - @backstage/config@1.0.8
  - @backstage/version-bridge@1.0.4
  - @backstage/plugin-search-common@1.2.4

## 1.3.2-next.3

### Patch Changes

- Updated dependencies
  - @backstage/plugin-search-react@1.6.2-next.3
  - @backstage/core-components@0.13.2-next.3
  - @backstage/catalog-model@1.4.0-next.1
  - @backstage/config@1.0.7
  - @backstage/core-plugin-api@1.5.2-next.0
  - @backstage/errors@1.2.0-next.0
  - @backstage/theme@0.4.0-next.1
  - @backstage/types@1.0.2
  - @backstage/version-bridge@1.0.4
  - @backstage/plugin-catalog-react@1.7.0-next.3
  - @backstage/plugin-search-common@1.2.4-next.0

## 1.3.1-next.2

### Patch Changes

- Updated dependencies
  - @backstage/theme@0.4.0-next.1
  - @backstage/plugin-catalog-react@1.7.0-next.2
  - @backstage/core-components@0.13.2-next.2
  - @backstage/plugin-search-react@1.6.1-next.2
  - @backstage/config@1.0.7
  - @backstage/core-plugin-api@1.5.2-next.0

## 1.3.1-next.1

### Patch Changes

- 2f660eb573cc: Fix SearchBar styles & update StoryBook stories for custom styles for `notchedOutline` class.
- Updated dependencies
  - @backstage/errors@1.2.0-next.0
  - @backstage/plugin-search-react@1.6.1-next.1
  - @backstage/core-components@0.13.2-next.1
  - @backstage/plugin-catalog-react@1.7.0-next.1
  - @backstage/catalog-model@1.4.0-next.0
  - @backstage/core-plugin-api@1.5.2-next.0
  - @backstage/config@1.0.7
  - @backstage/theme@0.4.0-next.0
  - @backstage/types@1.0.2
  - @backstage/version-bridge@1.0.4
  - @backstage/plugin-search-common@1.2.4-next.0

## 1.3.1-next.0

### Patch Changes

- Updated dependencies
  - @backstage/plugin-catalog-react@1.7.0-next.0
  - @backstage/theme@0.4.0-next.0
  - @backstage/config@1.0.7
  - @backstage/core-components@0.13.2-next.0
  - @backstage/core-plugin-api@1.5.1
  - @backstage/plugin-search-react@1.6.1-next.0
  - @backstage/catalog-model@1.3.0
  - @backstage/errors@1.1.5
  - @backstage/types@1.0.2
  - @backstage/version-bridge@1.0.4
  - @backstage/plugin-search-common@1.2.3

## 1.3.0

### Minor Changes

- 750e45539ad: Add close button & improve search input.

  Material UI's Paper wrapping the SearchBar in the SearchPage was removed, we recommend users update their apps accordingly.

  SearchBarBase's TextField's label support added & aria-label uses label string if present, tests relying on the default placeholder value should still work unless custom placeholder was given.

### Patch Changes

- 0e3d8d69318: Fixed 404 Error when fetching search results due to URL encoding changes
- Updated dependencies
  - @backstage/theme@0.3.0
  - @backstage/plugin-catalog-react@1.6.0
  - @backstage/plugin-search-react@1.6.0
  - @backstage/core-components@0.13.1
  - @backstage/catalog-model@1.3.0
  - @backstage/config@1.0.7
  - @backstage/core-plugin-api@1.5.1
  - @backstage/errors@1.1.5
  - @backstage/types@1.0.2
  - @backstage/version-bridge@1.0.4
  - @backstage/plugin-search-common@1.2.3

## 1.3.0-next.2

### Patch Changes

- Updated dependencies
  - @backstage/theme@0.3.0-next.0
  - @backstage/core-components@0.13.1-next.1
  - @backstage/plugin-search-react@1.6.0-next.2
  - @backstage/plugin-catalog-react@1.6.0-next.2
  - @backstage/config@1.0.7
  - @backstage/core-plugin-api@1.5.1

## 1.3.0-next.1

### Patch Changes

- 0e3d8d69318: Fixed 404 Error when fetching search results due to URL encoding changes
- Updated dependencies
  - @backstage/core-components@0.13.1-next.0
  - @backstage/core-plugin-api@1.5.1
  - @backstage/plugin-catalog-react@1.6.0-next.1
  - @backstage/plugin-search-react@1.6.0-next.1
  - @backstage/config@1.0.7

## 1.3.0-next.0

### Minor Changes

- 750e45539ad: Add close button & improve search input.

  Material UI's Paper wrapping the SearchBar in the SearchPage was removed, we recommend users update their apps accordingly.

  SearchBarBase's TextField's label support added & aria-label uses label string if present, tests relying on the default placeholder value should still work unless custom placeholder was given.

### Patch Changes

- Updated dependencies
  - @backstage/plugin-catalog-react@1.6.0-next.0
  - @backstage/plugin-search-react@1.6.0-next.0
  - @backstage/core-components@0.13.0
  - @backstage/core-plugin-api@1.5.1
  - @backstage/catalog-model@1.3.0
  - @backstage/config@1.0.7
  - @backstage/errors@1.1.5
  - @backstage/theme@0.2.19
  - @backstage/types@1.0.2
  - @backstage/version-bridge@1.0.4
  - @backstage/plugin-search-common@1.2.3

## 1.2.0

### Minor Changes

- d6b73b0380d: Search modal auto closes on location change

### Patch Changes

- 8e00acb28db: Small tweaks to remove warnings in the console during development (mainly focusing on techdocs)
- e0c6e8b9c3c: Update peer dependencies
- Updated dependencies
  - @backstage/core-components@0.13.0
  - @backstage/plugin-catalog-react@1.5.0
  - @backstage/plugin-search-react@1.5.2
  - @backstage/theme@0.2.19
  - @backstage/core-plugin-api@1.5.1
  - @backstage/catalog-model@1.3.0
  - @backstage/version-bridge@1.0.4
  - @backstage/config@1.0.7
  - @backstage/errors@1.1.5
  - @backstage/types@1.0.2
  - @backstage/plugin-search-common@1.2.3

## 1.2.0-next.3

### Patch Changes

- Updated dependencies
  - @backstage/plugin-catalog-react@1.5.0-next.3
  - @backstage/catalog-model@1.3.0-next.0
  - @backstage/core-components@0.13.0-next.3
  - @backstage/config@1.0.7
  - @backstage/core-plugin-api@1.5.1-next.1
  - @backstage/errors@1.1.5
  - @backstage/theme@0.2.19-next.0
  - @backstage/types@1.0.2
  - @backstage/version-bridge@1.0.4-next.0
  - @backstage/plugin-search-common@1.2.3-next.0
  - @backstage/plugin-search-react@1.5.2-next.3

## 1.2.0-next.2

### Minor Changes

- d6b73b0380d: Search modal auto closes on location change

### Patch Changes

- Updated dependencies
  - @backstage/core-components@0.12.6-next.2
  - @backstage/plugin-catalog-react@1.4.1-next.2
  - @backstage/core-plugin-api@1.5.1-next.1
  - @backstage/catalog-model@1.2.1
  - @backstage/config@1.0.7
  - @backstage/errors@1.1.5
  - @backstage/theme@0.2.19-next.0
  - @backstage/types@1.0.2
  - @backstage/version-bridge@1.0.4-next.0
  - @backstage/plugin-search-common@1.2.3-next.0
  - @backstage/plugin-search-react@1.5.2-next.2

## 1.1.2-next.1

### Patch Changes

- e0c6e8b9c3c: Update peer dependencies
- Updated dependencies
  - @backstage/core-components@0.12.6-next.1
  - @backstage/core-plugin-api@1.5.1-next.0
  - @backstage/version-bridge@1.0.4-next.0
  - @backstage/plugin-catalog-react@1.4.1-next.1
  - @backstage/plugin-search-react@1.5.2-next.1
  - @backstage/theme@0.2.19-next.0
  - @backstage/catalog-model@1.2.1
  - @backstage/config@1.0.7
  - @backstage/errors@1.1.5
  - @backstage/types@1.0.2
  - @backstage/plugin-search-common@1.2.3-next.0

## 1.1.2-next.0

### Patch Changes

- 8e00acb28db: Small tweaks to remove warnings in the console during development (mainly focusing on techdocs)
- Updated dependencies
  - @backstage/core-components@0.12.6-next.0
  - @backstage/plugin-search-react@1.5.2-next.0
  - @backstage/plugin-catalog-react@1.4.1-next.0
  - @backstage/core-plugin-api@1.5.0
  - @backstage/config@1.0.7
  - @backstage/catalog-model@1.2.1
  - @backstage/errors@1.1.5
  - @backstage/theme@0.2.18
  - @backstage/types@1.0.2
  - @backstage/version-bridge@1.0.3
  - @backstage/plugin-search-common@1.2.2

## 1.1.1

### Patch Changes

- 65454876fb2: Minor API report tweaks
- 52b0022dab7: Updated dependency `msw` to `^1.0.0`.
- Updated dependencies
  - @backstage/core-components@0.12.5
  - @backstage/plugin-catalog-react@1.4.0
  - @backstage/plugin-search-react@1.5.1
  - @backstage/errors@1.1.5
  - @backstage/core-plugin-api@1.5.0
  - @backstage/catalog-model@1.2.1
  - @backstage/config@1.0.7
  - @backstage/theme@0.2.18
  - @backstage/types@1.0.2
  - @backstage/version-bridge@1.0.3
  - @backstage/plugin-search-common@1.2.2

## 1.1.1-next.2

### Patch Changes

- 65454876fb2: Minor API report tweaks
- Updated dependencies
  - @backstage/core-components@0.12.5-next.2
  - @backstage/plugin-catalog-react@1.4.0-next.2
  - @backstage/plugin-search-react@1.5.1-next.2
  - @backstage/core-plugin-api@1.5.0-next.2
  - @backstage/config@1.0.7-next.0

## 1.1.1-next.1

### Patch Changes

- 52b0022dab7: Updated dependency `msw` to `^1.0.0`.
- Updated dependencies
  - @backstage/core-components@0.12.5-next.1
  - @backstage/errors@1.1.5-next.0
  - @backstage/core-plugin-api@1.4.1-next.1
  - @backstage/config@1.0.7-next.0
  - @backstage/theme@0.2.18-next.0
  - @backstage/plugin-catalog-react@1.4.0-next.1
  - @backstage/catalog-model@1.2.1-next.1
  - @backstage/types@1.0.2
  - @backstage/version-bridge@1.0.3
  - @backstage/plugin-search-common@1.2.2-next.0
  - @backstage/plugin-search-react@1.5.1-next.1

## 1.1.1-next.0

### Patch Changes

- Updated dependencies
  - @backstage/plugin-catalog-react@1.4.0-next.0
  - @backstage/core-plugin-api@1.4.1-next.0
  - @backstage/catalog-model@1.2.1-next.0
  - @backstage/config@1.0.6
  - @backstage/core-components@0.12.5-next.0
  - @backstage/errors@1.1.4
  - @backstage/theme@0.2.17
  - @backstage/types@1.0.2
  - @backstage/version-bridge@1.0.3
  - @backstage/plugin-search-common@1.2.1
  - @backstage/plugin-search-react@1.5.1-next.0

## 1.1.0

### Minor Changes

- 0eaa579f89: Update `SearchModal` component to use `SearchResult` extensions.

### Patch Changes

- 26fb21aa8b: Implement a `showCounts` option to display result counts per type in `SearchType.Accordion`
- 66e2aab4c4: Updated colors for each tab used on search modal, to improve color contrast. Aria label added to tabs wrapper component. `disableRipple` property on the `Tab` component removed to improve keyboard navigation indicator.
- Updated dependencies
  - @backstage/core-components@0.12.4
  - @backstage/catalog-model@1.2.0
  - @backstage/theme@0.2.17
  - @backstage/core-plugin-api@1.4.0
  - @backstage/plugin-catalog-react@1.3.0
  - @backstage/plugin-search-react@1.5.0
  - @backstage/config@1.0.6
  - @backstage/errors@1.1.4
  - @backstage/types@1.0.2
  - @backstage/version-bridge@1.0.3
  - @backstage/plugin-search-common@1.2.1

## 1.1.0-next.2

### Patch Changes

- 66e2aab4c4: Updated colors for each tab used on search modal, to improve color contrast. Aria label added to tabs wrapper component. `disableRipple` property on the `Tab` component removed to improve keyboard navigation indicator.
- Updated dependencies
  - @backstage/catalog-model@1.2.0-next.1
  - @backstage/plugin-search-react@1.5.0-next.1
  - @backstage/core-components@0.12.4-next.1
  - @backstage/config@1.0.6
  - @backstage/core-plugin-api@1.3.0
  - @backstage/errors@1.1.4
  - @backstage/theme@0.2.16
  - @backstage/types@1.0.2
  - @backstage/version-bridge@1.0.3
  - @backstage/plugin-catalog-react@1.3.0-next.2
  - @backstage/plugin-search-common@1.2.1

## 1.1.0-next.1

### Minor Changes

- 0eaa579f89: Update `SearchModal` component to use `SearchResult` extensions.

### Patch Changes

- Updated dependencies
  - @backstage/core-components@0.12.4-next.0
  - @backstage/plugin-search-react@1.5.0-next.0
  - @backstage/plugin-catalog-react@1.3.0-next.1
  - @backstage/catalog-model@1.1.6-next.0
  - @backstage/config@1.0.6
  - @backstage/core-plugin-api@1.3.0
  - @backstage/errors@1.1.4
  - @backstage/theme@0.2.16
  - @backstage/types@1.0.2
  - @backstage/version-bridge@1.0.3
  - @backstage/plugin-search-common@1.2.1

## 1.0.8-next.0

### Patch Changes

- Updated dependencies
  - @backstage/plugin-catalog-react@1.3.0-next.0
  - @backstage/catalog-model@1.1.6-next.0

## 1.0.7

### Patch Changes

- a24387c6de: When the search modal is opened, the focus is placed on the search bar input field.
- 80ce4e8c29: Small updates to some components to ensure theme typography properties are inherited correctly.
- Updated dependencies
  - @backstage/catalog-model@1.1.5
  - @backstage/plugin-catalog-react@1.2.4
  - @backstage/core-components@0.12.3
  - @backstage/plugin-search-react@1.4.0
  - @backstage/core-plugin-api@1.3.0
  - @backstage/config@1.0.6
  - @backstage/errors@1.1.4
  - @backstage/theme@0.2.16
  - @backstage/types@1.0.2
  - @backstage/version-bridge@1.0.3
  - @backstage/plugin-search-common@1.2.1

## 1.0.7-next.2

### Patch Changes

- Updated dependencies
  - @backstage/plugin-search-react@1.4.0-next.2
  - @backstage/core-plugin-api@1.3.0-next.1
  - @backstage/plugin-catalog-react@1.2.4-next.2
  - @backstage/catalog-model@1.1.5-next.1
  - @backstage/config@1.0.6-next.0
  - @backstage/core-components@0.12.3-next.2
  - @backstage/errors@1.1.4
  - @backstage/theme@0.2.16
  - @backstage/types@1.0.2
  - @backstage/version-bridge@1.0.3
  - @backstage/plugin-search-common@1.2.1-next.0

## 1.0.7-next.1

### Patch Changes

- Updated dependencies
  - @backstage/config@1.0.6-next.0
  - @backstage/catalog-model@1.1.5-next.1
  - @backstage/core-components@0.12.3-next.1
  - @backstage/core-plugin-api@1.2.1-next.0
  - @backstage/errors@1.1.4
  - @backstage/theme@0.2.16
  - @backstage/types@1.0.2
  - @backstage/version-bridge@1.0.3
  - @backstage/plugin-catalog-react@1.2.4-next.1
  - @backstage/plugin-search-common@1.2.1-next.0
  - @backstage/plugin-search-react@1.3.2-next.1

## 1.0.7-next.0

### Patch Changes

- Updated dependencies
  - @backstage/catalog-model@1.1.5-next.0
  - @backstage/plugin-catalog-react@1.2.4-next.0
  - @backstage/core-components@0.12.3-next.0
  - @backstage/config@1.0.5
  - @backstage/core-plugin-api@1.2.0
  - @backstage/errors@1.1.4
  - @backstage/theme@0.2.16
  - @backstage/types@1.0.2
  - @backstage/version-bridge@1.0.3
  - @backstage/plugin-search-common@1.2.0
  - @backstage/plugin-search-react@1.3.2-next.0

## 1.0.6

### Patch Changes

- Updated dependencies
  - @backstage/core-components@0.12.2
  - @backstage/plugin-catalog-react@1.2.3
  - @backstage/plugin-search-react@1.3.1

## 1.0.5

### Patch Changes

- 2e701b3796: Internal refactor to use `react-router-dom` rather than `react-router`.
- 3280711113: Updated dependency `msw` to `^0.49.0`.
- Updated dependencies
  - @backstage/core-plugin-api@1.2.0
  - @backstage/plugin-search-react@1.3.0
  - @backstage/core-components@0.12.1
  - @backstage/version-bridge@1.0.3
  - @backstage/errors@1.1.4
  - @backstage/plugin-catalog-react@1.2.2
  - @backstage/types@1.0.2
  - @backstage/plugin-search-common@1.2.0
  - @backstage/catalog-model@1.1.4
  - @backstage/config@1.0.5
  - @backstage/theme@0.2.16

## 1.0.5-next.4

### Patch Changes

- 2e701b3796: Internal refactor to use `react-router-dom` rather than `react-router`.
- Updated dependencies
  - @backstage/core-components@0.12.1-next.4
  - @backstage/plugin-catalog-react@1.2.2-next.4
  - @backstage/plugin-search-react@1.3.0-next.4
  - @backstage/catalog-model@1.1.4-next.1
  - @backstage/config@1.0.5-next.1
  - @backstage/core-plugin-api@1.2.0-next.2
  - @backstage/errors@1.1.4-next.1
  - @backstage/theme@0.2.16
  - @backstage/types@1.0.2-next.1
  - @backstage/version-bridge@1.0.3-next.0
  - @backstage/plugin-search-common@1.2.0-next.3

## 1.0.5-next.3

### Patch Changes

- Updated dependencies
  - @backstage/core-components@0.12.1-next.3
  - @backstage/catalog-model@1.1.4-next.1
  - @backstage/config@1.0.5-next.1
  - @backstage/core-plugin-api@1.2.0-next.2
  - @backstage/errors@1.1.4-next.1
  - @backstage/theme@0.2.16
  - @backstage/types@1.0.2-next.1
  - @backstage/version-bridge@1.0.3-next.0
  - @backstage/plugin-catalog-react@1.2.2-next.3
  - @backstage/plugin-search-common@1.2.0-next.2
  - @backstage/plugin-search-react@1.3.0-next.3

## 1.0.5-next.2

### Patch Changes

- Updated dependencies
  - @backstage/core-plugin-api@1.2.0-next.2
  - @backstage/plugin-search-react@1.3.0-next.2
  - @backstage/core-components@0.12.1-next.2
  - @backstage/plugin-catalog-react@1.2.2-next.2
  - @backstage/plugin-search-common@1.2.0-next.2
  - @backstage/catalog-model@1.1.4-next.1
  - @backstage/config@1.0.5-next.1
  - @backstage/errors@1.1.4-next.1
  - @backstage/theme@0.2.16
  - @backstage/types@1.0.2-next.1
  - @backstage/version-bridge@1.0.3-next.0

## 1.0.5-next.1

### Patch Changes

- Updated dependencies
  - @backstage/core-components@0.12.1-next.1
  - @backstage/version-bridge@1.0.3-next.0
  - @backstage/plugin-search-react@1.2.2-next.1
  - @backstage/core-plugin-api@1.1.1-next.1
  - @backstage/types@1.0.2-next.1
  - @backstage/plugin-catalog-react@1.2.2-next.1
  - @backstage/config@1.0.5-next.1
  - @backstage/catalog-model@1.1.4-next.1
  - @backstage/errors@1.1.4-next.1
  - @backstage/theme@0.2.16
  - @backstage/plugin-search-common@1.1.2-next.1

## 1.0.5-next.0

### Patch Changes

- 3280711113: Updated dependency `msw` to `^0.49.0`.
- Updated dependencies
  - @backstage/core-components@0.12.1-next.0
  - @backstage/core-plugin-api@1.1.1-next.0
  - @backstage/types@1.0.2-next.0
  - @backstage/plugin-catalog-react@1.2.2-next.0
  - @backstage/catalog-model@1.1.4-next.0
  - @backstage/config@1.0.5-next.0
  - @backstage/errors@1.1.4-next.0
  - @backstage/theme@0.2.16
  - @backstage/version-bridge@1.0.2
  - @backstage/plugin-search-common@1.1.2-next.0
  - @backstage/plugin-search-react@1.2.2-next.0

## 1.0.4

### Patch Changes

- Updated dependencies
  - @backstage/plugin-catalog-react@1.2.1
  - @backstage/core-components@0.12.0
  - @backstage/version-bridge@1.0.2
  - @backstage/core-plugin-api@1.1.0
  - @backstage/catalog-model@1.1.3
  - @backstage/types@1.0.1
  - @backstage/plugin-search-react@1.2.1
  - @backstage/config@1.0.4
  - @backstage/errors@1.1.3
  - @backstage/theme@0.2.16
  - @backstage/plugin-search-common@1.1.1

## 1.0.4-next.1

### Patch Changes

- Updated dependencies
  - @backstage/core-components@0.12.0-next.1
  - @backstage/catalog-model@1.1.3-next.0
  - @backstage/config@1.0.4-next.0
  - @backstage/core-plugin-api@1.1.0-next.0
  - @backstage/errors@1.1.3-next.0
  - @backstage/theme@0.2.16
  - @backstage/types@1.0.1-next.0
  - @backstage/version-bridge@1.0.1
  - @backstage/plugin-catalog-react@1.2.1-next.1
  - @backstage/plugin-search-common@1.1.1-next.0
  - @backstage/plugin-search-react@1.2.1-next.1

## 1.0.4-next.0

### Patch Changes

- Updated dependencies
  - @backstage/plugin-catalog-react@1.2.1-next.0
  - @backstage/core-components@0.12.0-next.0
  - @backstage/core-plugin-api@1.1.0-next.0
  - @backstage/catalog-model@1.1.3-next.0
  - @backstage/types@1.0.1-next.0
  - @backstage/plugin-search-react@1.2.1-next.0
  - @backstage/config@1.0.4-next.0
  - @backstage/errors@1.1.3-next.0
  - @backstage/theme@0.2.16
  - @backstage/version-bridge@1.0.1
  - @backstage/plugin-search-common@1.1.1-next.0

## 1.0.3

### Patch Changes

- Updated dependencies
  - @backstage/catalog-model@1.1.2
  - @backstage/plugin-catalog-react@1.2.0
  - @backstage/core-components@0.11.2
  - @backstage/plugin-search-react@1.2.0
  - @backstage/plugin-search-common@1.1.0
  - @backstage/core-plugin-api@1.0.7
  - @backstage/config@1.0.3
  - @backstage/errors@1.1.2
  - @backstage/theme@0.2.16
  - @backstage/types@1.0.0
  - @backstage/version-bridge@1.0.1

## 1.0.3-next.2

### Patch Changes

- Updated dependencies
  - @backstage/plugin-catalog-react@1.2.0-next.2
  - @backstage/plugin-search-common@1.1.0-next.2
  - @backstage/catalog-model@1.1.2-next.2
  - @backstage/config@1.0.3-next.2
  - @backstage/core-components@0.11.2-next.2
  - @backstage/core-plugin-api@1.0.7-next.2
  - @backstage/errors@1.1.2-next.2
  - @backstage/theme@0.2.16
  - @backstage/types@1.0.0
  - @backstage/version-bridge@1.0.1
  - @backstage/plugin-search-react@1.2.0-next.2

## 1.0.3-next.1

### Patch Changes

- Updated dependencies
  - @backstage/plugin-catalog-react@1.2.0-next.1
  - @backstage/plugin-search-react@1.2.0-next.1
  - @backstage/plugin-search-common@1.1.0-next.1
  - @backstage/core-components@0.11.2-next.1
  - @backstage/core-plugin-api@1.0.7-next.1
  - @backstage/catalog-model@1.1.2-next.1
  - @backstage/config@1.0.3-next.1
  - @backstage/errors@1.1.2-next.1
  - @backstage/theme@0.2.16
  - @backstage/types@1.0.0
  - @backstage/version-bridge@1.0.1

## 1.0.3-next.0

### Patch Changes

- Updated dependencies
  - @backstage/catalog-model@1.1.2-next.0
  - @backstage/core-components@0.11.2-next.0
  - @backstage/plugin-catalog-react@1.1.5-next.0
  - @backstage/plugin-search-react@1.1.1-next.0
  - @backstage/config@1.0.3-next.0
  - @backstage/core-plugin-api@1.0.7-next.0
  - @backstage/errors@1.1.2-next.0
  - @backstage/theme@0.2.16
  - @backstage/types@1.0.0
  - @backstage/version-bridge@1.0.1
  - @backstage/plugin-search-common@1.0.2-next.0

## 1.0.2

### Patch Changes

- 817f3196f6: Updated React Router dependencies to be peer dependencies.
- 7d47def9c4: Removed dependency on `@types/jest`.
- 667d917488: Updated dependency `msw` to `^0.47.0`.
- 87ec2ba4d6: Updated dependency `msw` to `^0.46.0`.
- bf5e9030eb: Updated dependency `msw` to `^0.45.0`.
- 18f60427f2: Use the new `inheritParentContextIfAvailable` search context property in `SearchModal` instead of manually checking if a parent context exists, this conditional statement was previously duplicated in more than one component like in `SearchBar` as well and is now only done in ` SearchContextProvider`.
- Updated dependencies
  - @backstage/core-components@0.11.1
  - @backstage/core-plugin-api@1.0.6
  - @backstage/plugin-catalog-react@1.1.4
  - @backstage/plugin-search-react@1.1.0
  - @backstage/catalog-model@1.1.1
  - @backstage/config@1.0.2
  - @backstage/errors@1.1.1
  - @backstage/plugin-search-common@1.0.1

## 1.0.2-next.3

### Patch Changes

- 7d47def9c4: Removed dependency on `@types/jest`.
- Updated dependencies
  - @backstage/plugin-catalog-react@1.1.4-next.2
  - @backstage/catalog-model@1.1.1-next.0
  - @backstage/config@1.0.2-next.0
  - @backstage/core-components@0.11.1-next.3
  - @backstage/core-plugin-api@1.0.6-next.3
  - @backstage/errors@1.1.1-next.0

## 1.0.2-next.2

### Patch Changes

- 667d917488: Updated dependency `msw` to `^0.47.0`.
- 87ec2ba4d6: Updated dependency `msw` to `^0.46.0`.
- 18f60427f2: Use the new `inheritParentContextIfAvailable` search context property in `SearchModal` instead of manually checking if a parent context exists, this conditional statement was previously duplicated in more than one component like in `SearchBar` as well and is now only done in ` SearchContextProvider`.
- Updated dependencies
  - @backstage/core-components@0.11.1-next.2
  - @backstage/core-plugin-api@1.0.6-next.2
  - @backstage/plugin-search-react@1.1.0-next.2

## 1.0.2-next.1

### Patch Changes

- 817f3196f6: Updated React Router dependencies to be peer dependencies.
- Updated dependencies
  - @backstage/core-components@0.11.1-next.1
  - @backstage/core-plugin-api@1.0.6-next.1
  - @backstage/plugin-catalog-react@1.1.4-next.1
  - @backstage/plugin-search-react@1.0.2-next.1

## 1.0.2-next.0

### Patch Changes

- bf5e9030eb: Updated dependency `msw` to `^0.45.0`.
- Updated dependencies
  - @backstage/core-plugin-api@1.0.6-next.0
  - @backstage/core-components@0.11.1-next.0
  - @backstage/plugin-catalog-react@1.1.4-next.0
  - @backstage/plugin-search-react@1.0.2-next.0
  - @backstage/plugin-search-common@1.0.1-next.0

## 1.0.1

### Patch Changes

- Updated dependencies
  - @backstage/core-components@0.11.0
  - @backstage/core-plugin-api@1.0.5
  - @backstage/plugin-catalog-react@1.1.3
  - @backstage/plugin-search-react@1.0.1

## 1.0.1-next.1

### Patch Changes

- Updated dependencies
  - @backstage/plugin-catalog-react@1.1.3-next.2
  - @backstage/core-components@0.11.0-next.2
  - @backstage/plugin-search-react@1.0.1-next.1

## 1.0.1-next.0

### Patch Changes

- Updated dependencies
  - @backstage/core-plugin-api@1.0.5-next.0
  - @backstage/plugin-catalog-react@1.1.3-next.0
  - @backstage/core-components@0.10.1-next.0
  - @backstage/plugin-search-react@1.0.1-next.0

## 1.0.0

### Major Changes

- 7bd7d336b2: This package has been promoted to 1.0. Read more about what it means in [New release: Backstage Search 1.0 blog](https://backstage.io/blog/2022/07/19/releasing-backstage-search-1.0)

### Patch Changes

- a70869e775: Updated dependency `msw` to `^0.43.0`.
- 8006d0f9bf: Updated dependency `msw` to `^0.44.0`.
- 509c4092f0: To allow people to use a global search context in the search modal, the code for the search modal has been changed to only create a local search context if there is no parent context already defined.

  If you want to continue using a local context even if you define a global one, you will have to wrap the modal in a new local context manually:

  ```tsx
  <SearchContextProvider>
    <SearchModal toggleModal={toggleModal} />
  </SearchContextProvider>
  ```

- Updated dependencies
  - @backstage/core-components@0.10.0
  - @backstage/catalog-model@1.1.0
  - @backstage/plugin-search-react@1.0.0
  - @backstage/plugin-search-common@1.0.0
  - @backstage/core-plugin-api@1.0.4
  - @backstage/plugin-catalog-react@1.1.2
  - @backstage/theme@0.2.16
  - @backstage/errors@1.1.0

## 0.9.1-next.3

### Patch Changes

- a70869e775: Updated dependency `msw` to `^0.43.0`.
- Updated dependencies
  - @backstage/core-plugin-api@1.0.4-next.0
  - @backstage/core-components@0.10.0-next.3
  - @backstage/catalog-model@1.1.0-next.3
  - @backstage/plugin-catalog-react@1.1.2-next.3
  - @backstage/plugin-search-react@0.2.2-next.3

## 0.9.1-next.2

### Patch Changes

- Updated dependencies
  - @backstage/core-components@0.10.0-next.2
  - @backstage/catalog-model@1.1.0-next.2
  - @backstage/plugin-search-react@0.2.2-next.2
  - @backstage/theme@0.2.16-next.1
  - @backstage/plugin-catalog-react@1.1.2-next.2

## 0.9.1-next.1

### Patch Changes

- 509c4092f0: To allow people to use a global search context in the search modal, the code for the search modal has been changed to only create a local search context if there is no parent context already defined.

  If you want to continue using a local context even if you define a global one, you will have to wrap the modal in a new local context manually:

  ```tsx
  <SearchContextProvider>
    <SearchModal toggleModal={toggleModal} />
  </SearchContextProvider>
  ```

- Updated dependencies
  - @backstage/core-components@0.9.6-next.1
  - @backstage/catalog-model@1.1.0-next.1
  - @backstage/errors@1.1.0-next.0
  - @backstage/theme@0.2.16-next.0
  - @backstage/plugin-catalog-react@1.1.2-next.1
  - @backstage/plugin-search-common@0.3.6-next.0
  - @backstage/plugin-search-react@0.2.2-next.1

## 0.9.1-next.0

### Patch Changes

- Updated dependencies
  - @backstage/catalog-model@1.1.0-next.0
  - @backstage/core-components@0.9.6-next.0
  - @backstage/plugin-catalog-react@1.1.2-next.0
  - @backstage/plugin-search-react@0.2.2-next.0

## 0.9.0

### Minor Changes

- 2dc4818541: The pre-alpha `<SearchPageNext>`, `<SearchBarNext>`, `etc...` components have been removed. In the unlikely event you were still using/referencing them, please update to using their non-`*Next` equivalents from either `@backstage/plugin-search-react` or `@backstage/plugin-search`.

### Patch Changes

- 8809159148: Components `<DefaultResultListItem>`, `<SearchBar>` (including `<SearchBarBase>`), `<SearchFilter>` (including `.Checkbox`, `.Select`, and `.Autocomplete` static prop components), `<SearchResult>`, and `<SearchResultPager>` are now exported from `@backstage/plugin-search-react`. They are now deprecated in `@backstage/plugin-search` and will be removed in a future release.
- 8f7b1835df: Updated dependency `msw` to `^0.41.0`.
- 5388e6bdc5: Fixed a bug that could cause analytics events in other parts of Backstage to capture nonsensical values resembling search modal state under some circumstances.
- 915700f64f: In order to simplify analytics on top of the search experience in Backstage, the provided `<*ResultListItem />` component now captures a `discover` analytics event instead of a `click` event. This event includes the result rank as its `value` and, like a click, the URL/path clicked to as its `to` attribute.
- Updated dependencies
  - @backstage/plugin-catalog-react@1.1.1
  - @backstage/plugin-search-common@0.3.5
  - @backstage/plugin-search-react@0.2.1
  - @backstage/core-components@0.9.5
  - @backstage/core-plugin-api@1.0.3
  - @backstage/catalog-model@1.0.3

## 0.8.2-next.2

### Patch Changes

- 5388e6bdc5: Fixed a bug that could cause analytics events in other parts of Backstage to capture nonsensical values resembling search modal state under some circumstances.
- Updated dependencies
  - @backstage/plugin-search-common@0.3.5-next.1
  - @backstage/core-components@0.9.5-next.2

## 0.8.2-next.1

### Patch Changes

- 8f7b1835df: Updated dependency `msw` to `^0.41.0`.
- Updated dependencies
  - @backstage/core-components@0.9.5-next.1
  - @backstage/core-plugin-api@1.0.3-next.0
  - @backstage/catalog-model@1.0.3-next.0
  - @backstage/plugin-catalog-react@1.1.1-next.1
  - @backstage/plugin-search-react@0.2.1-next.0
  - @backstage/plugin-search-common@0.3.5-next.0

## 0.8.2-next.0

### Patch Changes

- Updated dependencies
  - @backstage/plugin-catalog-react@1.1.1-next.0
  - @backstage/core-components@0.9.5-next.0

## 0.8.1

### Patch Changes

- 11a46863de: Fix issue with `HomePageSearchBar` requiring `SearchContext`
- bef56488ad: Introduced a `<SearchModalProvider>`, which can optionally be placed higher up in the react tree in order to allow control of search modal visibility from outside the modal itself.
- 3a74e203a8: Updated search result components to support rendering content with highlighted matched terms
- Updated dependencies
  - @backstage/core-components@0.9.4
  - @backstage/core-plugin-api@1.0.2
  - @backstage/plugin-catalog-react@1.1.0
  - @backstage/config@1.0.1
  - @backstage/plugin-search-react@0.2.0
  - @backstage/plugin-search-common@0.3.4
  - @backstage/catalog-model@1.0.2

## 0.8.1-next.2

### Patch Changes

- 3a74e203a8: Updated search result components to support rendering content with highlighted matched terms
- Updated dependencies
  - @backstage/core-components@0.9.4-next.1
  - @backstage/config@1.0.1-next.0
  - @backstage/plugin-search-react@0.2.0-next.2
  - @backstage/plugin-search-common@0.3.4-next.0
  - @backstage/plugin-catalog-react@1.1.0-next.2
  - @backstage/catalog-model@1.0.2-next.0
  - @backstage/core-plugin-api@1.0.2-next.1

## 0.8.1-next.1

### Patch Changes

- Updated dependencies
  - @backstage/core-components@0.9.4-next.0
  - @backstage/core-plugin-api@1.0.2-next.0
  - @backstage/plugin-catalog-react@1.1.0-next.1
  - @backstage/plugin-search-react@0.2.0-next.1

## 0.8.1-next.0

### Patch Changes

- 11a46863de: Fix issue with `HomePageSearchBar` requiring `SearchContext`
- Updated dependencies
  - @backstage/plugin-catalog-react@1.1.0-next.0
  - @backstage/plugin-search-react@0.1.1-next.0

## 0.8.0

### Minor Changes

- 520e21aaea: The following exports has now been fully deleted from this package and can be import from `@backstage/plugin-search-react` instead.

  `SearchApi` interface.
  `searchApiRef`
  `SearchContextProvider`
  `useSearch`

  `SearchContext` has now been fully deleted from this package and is no longer exported publicly. Use `SearchContextProvider` when access to the context is needed.

### Patch Changes

- 7c7919777e: build(deps-dev): bump `@testing-library/react-hooks` from 7.0.2 to 8.0.0
- 24254fd433: build(deps): bump `@testing-library/user-event` from 13.5.0 to 14.0.0
- 5c062f275e: Support customizing the content of the `SidebarSearchModal`
- 38e01f2f70: Switch to `SearchDocument` type in `DefaultResultListItem` props
- 230ad0826f: Bump to using `@types/node` v16
- ab230a433f: The following exports has been moved to `@backstage/plugin-search-react` and will be removed in the next release. import from `@backstage/plugin-search-react` instead.

  - `SearchApi` interface.
  - `searchApiRef`
  - `SearchContext`
  - `SearchContextProvider`
  - `useSearch`

- Updated dependencies
  - @backstage/plugin-catalog-react@1.0.1
  - @backstage/catalog-model@1.0.1
  - @backstage/core-components@0.9.3
  - @backstage/core-plugin-api@1.0.1
  - @backstage/plugin-search-react@0.1.0
  - @backstage/plugin-search-common@0.3.3

## 0.7.5-next.1

### Patch Changes

- 24254fd433: build(deps): bump `@testing-library/user-event` from 13.5.0 to 14.0.0
- 5c062f275e: Support customizing the content of the `SidebarSearchModal`
- 230ad0826f: Bump to using `@types/node` v16
- ab230a433f: The following exports has been moved to `@backstage/plugin-search-react` and will be removed in the next release. import from `@backstage/plugin-search-react` instead.

  - `SearchApi` interface.
  - `searchApiRef`
  - `SearchContext`
  - `SearchContextProvider`
  - `useSearch`

- Updated dependencies
  - @backstage/core-components@0.9.3-next.2
  - @backstage/core-plugin-api@1.0.1-next.0
  - @backstage/plugin-catalog-react@1.0.1-next.3
  - @backstage/plugin-search-react@0.1.0-next.0

## 0.7.5-next.0

### Patch Changes

- 38e01f2f70: Switch to `SearchDocument` type in `DefaultResultListItem` props
- Updated dependencies
  - @backstage/catalog-model@1.0.1-next.0
  - @backstage/plugin-search-common@0.3.3-next.0
  - @backstage/plugin-catalog-react@1.0.1-next.0
  - @backstage/core-components@0.9.3-next.0

## 0.7.4

### Patch Changes

- a422d7ce5e: chore(deps): bump `@testing-library/react` from 11.2.6 to 12.1.3
- f24ef7864e: Minor typo fixes
- Updated dependencies
  - @backstage/core-components@0.9.2
  - @backstage/core-plugin-api@1.0.0
  - @backstage/plugin-catalog-react@1.0.0
  - @backstage/catalog-model@1.0.0
  - @backstage/config@1.0.0
  - @backstage/errors@1.0.0
  - @backstage/types@1.0.0
  - @backstage/plugin-search-common@0.3.2

## 0.7.3

### Patch Changes

- 3e54f6c436: Use `@backstage/plugin-search-common` package instead of `@backstage/search-common`.
- Updated dependencies
  - @backstage/plugin-catalog-react@0.9.0
  - @backstage/core-components@0.9.1
  - @backstage/catalog-model@0.13.0
  - @backstage/plugin-search-common@0.3.1

## 0.7.3-next.0

### Patch Changes

- 3e54f6c436: Use `@backstage/plugin-search-common` package instead of `@backstage/search-common`.
- Updated dependencies
  - @backstage/plugin-catalog-react@0.9.0-next.0
  - @backstage/core-components@0.9.1-next.0
  - @backstage/catalog-model@0.13.0-next.0
  - @backstage/plugin-search-common@0.3.1-next.0

## 0.7.2

### Patch Changes

- 64b430f80d: chore(deps): bump `react-text-truncate` from 0.17.0 to 0.18.0
- Updated dependencies
  - @backstage/catalog-model@0.12.0
  - @backstage/core-components@0.9.0
  - @backstage/plugin-catalog-react@0.8.0
  - @backstage/core-plugin-api@0.8.0
  - @backstage/search-common@0.3.0

## 0.7.1

### Patch Changes

- Updated dependencies
  - @backstage/core-components@0.8.10
  - @backstage/plugin-catalog-react@0.7.0
  - @backstage/catalog-model@0.11.0
  - @backstage/core-plugin-api@0.7.0

## 0.7.0

### Minor Changes

- f986369b2a: **BREAKING**: `useSearch` doesn't return anymore `open` and `toggleModal`.
  The two properties have been moved to the `useSearchModal` hook.

  ```
  import { SearchModal, useSearchModal } from '@backstage/plugin-search';

  const Foo = () => {
    const { state, setOpen, toggleModal } = useSearchModal();

    return (
      <SearchModal {...state} toggleModal={toggleModal} />
    );
  };
  ```

### Patch Changes

- 1ed305728b: Bump `node-fetch` to version 2.6.7 and `cross-fetch` to version 3.1.5
- c77c5c7eb6: Added `backstage.role` to `package.json`
- 7aeb491394: Replace use of deprecated `ENTITY_DEFAULT_NAMESPACE` constant with `DEFAULT_NAMESPACE`.
- Updated dependencies
  - @backstage/core-components@0.8.9
  - @backstage/core-plugin-api@0.6.1
  - @backstage/errors@0.2.1
  - @backstage/plugin-catalog-react@0.6.15
  - @backstage/catalog-model@0.10.0
  - @backstage/config@0.1.14
  - @backstage/search-common@0.2.3
  - @backstage/theme@0.2.15
  - @backstage/types@0.1.2

## 0.6.2

### Patch Changes

- faf49ba82f: Modify modal search to clamp result length to 5 rows.
- Updated dependencies
  - @backstage/core-components@0.8.8
  - @backstage/plugin-catalog-react@0.6.14

## 0.6.2-next.0

### Patch Changes

- faf49ba82f: Modify modal search to clamp result length to 5 rows.
- Updated dependencies
  - @backstage/core-components@0.8.8-next.0
  - @backstage/plugin-catalog-react@0.6.14-next.0

## 0.6.1

### Patch Changes

- Updated dependencies
  - @backstage/core-components@0.8.7
  - @backstage/plugin-catalog-react@0.6.13

## 0.6.1-next.0

### Patch Changes

- Updated dependencies
  - @backstage/core-components@0.8.7-next.0
  - @backstage/plugin-catalog-react@0.6.13-next.0

## 0.6.0

### Minor Changes

- 2f0d3d3278: Forwarding classes to HomePageSearchBar instead of using className prop. For custom styles of the HomePageSearchBar, use classes prop instead:

  ```diff
  <HomePageSearchBar
  -  className={searchBar}
  +  classes={{ root: classes.searchBar }}
    placeholder="Search"
  />
  ```

- 1dbe63ec39: The way labels are controlled on both the `<SearchFilter.Checkbox />` and
  `<SearchFilter.Select />` components has changed. Previously, the string passed
  on the `name` prop (which controls the field being filtered on) was also
  rendered as the field label. Now, if you want a label rendered, it must be
  passed on the new `label` prop. If no `label` is provided, no label will be
  rendered.

### Patch Changes

- 4aca2a5307: Introduces a `<SearchFilter.Autocomplete />` variant, which can be used as either a single- or multi-select autocomplete filter.

  This variant, as well as `<SearchFilter.Select />`, now also supports loading allowed values asynchronously by passing a function that resolves the list of values to the `values` prop. (An optional `valuesDebounceMs` prop may also be provided to control the debounce time).

  Check the [search plugin storybook](https://backstage.io/storybook/?path=/story/plugins-search-searchfilter) to see how to leverage these new additions.

- Updated dependencies
  - @backstage/core-components@0.8.6
  - @backstage/search-common@0.2.2

## 0.5.6

### Patch Changes

- 1523926507: Removes the focus from the sidebar and focus the main content after select one search result or navigate to the search result list
- 51fbedc445: Migrated usage of deprecated `IdentityApi` methods.
- Updated dependencies
  - @backstage/core-components@0.8.5
  - @backstage/core-plugin-api@0.6.0
  - @backstage/plugin-catalog-react@0.6.12
  - @backstage/config@0.1.13
  - @backstage/catalog-model@0.9.10

## 0.5.6-next.0

### Patch Changes

- 51fbedc445: Migrated usage of deprecated `IdentityApi` methods.
- Updated dependencies
  - @backstage/core-components@0.8.5-next.0
  - @backstage/core-plugin-api@0.6.0-next.0
  - @backstage/config@0.1.13-next.0
  - @backstage/plugin-catalog-react@0.6.12-next.0
  - @backstage/catalog-model@0.9.10-next.0

## 0.5.5

### Patch Changes

- Updated dependencies
  - @backstage/config@0.1.12
  - @backstage/core-components@0.8.4
  - @backstage/core-plugin-api@0.5.0
  - @backstage/plugin-catalog-react@0.6.11
  - @backstage/errors@0.2.0
  - @backstage/catalog-model@0.9.9

## 0.5.4

### Patch Changes

- e05b9115aa: Fix missing search context issue with `HomePageSearchBar`
- 4ce51ab0f1: Internal refactor of the `react-use` imports to use `react-use/lib/*` instead.
- 54ef743aa4: Introduce a `<SearchType.Tabs />` variant to display tabs for selecting search result types.
- Updated dependencies
  - @backstage/core-plugin-api@0.4.1
  - @backstage/plugin-catalog-react@0.6.10
  - @backstage/core-components@0.8.3

## 0.5.3

### Patch Changes

- 6d8e3a9651: Internal cleanup of the exports structure
- 8b532a6c02: Introduces a `<SearchType.Accordion />` variant, which operates on the same part of a search query as the existing `<SearchType />`, but in a more opinionated way (as a single-select control surface suitable for faceted search UIs).

  Check the [search plugin storybook](https://backstage.io/storybook/?path=/story/plugins-search-searchtype--accordion) to see how it can be used.

- af4980fb5d: Captures the search term entered in the SearchBarBase as a `search` event.
- Updated dependencies
  - @backstage/plugin-catalog-react@0.6.9

## 0.5.2

### Patch Changes

- 3d98955c8a: Add Optional Props to Override Icon for SidebarSearch and SidebarSearchModal Component
- 49a696d720: Standardizes the component used as a search box in the search modal and in the composable home page.

  After these changes, all search boxes exported by the search plugin are based on the `<SearchBarBase />` component, and this one is based on the `<InputBase />` component of the Material UI. This means that when you use SearchBarBase or one of its derived components (like `SearchBar` and `HomePageSearchBar`) you can pass all properties accepted by InputBase that have not been replaced by the props type of those components.

  For example:

  ```jsx
  <SearchInputBase color="secondary" debouceTime={500} />
  ```

  The `color` property is inherited from `InputBaseProps` type and `debouceTime` defined by `SearchBarBaseProps`.

- 7a4bd2ceac: Prefer using `Link` from `@backstage/core-components` rather than material-UI.
- Updated dependencies
  - @backstage/core-plugin-api@0.4.0
  - @backstage/plugin-catalog-react@0.6.8
  - @backstage/core-components@0.8.2

## 0.5.1

### Patch Changes

- cd450844f6: Moved React dependencies to `peerDependencies` and allow both React v16 and v17 to be used.
- 382e3a94b3: Export SearchApi interface from plugin
- Updated dependencies
  - @backstage/core-components@0.8.0
  - @backstage/core-plugin-api@0.3.0
  - @backstage/plugin-catalog-react@0.6.5

## 0.5.0

### Minor Changes

- c5b6045f36: Search Modal now relies on the Search Context to access state and state setter. If you use the SidebarSearchModal as described in the [getting started documentation](https://backstage.io/docs/features/search/getting-started#using-the-search-modal), make sure to update your code with the SearchContextProvider.

  ```diff
  export const Root = ({ children }: PropsWithChildren<{}>) => (
    <SidebarPage>
      <Sidebar>
        <SidebarLogo />
  -     <SidebarSearchModal />
  +     <SearchContextProvider>
  +       <SidebarSearchModal />
  +     </SearchContextProvider>
        <SidebarDivider />
      ...
  ```

### Patch Changes

- f06ecd09a7: Add optional icon and secondaryAction properties for DefaultResultListItem component
- c5941d5c30: Add a new optional clearButton property to the SearchBar component. The default value for this new property is true.
- Updated dependencies
  - @backstage/core-components@0.7.6
  - @backstage/theme@0.2.14
  - @backstage/core-plugin-api@0.2.2

## 0.4.18

### Patch Changes

- a125278b81: Refactor out the deprecated path and icon from RouteRefs
- 704b267e1c: Smaller UX improvements to search components such as optional autoFocus prop to SearchBar components, decreased debounce value and closing modal on link click of SearchModal, terminology updates of SearchResultPager.
- Updated dependencies
  - @backstage/catalog-model@0.9.7
  - @backstage/plugin-catalog-react@0.6.4
  - @backstage/core-components@0.7.4
  - @backstage/core-plugin-api@0.2.0

## 0.4.17

### Patch Changes

- 5dcea2586c: Added `SearchModal` component.

  Now you can import `SearchModal` in your apps:

  ```js
  import { SearchModal } from '@backstage/plugin-search';
  ```

  You can also use the `SidebarSearchModal` component to integrate it into the sidebar of your sample apps:

  ```js
  import { SidebarSearchModal } from '@backstage/plugin-search';
  ```

- Updated dependencies
  - @backstage/core-components@0.7.3
  - @backstage/theme@0.2.13
  - @backstage/core-plugin-api@0.1.13
  - @backstage/plugin-catalog-react@0.6.3

## 0.4.16

### Patch Changes

- 10615525f3: Switch to use the json and observable types from `@backstage/types`
- Updated dependencies
  - @backstage/config@0.1.11
  - @backstage/theme@0.2.12
  - @backstage/errors@0.1.4
  - @backstage/core-components@0.7.2
  - @backstage/plugin-catalog-react@0.6.2
  - @backstage/catalog-model@0.9.6
  - @backstage/search-common@0.2.1
  - @backstage/core-plugin-api@0.1.12

## 0.4.15

### Patch Changes

- 56bd537256: SearchBar component to accept optional placeholder prop
- Updated dependencies
  - @backstage/plugin-catalog-react@0.6.0
  - @backstage/core-components@0.7.0
  - @backstage/theme@0.2.11

## 0.4.14

### Patch Changes

- ca0559444c: Avoid usage of `.to*Case()`, preferring `.toLocale*Case('en-US')` instead.
- 81a41ec249: Added a `name` key to all extensions in order to improve Analytics API metadata.
- Updated dependencies
  - @backstage/core-components@0.6.1
  - @backstage/core-plugin-api@0.1.10
  - @backstage/plugin-catalog-react@0.5.2
  - @backstage/catalog-model@0.9.4

## 0.4.13

### Patch Changes

- Updated dependencies
  - @backstage/core-plugin-api@0.1.9
  - @backstage/core-components@0.6.0
  - @backstage/plugin-catalog-react@0.5.1

## 0.4.12

### Patch Changes

- Updated dependencies
  - @backstage/core-components@0.5.0
  - @backstage/plugin-catalog-react@0.5.0
  - @backstage/catalog-model@0.9.3
  - @backstage/config@0.1.10

## 0.4.11

### Patch Changes

- 9f1362dcc1: Upgrade `@material-ui/lab` to `4.0.0-alpha.57`.
- Updated dependencies
  - @backstage/core-components@0.4.2
  - @backstage/plugin-catalog-react@0.4.6
  - @backstage/core-plugin-api@0.1.8

## 0.4.10

### Patch Changes

- 7f00902d9: Add Home Page Search Bar Component, to be included in composable Home Page.
- Updated dependencies
  - @backstage/core-components@0.4.1
  - @backstage/catalog-model@0.9.2
  - @backstage/errors@0.1.2
  - @backstage/config@0.1.9
  - @backstage/core-plugin-api@0.1.7

## 0.4.9

### Patch Changes

- a13f21cdc: Implement optional `pageCursor` based paging in search.

  To use paging in your app, add a `<SearchResultPager />` to your
  `SearchPage.tsx`.

- Updated dependencies
  - @backstage/plugin-catalog-react@0.4.5
  - @backstage/core-components@0.4.0
  - @backstage/search-common@0.2.0
  - @backstage/catalog-model@0.9.1

## 0.4.8

### Patch Changes

- 16ec8381a: Fix search page to respond to searches made from sidebar search
- Updated dependencies
  - @backstage/plugin-catalog-react@0.4.4
  - @backstage/core-components@0.3.3
  - @backstage/config@0.1.8

## 0.4.7

### Patch Changes

- 56c773909: Switched `@types/react` dependency to request `*` rather than a specific version.
- Updated dependencies
  - @backstage/core-components@0.3.1
  - @backstage/core-plugin-api@0.1.6
  - @backstage/plugin-catalog-react@0.4.2

## 0.4.6

### Patch Changes

- b917365cf: Change `<SearchType>` design to follow Figma and be similar to existing multi
  selects in Backstage.
- Updated dependencies
  - @backstage/core-components@0.3.0
  - @backstage/config@0.1.6
  - @backstage/core-plugin-api@0.1.5
  - @backstage/search-common@0.1.3
  - @backstage/plugin-catalog-react@0.4.1

## 0.4.5

### Patch Changes

- 9d40fcb1e: - Bumping `material-ui/core` version to at least `4.12.2` as they made some breaking changes in later versions which broke `Pagination` of the `Table`.
  - Switching out `material-table` to `@material-table/core` for support for the later versions of `material-ui/core`
  - This causes a minor API change to `@backstage/core-components` as the interface for `Table` re-exports the `prop` from the underlying `Table` components.
  - `onChangeRowsPerPage` has been renamed to `onRowsPerPageChange`
  - `onChangePage` has been renamed to `onPageChange`
  - Migration guide is here: https://material-table-core.com/docs/breaking-changes
- Updated dependencies
  - @backstage/core-components@0.2.0
  - @backstage/plugin-catalog-react@0.4.0
  - @backstage/core-plugin-api@0.1.4
  - @backstage/theme@0.2.9

## 0.4.4

### Patch Changes

- 9266b80ab: Adding a type filter to new search
- Updated dependencies
  - @backstage/core-components@0.1.6
  - @backstage/plugin-catalog-react@0.3.1

## 0.4.3

### Patch Changes

- 078d4973e: Handle request errors properly and display them in the results list.
- Updated dependencies
  - @backstage/plugin-catalog-react@0.3.0

## 0.4.2

### Patch Changes

- Updated dependencies
  - @backstage/core-components@0.1.5
  - @backstage/catalog-model@0.9.0
  - @backstage/plugin-catalog-react@0.2.6

## 0.4.1

### Patch Changes

- df51a5507: Fix empty state not being displayed on missing results.
- d5db15efb: Use the `identityApi` to forward authorization headers to the `search-backend`
- 48c9fcd33: Migrated to use the new `@backstage/core-*` packages rather than `@backstage/core`.
- Updated dependencies
  - @backstage/core-plugin-api@0.1.3
  - @backstage/catalog-model@0.8.4
  - @backstage/plugin-catalog-react@0.2.4

## 0.4.0

### Minor Changes

- 5aff84759: This release represents a move out of a pre-alpha phase of the Backstage Search
  plugin, into an alpha phase. With this release, you gain more control over the
  layout of your search page on the frontend, as well as the ability to extend
  search on the backend to encompass everything Backstage users may want to find.

  If you are updating to this version of `@backstage/plugin-search` from a prior
  release, you will need to make the following modifications to your App:

  In your app package, create a new `searchPage` component at, for example,
  `packages/app/src/components/search/SearchPage.tsx` with contents like the
  following:

  ```tsx
  import React from 'react';
  import { makeStyles, Theme, Grid, List, Paper } from '@material-ui/core';

  import { Content, Header, Lifecycle, Page } from '@backstage/core';
  import { CatalogResultListItem } from '@backstage/plugin-catalog';
  import {
    SearchBar,
    SearchFilter,
    SearchResult,
    DefaultResultListItem,
  } from '@backstage/plugin-search';

  const useStyles = makeStyles((theme: Theme) => ({
    bar: {
      padding: theme.spacing(1, 0),
    },
    filters: {
      padding: theme.spacing(2),
    },
    filter: {
      '& + &': {
        marginTop: theme.spacing(2.5),
      },
    },
  }));

  const SearchPage = () => {
    const classes = useStyles();

    return (
      <Page themeId="home">
        <Header title="Search" subtitle={<Lifecycle alpha />} />
        <Content>
          <Grid container direction="row">
            <Grid item xs={12}>
              <Paper className={classes.bar}>
                <SearchBar debounceTime={100} />
              </Paper>
            </Grid>
            <Grid item xs={3}>
              <Paper className={classes.filters}>
                <SearchFilter.Select
                  className={classes.filter}
                  name="kind"
                  values={['Component', 'Template']}
                />
                <SearchFilter.Checkbox
                  className={classes.filter}
                  name="lifecycle"
                  values={['experimental', 'production']}
                />
              </Paper>
            </Grid>
            <Grid item xs={9}>
              <SearchResult>
                {({ results }) => (
                  <List>
                    {results.map(({ type, document }) => {
                      switch (type) {
                        case 'software-catalog':
                          return (
                            <CatalogResultListItem
                              key={document.location}
                              result={document}
                            />
                          );
                        default:
                          return (
                            <DefaultResultListItem
                              key={document.location}
                              result={document}
                            />
                          );
                      }
                    })}
                  </List>
                )}
              </SearchResult>
            </Grid>
          </Grid>
        </Content>
      </Page>
    );
  };

  export const searchPage = <SearchPage />;
  ```

  Then in `App.tsx`, import this new `searchPage` component, and set it as a
  child of the existing `<SearchPage />` route so that it looks like this:

  ```tsx
  import { searchPage } from './components/search/SearchPage';
  // ...
  <Route path="/search" element={<SearchPage />}>
    {searchPage}
  </Route>;
  ```

  You will also need to update your backend. For details, check the changeset for
  `v0.2.0` of `@backstage/plugin-search-backend`.

### Patch Changes

- db1c8f93b: The `<Search...Next /> set of components exported by the Search Plugin are now updated to use the Search Backend API. These will be made available as the default non-"next" versions in a follow-up release.

  The interfaces for decorators and collators in the Search Backend have also seen minor, breaking revisions ahead of a general release. If you happen to be building on top of these interfaces, check and update your implementations accordingly. The APIs will be considered more stable in a follow-up release.

- Updated dependencies [27a9b503a]
- Updated dependencies [7028ee1ca]
- Updated dependencies [db1c8f93b]
  - @backstage/catalog-model@0.8.2
  - @backstage/plugin-catalog-react@0.2.2
  - @backstage/search-common@0.1.2

## 0.3.7

### Patch Changes

- Updated dependencies [add62a455]
- Updated dependencies [cc592248b]
- Updated dependencies [17c497b81]
- Updated dependencies [704875e26]
  - @backstage/catalog-model@0.8.0
  - @backstage/core@0.7.11
  - @backstage/plugin-catalog-react@0.2.0

## 0.3.6

### Patch Changes

- 062bbf90f: chore: bump `@testing-library/user-event` from 12.8.3 to 13.1.8
- 675a569a9: chore: bump `react-use` dependency in all packages
- Updated dependencies [062bbf90f]
- Updated dependencies [10c008a3a]
- Updated dependencies [889d89b6e]
- Updated dependencies [16be1d093]
- Updated dependencies [3f988cb63]
- Updated dependencies [675a569a9]
  - @backstage/core@0.7.9
  - @backstage/plugin-catalog-react@0.1.6
  - @backstage/catalog-model@0.7.9

## 0.3.5

### Patch Changes

- dcd54c7cd: Use `RouteRef` to generate path to search page.
- Updated dependencies [9afcac5af]
- Updated dependencies [e0c9ed759]
- Updated dependencies [6eaecbd81]
  - @backstage/core@0.7.7

## 0.3.4

### Patch Changes

- 9ca0e4009: use local version of lowerCase and upperCase methods
- Updated dependencies [8686eb38c]
- Updated dependencies [9ca0e4009]
- Updated dependencies [34ff49b0f]
  - @backstage/core@0.7.2
  - @backstage/plugin-catalog-react@0.1.2

## 0.3.3

### Patch Changes

- Updated dependencies [12d8f27a6]
- Updated dependencies [40c0fdbaa]
- Updated dependencies [2a271d89e]
- Updated dependencies [bece09057]
- Updated dependencies [169f48deb]
- Updated dependencies [8a1566719]
- Updated dependencies [9d455f69a]
- Updated dependencies [4c049a1a1]
- Updated dependencies [02816ecd7]
  - @backstage/catalog-model@0.7.3
  - @backstage/core@0.7.0
  - @backstage/plugin-catalog-react@0.1.1

## 0.3.2

### Patch Changes

- Updated dependencies [3a58084b6]
- Updated dependencies [e799e74d4]
- Updated dependencies [d0760ecdf]
- Updated dependencies [1407b34c6]
- Updated dependencies [88f1f1b60]
- Updated dependencies [bad21a085]
- Updated dependencies [9615e68fb]
- Updated dependencies [49f9b7346]
- Updated dependencies [5c2e2863f]
- Updated dependencies [3a58084b6]
- Updated dependencies [2c1f2a7c2]
  - @backstage/core@0.6.3
  - @backstage/plugin-catalog-react@0.1.0
  - @backstage/catalog-model@0.7.2

## 0.3.1

### Patch Changes

- Updated dependencies [fd3f2a8c0]
- Updated dependencies [d34d26125]
- Updated dependencies [0af242b6d]
- Updated dependencies [f4c2bcf54]
- Updated dependencies [10a0124e0]
- Updated dependencies [07e226872]
- Updated dependencies [f62e7abe5]
- Updated dependencies [96f378d10]
- Updated dependencies [688b73110]
  - @backstage/core@0.6.2
  - @backstage/plugin-catalog-react@0.0.4

## 0.3.0

### Minor Changes

- b3f0c3811: Migrated to new composability API, exporting the plugin instance as `searchPlugin`, and page as `SearchPage`. Due to the old router component also being called `SearchPage`, this is a breaking change. The old page component is now exported as `Router`, which can be used to maintain the old behavior.

### Patch Changes

- Updated dependencies [19d354c78]
- Updated dependencies [b51ee6ece]
  - @backstage/plugin-catalog-react@0.0.3
  - @backstage/core@0.6.1

## 0.2.7

### Patch Changes

- 019fe39a0: Switch dependency from `@backstage/plugin-catalog` to `@backstage/plugin-catalog-react`.
- Updated dependencies [12ece98cd]
- Updated dependencies [d82246867]
- Updated dependencies [7fc89bae2]
- Updated dependencies [c810082ae]
- Updated dependencies [5fa3bdb55]
- Updated dependencies [6e612ce25]
- Updated dependencies [025e122c3]
- Updated dependencies [21e624ba9]
- Updated dependencies [da9f53c60]
- Updated dependencies [32c95605f]
- Updated dependencies [7881f2117]
- Updated dependencies [54c7d02f7]
- Updated dependencies [11cb5ef94]
  - @backstage/core@0.6.0
  - @backstage/plugin-catalog-react@0.0.2
  - @backstage/theme@0.2.3
  - @backstage/catalog-model@0.7.1

## 0.2.6

### Patch Changes

- Updated dependencies [def2307f3]
- Updated dependencies [efd6ef753]
- Updated dependencies [593632f07]
- Updated dependencies [33846acfc]
- Updated dependencies [a187b8ad0]
- Updated dependencies [f04db53d7]
- Updated dependencies [a93f42213]
  - @backstage/catalog-model@0.7.0
  - @backstage/core@0.5.0
  - @backstage/plugin-catalog@0.2.12

## 0.2.5

### Patch Changes

- 01707438b: Fix Material UI warning for search filtering
- Updated dependencies [9c09a364f]
  - @backstage/plugin-catalog@0.2.10

## 0.2.4

### Patch Changes

- Updated dependencies [c911061b7]
- Updated dependencies [8ef71ed32]
- Updated dependencies [0e6298f7e]
- Updated dependencies [ac3560b42]
  - @backstage/catalog-model@0.6.0
  - @backstage/core@0.4.1
  - @backstage/plugin-catalog@0.2.7

## 0.2.3

### Patch Changes

- 6a0d7a9fb: change default size for pageSize in search result view
- Updated dependencies [2527628e1]
- Updated dependencies [6011b7d3e]
- Updated dependencies [1c69d4716]
- Updated dependencies [83b6e0c1f]
- Updated dependencies [1665ae8bb]
- Updated dependencies [04f26f88d]
- Updated dependencies [ff243ce96]
  - @backstage/core@0.4.0
  - @backstage/plugin-catalog@0.2.6
  - @backstage/catalog-model@0.5.0
  - @backstage/theme@0.2.2

## 0.2.2

### Patch Changes

- Updated dependencies [08835a61d]
- Updated dependencies [a9fd599f7]
- Updated dependencies [bcc211a08]
- Updated dependencies [ebf37bbae]
  - @backstage/catalog-model@0.4.0
  - @backstage/plugin-catalog@0.2.5

## 0.2.1

### Patch Changes

- 475fc0aaa: Using the search field in the sidebar now navigates to the search result page.
- Updated dependencies [475fc0aaa]
- Updated dependencies [1166fcc36]
- Updated dependencies [1185919f3]
  - @backstage/core@0.3.2
  - @backstage/catalog-model@0.3.0
  - @backstage/plugin-catalog@0.2.3<|MERGE_RESOLUTION|>--- conflicted
+++ resolved
@@ -1,7 +1,5 @@
 # @backstage/plugin-search
 
-<<<<<<< HEAD
-=======
 ## 1.3.6-next.0
 
 ### Patch Changes
@@ -19,7 +17,6 @@
   - @backstage/plugin-search-common@1.2.5
   - @backstage/plugin-search-react@1.6.5-next.0
 
->>>>>>> 413caa19
 ## 1.3.4
 
 ### Patch Changes

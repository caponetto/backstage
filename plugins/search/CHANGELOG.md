--- conflicted
+++ resolved
@@ -1,7 +1,5 @@
 # @backstage/plugin-search
 
-<<<<<<< HEAD
-=======
 ## 1.4.0-next.2
 
 ### Patch Changes
@@ -66,7 +64,6 @@
   - @backstage/plugin-search-common@1.2.5
   - @backstage/plugin-search-react@1.6.5-next.0
 
->>>>>>> f4e1ea3c
 ## 1.3.4
 
 ### Patch Changes

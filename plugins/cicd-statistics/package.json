{
  "name": "@backstage/plugin-cicd-statistics",
  "description": "A frontend plugin visualizing CI/CD pipeline statistics (build time)",
<<<<<<< HEAD
  "version": "0.1.23",
=======
  "version": "0.1.25-next.0",
>>>>>>> 413caa19
  "main": "src/index.ts",
  "types": "src/index.ts",
  "license": "Apache-2.0",
  "publishConfig": {
    "access": "public",
    "main": "dist/index.esm.js",
    "types": "dist/index.d.ts"
  },
  "backstage": {
    "role": "frontend-plugin"
  },
  "homepage": "https://backstage.io",
  "repository": {
    "type": "git",
    "url": "https://github.com/backstage/backstage",
    "directory": "plugins/cicd-statistics"
  },
  "keywords": [
    "backstage"
  ],
  "scripts": {
    "build": "backstage-cli package build",
    "lint": "backstage-cli package lint",
    "test": "backstage-cli package test",
    "prepack": "backstage-cli package prepack",
    "postpack": "backstage-cli package postpack",
    "clean": "backstage-cli package clean",
    "start": "backstage-cli package start"
  },
  "devDependencies": {
    "@backstage/cli": "workspace:^",
    "@types/luxon": "^3.0.0",
    "@types/react": "^16.13.1 || ^17.0.0"
  },
  "dependencies": {
    "@backstage/catalog-model": "workspace:^",
    "@backstage/core-plugin-api": "workspace:^",
    "@backstage/plugin-catalog-react": "workspace:^",
    "@date-io/luxon": "^1.3.13",
    "@material-ui/core": "^4.12.2",
    "@material-ui/icons": "^4.9.1",
    "@material-ui/lab": "4.0.0-alpha.61",
    "@material-ui/pickers": "^3.3.10",
    "already": "^3.2.0",
    "humanize-duration": "^3.27.0",
    "lodash": "^4.17.21",
    "luxon": "^3.0.0",
    "prop-types": "^15.7.2",
    "react-use": "^17.3.1",
    "recharts": "^2.5.0"
  },
  "peerDependencies": {
    "react": "^16.13.1 || ^17.0.0",
    "react-dom": "^16.13.1 || ^17.0.0",
    "react-router-dom": "6.0.0-beta.0 || ^6.3.0"
  },
  "files": [
    "dist"
  ]
}<|MERGE_RESOLUTION|>--- conflicted
+++ resolved
@@ -1,11 +1,7 @@
 {
   "name": "@backstage/plugin-cicd-statistics",
   "description": "A frontend plugin visualizing CI/CD pipeline statistics (build time)",
-<<<<<<< HEAD
-  "version": "0.1.23",
-=======
   "version": "0.1.25-next.0",
->>>>>>> 413caa19
   "main": "src/index.ts",
   "types": "src/index.ts",
   "license": "Apache-2.0",

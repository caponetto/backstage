--- conflicted
+++ resolved
@@ -34,11 +34,7 @@
  *
  * @alpha
  */
-<<<<<<< HEAD
-export const searchModuleExploreCollator = createBackendModule({
-=======
 export default createBackendModule({
->>>>>>> f4e1ea3c
   moduleId: 'exploreCollator',
   pluginId: 'search',
   register(env) {

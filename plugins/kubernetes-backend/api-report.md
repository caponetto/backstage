## API Report File for "@backstage/plugin-kubernetes-backend"

> Do not edit this file. It is a report generated by [API Extractor](https://api-extractor.com/).

```ts
import { CatalogApi } from '@backstage/catalog-client';
import { Config } from '@backstage/config';
import type { CustomResourceMatcher } from '@backstage/plugin-kubernetes-common';
import { Duration } from 'luxon';
import { Entity } from '@backstage/catalog-model';
import express from 'express';
import type { FetchResponse } from '@backstage/plugin-kubernetes-common';
import type { JsonObject } from '@backstage/types';
import type { KubernetesFetchError } from '@backstage/plugin-kubernetes-common';
import { KubernetesRequestAuth } from '@backstage/plugin-kubernetes-common';
import type { KubernetesRequestBody } from '@backstage/plugin-kubernetes-common';
import { Logger } from 'winston';
import type { ObjectsByEntityResponse } from '@backstage/plugin-kubernetes-common';
import { PermissionEvaluator } from '@backstage/plugin-permission-common';
import { PluginEndpointDiscovery } from '@backstage/backend-common';
import type { RequestHandler } from 'express';
import { TokenCredential } from '@azure/identity';

// @public (undocumented)
export interface AWSClusterDetails extends ClusterDetails {
  // (undocumented)
  assumeRole?: string;
  // (undocumented)
  externalId?: string;
}

// @public (undocumented)
export class AwsIamKubernetesAuthTranslator
  implements KubernetesAuthTranslator
{
  constructor(opts: { config: Config });
  // (undocumented)
  decorateClusterDetailsWithAuth(
    clusterDetails: AWSClusterDetails,
  ): Promise<AWSClusterDetails>;
}

// @public (undocumented)
export interface AzureClusterDetails extends ClusterDetails {}

// @public (undocumented)
export class AzureIdentityKubernetesAuthTranslator
  implements KubernetesAuthTranslator
{
  constructor(logger: Logger, tokenCredential?: TokenCredential);
  // (undocumented)
  decorateClusterDetailsWithAuth(
    clusterDetails: AzureClusterDetails,
  ): Promise<AzureClusterDetails>;
}

// @public (undocumented)
export interface ClusterDetails {
  // (undocumented)
  authProvider: string;
  // (undocumented)
  caData?: string | undefined;
  // (undocumented)
  caFile?: string | undefined;
  customResources?: CustomResourceMatcher[];
  dashboardApp?: string;
  dashboardParameters?: JsonObject;
  dashboardUrl?: string;
  name: string;
  oidcTokenProvider?: string | undefined;
  // (undocumented)
  serviceAccountToken?: string | undefined;
  skipMetricsLookup?: boolean;
  // (undocumented)
  skipTLSVerify?: boolean;
  // (undocumented)
  url: string;
}

// @public @deprecated
export function createRouter(options: RouterOptions): Promise<express.Router>;

// @public (undocumented)
export interface CustomResource extends ObjectToFetch {
  // (undocumented)
  objectType: 'customresources';
}

// @public (undocumented)
export interface CustomResourcesByEntity extends KubernetesObjectsByEntity {
  // (undocumented)
  customResources: CustomResourceMatcher[];
}

// @public (undocumented)
export const DEFAULT_OBJECTS: ObjectToFetch[];

// @public
export class DispatchingKubernetesAuthTranslator
  implements KubernetesAuthTranslator
{
  constructor(options: DispatchingKubernetesAuthTranslatorOptions);
  // (undocumented)
  decorateClusterDetailsWithAuth(
    clusterDetails: ClusterDetails,
    auth: KubernetesRequestAuth,
  ): Promise<ClusterDetails>;
}

// @public (undocumented)
export type DispatchingKubernetesAuthTranslatorOptions = {
  authTranslatorMap: {
    [key: string]: KubernetesAuthTranslator;
  };
};

// @public (undocumented)
export interface FetchResponseWrapper {
  // (undocumented)
  errors: KubernetesFetchError[];
  // (undocumented)
  responses: FetchResponse[];
}

// @public (undocumented)
export interface GKEClusterDetails extends ClusterDetails {}

// @public (undocumented)
export class GoogleKubernetesAuthTranslator
  implements KubernetesAuthTranslator
{
  // (undocumented)
  decorateClusterDetailsWithAuth(
    clusterDetails: GKEClusterDetails,
    authConfig: KubernetesRequestAuth,
  ): Promise<GKEClusterDetails>;
}

// @public (undocumented)
export class GoogleServiceAccountAuthTranslator
  implements KubernetesAuthTranslator
{
  // (undocumented)
  decorateClusterDetailsWithAuth(
    clusterDetails: GKEClusterDetails,
  ): Promise<GKEClusterDetails>;
}

// @public
export const HEADER_KUBERNETES_AUTH: string;

// @public
export const HEADER_KUBERNETES_CLUSTER: string;

// @public (undocumented)
export interface KubernetesAuthTranslator {
  // (undocumented)
  decorateClusterDetailsWithAuth(
    clusterDetails: ClusterDetails,
    authConfig: KubernetesRequestAuth,
  ): Promise<ClusterDetails>;
}

// @public (undocumented)
<<<<<<< HEAD
export class KubernetesAuthTranslatorGenerator {
  // (undocumented)
  static getKubernetesAuthTranslatorInstance(
    authProvider: string,
    options: {
      logger: Logger;
      config: Config;
    },
  ): KubernetesAuthTranslator;
}

// @public (undocumented)
=======
>>>>>>> 2f0a3e0e
export class KubernetesBuilder {
  constructor(env: KubernetesEnvironment);
  // (undocumented)
  build(): KubernetesBuilderReturn;
  // (undocumented)
  protected buildAuthTranslatorMap(): {
    [key: string]: KubernetesAuthTranslator;
  };
  // (undocumented)
  protected buildClusterSupplier(
    refreshInterval: Duration,
  ): KubernetesClustersSupplier;
  // (undocumented)
  protected buildCustomResources(): CustomResource[];
  // (undocumented)
  protected buildFetcher(): KubernetesFetcher;
  // (undocumented)
  protected buildHttpServiceLocator(
    _clusterSupplier: KubernetesClustersSupplier,
  ): KubernetesServiceLocator;
  // (undocumented)
  protected buildMultiTenantServiceLocator(
    clusterSupplier: KubernetesClustersSupplier,
  ): KubernetesServiceLocator;
  // (undocumented)
  protected buildObjectsProvider(
    options: KubernetesObjectsProviderOptions,
  ): KubernetesObjectsProvider;
  // (undocumented)
  protected buildProxy(
    logger: Logger,
    clusterSupplier: KubernetesClustersSupplier,
  ): KubernetesProxy;
  // (undocumented)
  protected buildRouter(
    objectsProvider: KubernetesObjectsProvider,
    clusterSupplier: KubernetesClustersSupplier,
    catalogApi: CatalogApi,
    proxy: KubernetesProxy,
    permissionApi: PermissionEvaluator,
  ): express.Router;
  // (undocumented)
  protected buildServiceLocator(
    method: ServiceLocatorMethod,
    clusterSupplier: KubernetesClustersSupplier,
  ): KubernetesServiceLocator;
  // (undocumented)
  static createBuilder(env: KubernetesEnvironment): KubernetesBuilder;
  // (undocumented)
  protected readonly env: KubernetesEnvironment;
  // (undocumented)
  protected fetchClusterDetails(
    clusterSupplier: KubernetesClustersSupplier,
  ): Promise<ClusterDetails[]>;
  // (undocumented)
  protected getAuthTranslatorMap(): {
    [key: string]: KubernetesAuthTranslator;
  };
  // (undocumented)
  protected getClusterSupplier(): KubernetesClustersSupplier;
  // (undocumented)
  protected getFetcher(): KubernetesFetcher;
  // (undocumented)
  protected getObjectsProvider(
    options: KubernetesObjectsProviderOptions,
  ): KubernetesObjectsProvider;
  // (undocumented)
  protected getObjectTypesToFetch(): ObjectToFetch[] | undefined;
  // (undocumented)
  protected getProxy(
    logger: Logger,
    clusterSupplier: KubernetesClustersSupplier,
  ): KubernetesProxy;
  // (undocumented)
  protected getServiceLocator(): KubernetesServiceLocator;
  // (undocumented)
  protected getServiceLocatorMethod(): ServiceLocatorMethod;
  // (undocumented)
  setAuthTranslatorMap(authTranslatorMap: {
    [key: string]: KubernetesAuthTranslator;
  }): void;
  // (undocumented)
  setClusterSupplier(clusterSupplier?: KubernetesClustersSupplier): this;
  // (undocumented)
  setDefaultClusterRefreshInterval(refreshInterval: Duration): this;
  // (undocumented)
  setFetcher(fetcher?: KubernetesFetcher): this;
  // (undocumented)
  setObjectsProvider(objectsProvider?: KubernetesObjectsProvider): this;
  // (undocumented)
  setProxy(proxy?: KubernetesProxy): this;
  // (undocumented)
  setServiceLocator(serviceLocator?: KubernetesServiceLocator): this;
}

// @public
export type KubernetesBuilderReturn = Promise<{
  router: express.Router;
  clusterSupplier: KubernetesClustersSupplier;
  customResources: CustomResource[];
  fetcher: KubernetesFetcher;
  proxy: KubernetesProxy;
  objectsProvider: KubernetesObjectsProvider;
  serviceLocator: KubernetesServiceLocator;
  authTranslatorMap: {
    [key: string]: KubernetesAuthTranslator;
  };
}>;

// @public
export interface KubernetesClustersSupplier {
  getClusters(): Promise<ClusterDetails[]>;
}

// @public (undocumented)
export interface KubernetesEnvironment {
  // (undocumented)
  catalogApi: CatalogApi;
  // (undocumented)
  config: Config;
  // (undocumented)
  logger: Logger;
  // (undocumented)
  permissions: PermissionEvaluator;
}

// @public
export interface KubernetesFetcher {
  // (undocumented)
  fetchObjectsForService(
    params: ObjectFetchParams,
  ): Promise<FetchResponseWrapper>;
  // (undocumented)
  fetchPodMetricsByNamespaces(
    clusterDetails: ClusterDetails,
    namespaces: Set<string>,
  ): Promise<FetchResponseWrapper>;
}

// @public (undocumented)
export interface KubernetesObjectsByEntity {
  // (undocumented)
  auth: KubernetesRequestAuth;
  // (undocumented)
  entity: Entity;
}

// @public (undocumented)
export interface KubernetesObjectsProvider {
  // (undocumented)
  getCustomResourcesByEntity(
    customResourcesByEntity: CustomResourcesByEntity,
  ): Promise<ObjectsByEntityResponse>;
  // (undocumented)
  getKubernetesObjectsByEntity(
    kubernetesObjectsByEntity: KubernetesObjectsByEntity,
  ): Promise<ObjectsByEntityResponse>;
}

// @public (undocumented)
export interface KubernetesObjectsProviderOptions {
  // (undocumented)
  config: Config;
  // (undocumented)
  customResources: CustomResource[];
  // (undocumented)
  fetcher: KubernetesFetcher;
  // (undocumented)
  logger: Logger;
  // (undocumented)
  objectTypesToFetch?: ObjectToFetch[];
  // (undocumented)
  serviceLocator: KubernetesServiceLocator;
}

// @public (undocumented)
export type KubernetesObjectTypes =
  | 'pods'
  | 'services'
  | 'configmaps'
  | 'deployments'
  | 'limitranges'
  | 'replicasets'
  | 'horizontalpodautoscalers'
  | 'jobs'
  | 'cronjobs'
  | 'ingresses'
  | 'customresources'
  | 'statefulsets'
  | 'daemonsets';

// @public
export class KubernetesProxy {
  constructor(options: KubernetesProxyOptions);
  // (undocumented)
  createRequestHandler(
    options: KubernetesProxyCreateRequestHandlerOptions,
  ): RequestHandler;
}

// @public
export type KubernetesProxyCreateRequestHandlerOptions = {
  permissionApi: PermissionEvaluator;
};

// @public
export type KubernetesProxyOptions = {
  logger: Logger;
  clusterSupplier: KubernetesClustersSupplier;
  authTranslator: KubernetesAuthTranslator;
};

// @public
export interface KubernetesServiceLocator {
  // (undocumented)
  getClustersByEntity(
    entity: Entity,
    requestContext: ServiceLocatorRequestContext,
  ): Promise<{
    clusters: ClusterDetails[];
  }>;
}

// @public (undocumented)
export class NoopKubernetesAuthTranslator implements KubernetesAuthTranslator {
  // (undocumented)
  decorateClusterDetailsWithAuth(
    clusterDetails: ServiceAccountClusterDetails,
  ): Promise<ServiceAccountClusterDetails>;
}

// @public (undocumented)
export interface ObjectFetchParams {
  // (undocumented)
  clusterDetails:
    | AWSClusterDetails
    | GKEClusterDetails
    | ServiceAccountClusterDetails
    | ClusterDetails;
  // (undocumented)
  customResources: CustomResource[];
  // (undocumented)
  labelSelector: string;
  // (undocumented)
  namespace?: string;
  // (undocumented)
  objectTypesToFetch: Set<ObjectToFetch>;
  // (undocumented)
  serviceId: string;
}

// @public (undocumented)
export type ObjectsByEntityRequest = KubernetesRequestBody;

// @public (undocumented)
export interface ObjectToFetch {
  // (undocumented)
  apiVersion: string;
  // (undocumented)
  group: string;
  // (undocumented)
  objectType: KubernetesObjectTypes;
  // (undocumented)
  plural: string;
}

// @public (undocumented)
export class OidcKubernetesAuthTranslator implements KubernetesAuthTranslator {
  // (undocumented)
  decorateClusterDetailsWithAuth(
    clusterDetails: ClusterDetails,
    authConfig: KubernetesRequestAuth,
  ): Promise<ClusterDetails>;
}

// @public (undocumented)
export interface RouterOptions {
  // (undocumented)
  catalogApi: CatalogApi;
  // (undocumented)
  clusterSupplier?: KubernetesClustersSupplier;
  // (undocumented)
  config: Config;
  // (undocumented)
  discovery: PluginEndpointDiscovery;
  // (undocumented)
  logger: Logger;
  // (undocumented)
  permissions: PermissionEvaluator;
}

// @public (undocumented)
export interface ServiceAccountClusterDetails extends ClusterDetails {}

// @public (undocumented)
export type ServiceLocatorMethod = 'multiTenant' | 'http';

// @public (undocumented)
export interface ServiceLocatorRequestContext {
  // (undocumented)
  customResources: CustomResourceMatcher[];
  // (undocumented)
  objectTypesToFetch: Set<ObjectToFetch>;
}

// @public (undocumented)
export type SigningCreds = {
  accessKeyId: string | undefined;
  secretAccessKey: string | undefined;
  sessionToken: string | undefined;
};
```<|MERGE_RESOLUTION|>--- conflicted
+++ resolved
@@ -162,21 +162,6 @@
 }
 
 // @public (undocumented)
-<<<<<<< HEAD
-export class KubernetesAuthTranslatorGenerator {
-  // (undocumented)
-  static getKubernetesAuthTranslatorInstance(
-    authProvider: string,
-    options: {
-      logger: Logger;
-      config: Config;
-    },
-  ): KubernetesAuthTranslator;
-}
-
-// @public (undocumented)
-=======
->>>>>>> 2f0a3e0e
 export class KubernetesBuilder {
   constructor(env: KubernetesEnvironment);
   // (undocumented)

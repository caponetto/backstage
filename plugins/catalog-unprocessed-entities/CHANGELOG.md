--- conflicted
+++ resolved
@@ -1,7 +1,5 @@
 # @backstage/plugin-catalog-unprocessed-entities
 
-<<<<<<< HEAD
-=======
 ## 0.1.3-next.2
 
 ### Patch Changes
@@ -37,7 +35,6 @@
   - @backstage/errors@1.2.1
   - @backstage/theme@0.4.1
 
->>>>>>> f4e1ea3c
 ## 0.1.2
 
 ### Patch Changes

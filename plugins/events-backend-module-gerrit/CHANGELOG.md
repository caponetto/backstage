--- conflicted
+++ resolved
@@ -1,7 +1,5 @@
 # @backstage/plugin-events-backend-module-gerrit
 
-<<<<<<< HEAD
-=======
 ## 0.1.12-next.0
 
 ### Patch Changes
@@ -10,7 +8,6 @@
   - @backstage/backend-plugin-api@0.6.2-next.0
   - @backstage/plugin-events-node@0.2.11-next.0
 
->>>>>>> 413caa19
 ## 0.1.10
 
 ### Patch Changes

--- conflicted
+++ resolved
@@ -1,7 +1,5 @@
 # @backstage/plugin-techdocs-addons-test-utils
 
-<<<<<<< HEAD
-=======
 ## 1.0.21-next.2
 
 ### Patch Changes
@@ -51,7 +49,6 @@
   - @backstage/plugin-search-react@1.6.5-next.0
   - @backstage/plugin-techdocs-react@1.1.10-next.0
 
->>>>>>> f4e1ea3c
 ## 1.0.17
 
 ### Patch Changes

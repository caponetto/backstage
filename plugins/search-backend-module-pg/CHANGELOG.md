--- conflicted
+++ resolved
@@ -1,7 +1,5 @@
 # @backstage/plugin-search-backend-module-pg
 
-<<<<<<< HEAD
-=======
 ## 0.5.12-next.2
 
 ### Patch Changes
@@ -36,7 +34,6 @@
   - @backstage/plugin-search-backend-node@1.2.6-next.0
   - @backstage/plugin-search-common@1.2.5
 
->>>>>>> f4e1ea3c
 ## 0.5.9
 
 ### Patch Changes

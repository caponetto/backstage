# @backstage/plugin-search-backend-module-pg

<<<<<<< HEAD
=======
## 0.5.11-next.0

### Patch Changes

- Updated dependencies
  - @backstage/backend-common@0.19.4-next.0
  - @backstage/backend-plugin-api@0.6.2-next.0
  - @backstage/config@1.0.8
  - @backstage/plugin-search-backend-node@1.2.6-next.0
  - @backstage/plugin-search-common@1.2.5

>>>>>>> 413caa19
## 0.5.9

### Patch Changes

- 629cbd194a87: Use `coreServices.rootConfig` instead of `coreService.config`
- 12a8c94eda8d: Add package repository and homepage metadata
- Updated dependencies
  - @backstage/backend-common@0.19.2
  - @backstage/backend-plugin-api@0.6.0
  - @backstage/plugin-search-backend-node@1.2.4
  - @backstage/config@1.0.8
  - @backstage/plugin-search-common@1.2.5

## 0.5.9-next.2

### Patch Changes

- Updated dependencies
  - @backstage/backend-plugin-api@0.6.0-next.2
  - @backstage/backend-common@0.19.2-next.2
  - @backstage/plugin-search-backend-node@1.2.4-next.2

## 0.5.9-next.1

### Patch Changes

- 629cbd194a87: Use `coreServices.rootConfig` instead of `coreService.config`
- 12a8c94eda8d: Add package repository and homepage metadata
- Updated dependencies
  - @backstage/backend-common@0.19.2-next.1
  - @backstage/plugin-search-backend-node@1.2.4-next.1
  - @backstage/backend-plugin-api@0.6.0-next.1
  - @backstage/config@1.0.8
  - @backstage/plugin-search-common@1.2.5

## 0.5.9-next.0

### Patch Changes

- Updated dependencies
  - @backstage/plugin-search-backend-node@1.2.4-next.0
  - @backstage/backend-common@0.19.2-next.0
  - @backstage/backend-plugin-api@0.5.5-next.0
  - @backstage/config@1.0.8
  - @backstage/plugin-search-common@1.2.5

## 0.5.8

### Patch Changes

- Updated dependencies
  - @backstage/backend-common@0.19.1
  - @backstage/backend-plugin-api@0.5.4
  - @backstage/config@1.0.8
  - @backstage/plugin-search-backend-node@1.2.3
  - @backstage/plugin-search-common@1.2.5

## 0.5.8-next.0

### Patch Changes

- Updated dependencies
  - @backstage/backend-common@0.19.1-next.0
  - @backstage/backend-plugin-api@0.5.4-next.0
  - @backstage/config@1.0.8
  - @backstage/plugin-search-backend-node@1.2.3-next.0
  - @backstage/plugin-search-common@1.2.5-next.0

## 0.5.7

### Patch Changes

- 3c09e8d3cb0c: Updated Postgres search query filter in DatabaseDocumentStore to support field value search in array.
- Updated dependencies
  - @backstage/backend-common@0.19.0
  - @backstage/backend-plugin-api@0.5.3
  - @backstage/plugin-search-backend-node@1.2.2
  - @backstage/config@1.0.8
  - @backstage/plugin-search-common@1.2.4

## 0.5.7-next.2

### Patch Changes

- Updated dependencies
  - @backstage/backend-common@0.19.0-next.2
  - @backstage/backend-plugin-api@0.5.3-next.2
  - @backstage/config@1.0.7
  - @backstage/plugin-search-backend-node@1.2.2-next.2
  - @backstage/plugin-search-common@1.2.4-next.0

## 0.5.7-next.1

### Patch Changes

- 3c09e8d3cb0c: Updated Postgres search query filter in DatabaseDocumentStore to support field value search in array.
- Updated dependencies
  - @backstage/backend-common@0.19.0-next.1
  - @backstage/backend-plugin-api@0.5.3-next.1
  - @backstage/plugin-search-backend-node@1.2.2-next.1
  - @backstage/config@1.0.7
  - @backstage/plugin-search-common@1.2.4-next.0

## 0.5.7-next.0

### Patch Changes

- Updated dependencies
  - @backstage/backend-common@0.18.6-next.0
  - @backstage/config@1.0.7
  - @backstage/backend-plugin-api@0.5.3-next.0
  - @backstage/plugin-search-backend-node@1.2.2-next.0
  - @backstage/plugin-search-common@1.2.3

## 0.5.6

### Patch Changes

- Updated dependencies
  - @backstage/backend-common@0.18.5
  - @backstage/plugin-search-backend-node@1.2.1
  - @backstage/backend-plugin-api@0.5.2
  - @backstage/config@1.0.7
  - @backstage/plugin-search-common@1.2.3

## 0.5.6-next.1

### Patch Changes

- Updated dependencies
  - @backstage/backend-common@0.18.5-next.1
  - @backstage/plugin-search-backend-node@1.2.1-next.1
  - @backstage/backend-plugin-api@0.5.2-next.1
  - @backstage/config@1.0.7

## 0.5.6-next.0

### Patch Changes

- Updated dependencies
  - @backstage/backend-common@0.18.5-next.0
  - @backstage/plugin-search-backend-node@1.2.1-next.0
  - @backstage/backend-plugin-api@0.5.2-next.0
  - @backstage/config@1.0.7
  - @backstage/plugin-search-common@1.2.3

## 0.5.5

### Patch Changes

- 1469daa409e: Search backend modules migrated to the new backend system. For documentation on how to migrate, check out the [how to migrate to the new backend system guide](https://backstage.io/docs/features/search/how-to-guides/#how-to-migrate-your-backend-installation-to-use-search-together-with-the-new-backend-system).
- 87ca22ce9c9: Fixed a bug that could cause orphaned PG connections to accumulate (eventually
  exhausting available connections) when errors were encountered earlier in the
  search indexing process.
- Updated dependencies
  - @backstage/backend-common@0.18.4
  - @backstage/plugin-search-backend-node@1.2.0
  - @backstage/backend-plugin-api@0.5.1
  - @backstage/config@1.0.7
  - @backstage/plugin-search-common@1.2.3

## 0.5.5-next.2

### Patch Changes

- Updated dependencies
  - @backstage/backend-common@0.18.4-next.2
  - @backstage/backend-plugin-api@0.5.1-next.2
  - @backstage/config@1.0.7
  - @backstage/plugin-search-backend-node@1.2.0-next.2
  - @backstage/plugin-search-common@1.2.3-next.0

## 0.5.5-next.1

### Patch Changes

- 1469daa409e: Search backend modules migrated to the new backend system. For documentation on how to migrate, check out the [how to migrate to the new backend system guide](https://backstage.io/docs/features/search/how-to-guides/#how-to-migrate-your-backend-installation-to-use-search-together-with-the-new-backend-system).
- Updated dependencies
  - @backstage/plugin-search-backend-node@1.2.0-next.1
  - @backstage/backend-common@0.18.4-next.1
  - @backstage/backend-plugin-api@0.5.1-next.1
  - @backstage/config@1.0.7
  - @backstage/plugin-search-common@1.2.3-next.0

## 0.5.5-next.0

### Patch Changes

- Updated dependencies
  - @backstage/backend-common@0.18.4-next.0
  - @backstage/config@1.0.7
  - @backstage/plugin-search-backend-node@1.1.5-next.0
  - @backstage/plugin-search-common@1.2.2

## 0.5.4

### Patch Changes

- Updated dependencies
  - @backstage/backend-common@0.18.3
  - @backstage/config@1.0.7
  - @backstage/plugin-search-backend-node@1.1.4
  - @backstage/plugin-search-common@1.2.2

## 0.5.4-next.2

### Patch Changes

- Updated dependencies
  - @backstage/backend-common@0.18.3-next.2
  - @backstage/plugin-search-backend-node@1.1.4-next.2
  - @backstage/config@1.0.7-next.0

## 0.5.4-next.1

### Patch Changes

- Updated dependencies
  - @backstage/backend-common@0.18.3-next.1
  - @backstage/config@1.0.7-next.0
  - @backstage/plugin-search-backend-node@1.1.4-next.1
  - @backstage/plugin-search-common@1.2.2-next.0

## 0.5.4-next.0

### Patch Changes

- Updated dependencies
  - @backstage/backend-common@0.18.3-next.0
  - @backstage/config@1.0.6
  - @backstage/plugin-search-backend-node@1.1.4-next.0
  - @backstage/plugin-search-common@1.2.1

## 0.5.3

### Patch Changes

- Updated dependencies
  - @backstage/backend-common@0.18.2
  - @backstage/config@1.0.6
  - @backstage/plugin-search-backend-node@1.1.3
  - @backstage/plugin-search-common@1.2.1

## 0.5.3-next.2

### Patch Changes

- Updated dependencies
  - @backstage/backend-common@0.18.2-next.2
  - @backstage/config@1.0.6
  - @backstage/plugin-search-backend-node@1.1.3-next.2
  - @backstage/plugin-search-common@1.2.1

## 0.5.3-next.1

### Patch Changes

- Updated dependencies
  - @backstage/backend-common@0.18.2-next.1
  - @backstage/config@1.0.6
  - @backstage/plugin-search-backend-node@1.1.3-next.1
  - @backstage/plugin-search-common@1.2.1

## 0.5.3-next.0

### Patch Changes

- Updated dependencies
  - @backstage/backend-common@0.18.2-next.0
  - @backstage/plugin-search-backend-node@1.1.3-next.0

## 0.5.1

### Patch Changes

- Updated dependencies
  - @backstage/backend-common@0.18.0
  - @backstage/plugin-search-backend-node@1.1.1
  - @backstage/config@1.0.6
  - @backstage/plugin-search-common@1.2.1

## 0.5.1-next.2

### Patch Changes

- Updated dependencies
  - @backstage/backend-common@0.18.0-next.1
  - @backstage/plugin-search-backend-node@1.1.1-next.2
  - @backstage/config@1.0.6-next.0
  - @backstage/plugin-search-common@1.2.1-next.0

## 0.5.1-next.1

### Patch Changes

- Updated dependencies
  - @backstage/backend-common@0.18.0-next.0
  - @backstage/config@1.0.6-next.0
  - @backstage/plugin-search-backend-node@1.1.1-next.1
  - @backstage/plugin-search-common@1.2.1-next.0

## 0.5.1-next.0

### Patch Changes

- Updated dependencies
  - @backstage/plugin-search-backend-node@1.1.1-next.0
  - @backstage/backend-common@0.17.0
  - @backstage/config@1.0.5
  - @backstage/plugin-search-common@1.2.0

## 0.5.0

### Minor Changes

- e48fc1f1ae: Added the option to pass a logger to `PgSearchEngine` during instantiation. You may do so as follows:

  ```diff
  const searchEngine = await PgSearchEngine.fromConfig(env.config, {
    database: env.database,
  + logger: env.logger,
  });
  ```

- dff9843718: The search engine now better handles the case when it receives 0 documents at index-time. Prior to this change, the indexer would replace any existing index with an empty index, effectively deleting it. Now instead, a warning is logged, and any existing index is left alone (preserving the index from the last successful indexing attempt).

### Patch Changes

- c507aee8a2: Ensured typescript type checks in migration files.
- Updated dependencies
  - @backstage/plugin-search-backend-node@1.1.0
  - @backstage/backend-common@0.17.0
  - @backstage/plugin-search-common@1.2.0
  - @backstage/config@1.0.5

## 0.4.3-next.3

### Patch Changes

- Updated dependencies
  - @backstage/backend-common@0.17.0-next.3
  - @backstage/config@1.0.5-next.1
  - @backstage/plugin-search-backend-node@1.1.0-next.3
  - @backstage/plugin-search-common@1.2.0-next.3

## 0.4.3-next.2

### Patch Changes

- c507aee8a2: Ensured typescript type checks in migration files.
- Updated dependencies
  - @backstage/plugin-search-backend-node@1.1.0-next.2
  - @backstage/backend-common@0.17.0-next.2
  - @backstage/plugin-search-common@1.2.0-next.2
  - @backstage/config@1.0.5-next.1

## 0.4.3-next.1

### Patch Changes

- Updated dependencies
  - @backstage/backend-common@0.17.0-next.1
  - @backstage/plugin-search-backend-node@1.0.5-next.1
  - @backstage/config@1.0.5-next.1
  - @backstage/plugin-search-common@1.1.2-next.1

## 0.4.3-next.0

### Patch Changes

- Updated dependencies
  - @backstage/plugin-search-backend-node@1.0.5-next.0
  - @backstage/backend-common@0.16.1-next.0
  - @backstage/config@1.0.5-next.0
  - @backstage/plugin-search-common@1.1.2-next.0

## 0.4.2

### Patch Changes

- Updated dependencies
  - @backstage/backend-common@0.16.0
  - @backstage/plugin-search-backend-node@1.0.4
  - @backstage/config@1.0.4
  - @backstage/plugin-search-common@1.1.1

## 0.4.2-next.1

### Patch Changes

- Updated dependencies
  - @backstage/backend-common@0.16.0-next.1
  - @backstage/plugin-search-backend-node@1.0.4-next.1
  - @backstage/config@1.0.4-next.0
  - @backstage/plugin-search-common@1.1.1-next.0

## 0.4.2-next.0

### Patch Changes

- Updated dependencies
  - @backstage/backend-common@0.16.0-next.0
  - @backstage/plugin-search-backend-node@1.0.4-next.0
  - @backstage/config@1.0.4-next.0
  - @backstage/plugin-search-common@1.1.1-next.0

## 0.4.1

### Patch Changes

- a799972bb1: The search engine has been updated to take advantage of the `pageLimit` property on search queries. If none is provided, the search engine will continue to use its default value of 25 results per page.
- Updated dependencies
  - @backstage/backend-common@0.15.2
  - @backstage/plugin-search-common@1.1.0
  - @backstage/plugin-search-backend-node@1.0.3
  - @backstage/config@1.0.3

## 0.4.1-next.2

### Patch Changes

- Updated dependencies
  - @backstage/backend-common@0.15.2-next.2
  - @backstage/plugin-search-backend-node@1.0.3-next.2
  - @backstage/plugin-search-common@1.1.0-next.2
  - @backstage/config@1.0.3-next.2

## 0.4.1-next.1

### Patch Changes

- a799972bb1: The search engine has been updated to take advantage of the `pageLimit` property on search queries. If none is provided, the search engine will continue to use its default value of 25 results per page.
- Updated dependencies
  - @backstage/backend-common@0.15.2-next.1
  - @backstage/plugin-search-common@1.1.0-next.1
  - @backstage/plugin-search-backend-node@1.0.3-next.1
  - @backstage/config@1.0.3-next.1

## 0.4.1-next.0

### Patch Changes

- Updated dependencies
  - @backstage/backend-common@0.15.2-next.0
  - @backstage/config@1.0.3-next.0
  - @backstage/plugin-search-backend-node@1.0.3-next.0
  - @backstage/plugin-search-common@1.0.2-next.0

## 0.4.0

### Minor Changes

- 8872cc735d: Fixed a bug in search-backend-module-pg where it ignores the skip migration database options when using the database.

  To use this new implementation you need to create the instance of `DatabaseDocumentStore` using the `PluginDatabaseManager` instead of `Knex`;

  ```
  import { DatabaseManager, getRootLogger, loadBackendConfig } from '@backstage/backend-common';
  import { DatabaseDocumentStore } from '@backstage/plugin-search-backend-module-pg';

  const config = await loadBackendConfig({ argv: process.argv, logger: getRootLogger() });
  const databaseManager = DatabaseManager.fromConfig(config, { migrations: { skip: true } });
  const databaseDocumentStore = await DatabaseDocumentStore.create(databaseManager);
  ```

### Patch Changes

- d669d89206: Minor API signatures cleanup
- Updated dependencies
  - @backstage/backend-common@0.15.1
  - @backstage/plugin-search-backend-node@1.0.2
  - @backstage/config@1.0.2
  - @backstage/plugin-search-common@1.0.1

## 0.4.0-next.2

### Patch Changes

- Updated dependencies
  - @backstage/config@1.0.2-next.0
  - @backstage/backend-common@0.15.1-next.3
  - @backstage/plugin-search-backend-node@1.0.2-next.2

## 0.4.0-next.1

### Patch Changes

- d669d89206: Minor API signatures cleanup
- Updated dependencies
  - @backstage/backend-common@0.15.1-next.1
  - @backstage/plugin-search-backend-node@1.0.2-next.1

## 0.4.0-next.0

### Minor Changes

- 8872cc735d: Fixed a bug in search-backend-module-pg where it ignores the skip migration database options when using the database.

  To use this new implementation you need to create the instance of `DatabaseDocumentStore` using the `PluginDatabaseManager` instead of `Knex`;

  ```
  import { DatabaseManager, getRootLogger, loadBackendConfig } from '@backstage/backend-common';
  import { DatabaseDocumentStore } from '@backstage/plugin-search-backend-module-pg';

  const config = await loadBackendConfig({ argv: process.argv, logger: getRootLogger() });
  const databaseManager = DatabaseManager.fromConfig(config, { migrations: { skip: true } });
  const databaseDocumentStore = await DatabaseDocumentStore.create(databaseManager);
  ```

### Patch Changes

- Updated dependencies
  - @backstage/backend-common@0.15.1-next.0
  - @backstage/plugin-search-backend-node@1.0.2-next.0
  - @backstage/plugin-search-common@1.0.1-next.0

## 0.3.6

### Patch Changes

- Updated dependencies
  - @backstage/backend-common@0.15.0
  - @backstage/plugin-search-backend-node@1.0.1

## 0.3.6-next.0

### Patch Changes

- Updated dependencies
  - @backstage/backend-common@0.15.0-next.0
  - @backstage/plugin-search-backend-node@1.0.1-next.0

## 0.3.5

### Patch Changes

- 423e3d8e95: **DEPRECATED**: `PgSearchEngine` static `from` has been deprecated and will be removed in a future release. Use static `fromConfig` method to instantiate.

  Added support for highlighting matched terms in search result data

- 679b32172e: Updated dependency `knex` to `^2.0.0`.
- 886e99b8e7: Now imports `SearchEngine` interface from `@backstage/plugin-search-common` instead of `@backstage/plugin-search-backend-node`
- Updated dependencies
  - @backstage/backend-common@0.14.1
  - @backstage/plugin-search-backend-node@1.0.0
  - @backstage/plugin-search-common@1.0.0

## 0.3.5-next.2

### Patch Changes

- 423e3d8e95: **DEPRECATED**: `PgSearchEngine` static `from` has been deprecated and will be removed in a future release. Use static `fromConfig` method to instantiate.

  Added support for highlighting matched terms in search result data

- 679b32172e: Updated dependency `knex` to `^2.0.0`.
- Updated dependencies
  - @backstage/backend-common@0.14.1-next.2

## 0.3.5-next.1

### Patch Changes

- Updated dependencies
  - @backstage/backend-common@0.14.1-next.1
  - @backstage/plugin-search-backend-node@0.6.3-next.1
  - @backstage/plugin-search-common@0.3.6-next.0

## 0.3.5-next.0

### Patch Changes

- Updated dependencies
  - @backstage/backend-common@0.14.1-next.0
  - @backstage/plugin-search-backend-node@0.6.3-next.0

## 0.3.4

### Patch Changes

- 915700f64f: The provided search engine now adds a pagination-aware `rank` value to all results.
- Updated dependencies
  - @backstage/plugin-search-common@0.3.5
  - @backstage/backend-common@0.14.0
  - @backstage/plugin-search-backend-node@0.6.2

## 0.3.4-next.2

### Patch Changes

- Updated dependencies
  - @backstage/plugin-search-common@0.3.5-next.1
  - @backstage/backend-common@0.14.0-next.2
  - @backstage/plugin-search-backend-node@0.6.2-next.2

## 0.3.4-next.1

### Patch Changes

- Updated dependencies
  - @backstage/backend-common@0.13.6-next.1
  - @backstage/plugin-search-backend-node@0.6.2-next.1
  - @backstage/plugin-search-common@0.3.5-next.0

## 0.3.4-next.0

### Patch Changes

- Updated dependencies
  - @backstage/backend-common@0.13.6-next.0
  - @backstage/plugin-search-backend-node@0.6.2-next.0

## 0.3.3

### Patch Changes

- 71d3432710: Search Engines will now index documents in batches of 1000 instead of 100 (under the hood). This may result in your Backstage backend consuming slightly more memory during index runs, but should dramatically improve indexing performance for large document sets.
- Updated dependencies
  - @backstage/backend-common@0.13.3
  - @backstage/plugin-search-backend-node@0.6.1
  - @backstage/plugin-search-common@0.3.4

## 0.3.3-next.1

### Patch Changes

- 71d3432710: Search Engines will now index documents in batches of 1000 instead of 100 (under the hood). This may result in your Backstage backend consuming slightly more memory during index runs, but should dramatically improve indexing performance for large document sets.
- Updated dependencies
  - @backstage/backend-common@0.13.3-next.2
  - @backstage/plugin-search-backend-node@0.6.1-next.1
  - @backstage/plugin-search-common@0.3.4-next.0

## 0.3.3-next.0

### Patch Changes

- Updated dependencies
  - @backstage/backend-common@0.13.3-next.0
  - @backstage/plugin-search-backend-node@0.6.1-next.0

## 0.3.2

### Patch Changes

- 62ee65422c: Use new `IndexableResultSet` type as return type of query method in `SearchEngine` implementation.
- Updated dependencies
  - @backstage/plugin-search-common@0.3.3
  - @backstage/backend-common@0.13.2
  - @backstage/plugin-search-backend-node@0.6.0

## 0.3.2-next.1

### Patch Changes

- Updated dependencies
  - @backstage/backend-common@0.13.2-next.2
  - @backstage/plugin-search-backend-node@0.6.0-next.1

## 0.3.2-next.0

### Patch Changes

- 62ee65422c: Use new `IndexableResultSet` type as return type of query method in `SearchEngine` implementation.
- Updated dependencies
  - @backstage/plugin-search-common@0.3.3-next.0
  - @backstage/plugin-search-backend-node@0.5.3-next.0
  - @backstage/backend-common@0.13.2-next.0

## 0.3.1

### Patch Changes

- 3e54f6c436: Use `@backstage/plugin-search-common` package instead of `@backstage/search-common`.
- Updated dependencies
  - @backstage/backend-common@0.13.0
  - @backstage/plugin-search-common@0.3.1
  - @backstage/plugin-search-backend-node@0.5.1

## 0.3.1-next.0

### Patch Changes

- 3e54f6c436: Use `@backstage/plugin-search-common` package instead of `@backstage/search-common`.
- Updated dependencies
  - @backstage/backend-common@0.13.0-next.0
  - @backstage/plugin-search-common@0.3.1-next.0
  - @backstage/plugin-search-backend-node@0.5.1-next.0

## 0.3.0

### Minor Changes

- 022507c860: **BREAKING**

  The `PgSearchEngine` implements the new stream-based indexing process expected
  by the latest `@backstage/plugin-search-backend-node`.

  When updating to this version, you must also update to the latest version of
  `@backstage/plugin-search-backend-node`. Check [this upgrade guide](https://backstage.io/docs/features/search/how-to-guides#how-to-migrate-from-search-alpha-to-beta)
  for further details.

### Patch Changes

- Updated dependencies
  - @backstage/backend-common@0.12.0
  - @backstage/plugin-search-backend-node@0.5.0
  - @backstage/search-common@0.3.0

## 0.2.9

### Patch Changes

- Updated dependencies
  - @backstage/backend-common@0.11.0

## 0.2.8

### Patch Changes

- Fix for the previous release with missing type declarations.
- Updated dependencies
  - @backstage/backend-common@0.10.9
  - @backstage/search-common@0.2.4
  - @backstage/plugin-search-backend-node@0.4.7

## 0.2.7

### Patch Changes

- c77c5c7eb6: Added `backstage.role` to `package.json`
- Updated dependencies
  - @backstage/backend-common@0.10.8
  - @backstage/search-common@0.2.3
  - @backstage/plugin-search-backend-node@0.4.6

## 0.2.6

### Patch Changes

- 2441d1cf59: chore(deps): bump `knex` from 0.95.6 to 1.0.2

  This also replaces `sqlite3` with `@vscode/sqlite3` 5.0.7

- Updated dependencies
  - @backstage/backend-common@0.10.7

## 0.2.6-next.0

### Patch Changes

- 2441d1cf59: chore(deps): bump `knex` from 0.95.6 to 1.0.2

  This also replaces `sqlite3` with `@vscode/sqlite3` 5.0.7

- Updated dependencies
  - @backstage/backend-common@0.10.7-next.0

## 0.2.5

### Patch Changes

- Updated dependencies
  - @backstage/backend-common@0.10.6

## 0.2.5-next.0

### Patch Changes

- Updated dependencies
  - @backstage/backend-common@0.10.6-next.0

## 0.2.4

### Patch Changes

- Updated dependencies
  - @backstage/backend-common@0.10.4

## 0.2.4-next.0

### Patch Changes

- Updated dependencies
  - @backstage/backend-common@0.10.4-next.0

## 0.2.3

### Patch Changes

- Updated dependencies
  - @backstage/backend-common@0.10.0

## 0.2.2

### Patch Changes

- dcd1a0c3f4: Minor improvement to the API reports, by not unpacking arguments directly
- Updated dependencies
  - @backstage/backend-common@0.9.13

## 0.2.1

### Patch Changes

- febddedcb2: Bump `lodash` to remediate `SNYK-JS-LODASH-590103` security vulnerability
- Updated dependencies
  - @backstage/backend-common@0.9.4

## 0.2.0

### Minor Changes

- a13f21cdc: Implement optional `pageCursor` based paging in search.

  To use paging in your app, add a `<SearchResultPager />` to your
  `SearchPage.tsx`.

### Patch Changes

- Updated dependencies
  - @backstage/search-common@0.2.0
  - @backstage/plugin-search-backend-node@0.4.2
  - @backstage/backend-common@0.9.1

## 0.1.3

### Patch Changes

- 80c562039: Sanitize special characters before building search query for postgres
- Updated dependencies
  - @backstage/backend-common@0.9.0

## 0.1.2

### Patch Changes

- ee99798da: Correct version requirements on postgres from 11 to 12. Postgres 12 is required
  due the use of generated columns.
- Updated dependencies
  - @backstage/backend-common@0.8.10

## 0.1.1

### Patch Changes

- 9255e1430: Add `plugin-search-backend-module-pg` providing a postgres based search engine.
  See the [README of `search-backend-module-pg`](https://github.com/backstage/backstage/blob/master/plugins/search-backend-module-pg/README.md) for usage instructions.
- Updated dependencies
  - @backstage/backend-common@0.8.9<|MERGE_RESOLUTION|>--- conflicted
+++ resolved
@@ -1,7 +1,5 @@
 # @backstage/plugin-search-backend-module-pg
 
-<<<<<<< HEAD
-=======
 ## 0.5.11-next.0
 
 ### Patch Changes
@@ -13,7 +11,6 @@
   - @backstage/plugin-search-backend-node@1.2.6-next.0
   - @backstage/plugin-search-common@1.2.5
 
->>>>>>> 413caa19
 ## 0.5.9
 
 ### Patch Changes

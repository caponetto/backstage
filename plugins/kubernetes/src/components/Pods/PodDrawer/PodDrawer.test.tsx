/*
 * Copyright 2020 The Backstage Authors
 *
 * Licensed under the Apache License, Version 2.0 (the "License");
 * you may not use this file except in compliance with the License.
 * You may obtain a copy of the License at
 *
 *     http://www.apache.org/licenses/LICENSE-2.0
 *
 * Unless required by applicable law or agreed to in writing, software
 * distributed under the License is distributed on an "AS IS" BASIS,
 * WITHOUT WARRANTIES OR CONDITIONS OF ANY KIND, either express or implied.
 * See the License for the specific language governing permissions and
 * limitations under the License.
 */

import React from 'react';

import { render } from '@testing-library/react';
import { TestApiProvider, wrapInTestApp } from '@backstage/test-utils';
import '@testing-library/jest-dom';

import { PodDrawer } from '.';
import { DiscoveryApi, discoveryApiRef } from '@backstage/core-plugin-api';

jest.mock('../../../hooks/useIsPodExecTerminalSupported');

describe('PodDrawer', () => {
  it('Should show title and container names', async () => {
    const mockDiscoveryApi: Partial<DiscoveryApi> = {
      getBaseUrl: () => Promise.resolve('http://localhost'),
    };

    const { getAllByText, getByText } = render(
      wrapInTestApp(
<<<<<<< HEAD
        <PodDrawer
          {...({
            open: true,
            podAndErrors: {
              clusterName: 'some-cluster-1',
              pod: {
                metadata: {
                  name: 'some-pod',
                },
                spec: {
                  containers: [
                    {
                      name: 'some-container',
                    },
                  ],
                },
                status: {
                  podIP: '127.0.0.1',
                  containerStatuses: [
                    {
                      name: 'some-container',
                    },
                  ],
                },
              },
              errors: [
                {
                  type: 'some-error',
                  severity: 10,
                  message: 'some error message',
                  occurrenceCount: 1,
                  sourceRef: {
=======
        <TestApiProvider apis={[[discoveryApiRef, mockDiscoveryApi]]}>
          <PodDrawer
            {...({
              open: true,
              podAndErrors: {
                clusterName: 'some-cluster-1',
                pod: {
                  metadata: {
>>>>>>> f4e1ea3c
                    name: 'some-pod',
                  },
                  spec: {
                    containers: [
                      {
                        name: 'some-container',
                      },
                    ],
                  },
                  status: {
                    podIP: '127.0.0.1',
                    containerStatuses: [
                      {
                        name: 'some-container',
                      },
                    ],
                  },
                },
                errors: [
                  {
                    type: 'some-error',
                    severity: 10,
                    message: 'some error message',
                    occurrenceCount: 1,
                    sourceRef: {
                      name: 'some-pod',
                      namespace: 'some-namespace',
                      kind: 'Pod',
                      apiGroup: 'v1',
                    },
                    proposedFix: [
                      {
                        type: 'logs',
                        container: 'some-container',
                        errorType: 'some error type',
                        rootCauseExplanation: 'some root cause',
                        actions: ['fix1', 'fix2'],
                      },
                    ],
                  },
                ],
              },
            } as any)}
          />
        </TestApiProvider>,
      ),
    );

    expect(getAllByText('some-pod')).toHaveLength(3);
    expect(getByText('Pod (127.0.0.1)')).toBeInTheDocument();
    expect(getByText('YAML')).toBeInTheDocument();
    expect(getByText('Containers')).toBeInTheDocument();
    expect(getByText('some-container')).toBeInTheDocument();
    expect(getByText('some error message')).toBeInTheDocument();
  });
});<|MERGE_RESOLUTION|>--- conflicted
+++ resolved
@@ -33,40 +33,6 @@
 
     const { getAllByText, getByText } = render(
       wrapInTestApp(
-<<<<<<< HEAD
-        <PodDrawer
-          {...({
-            open: true,
-            podAndErrors: {
-              clusterName: 'some-cluster-1',
-              pod: {
-                metadata: {
-                  name: 'some-pod',
-                },
-                spec: {
-                  containers: [
-                    {
-                      name: 'some-container',
-                    },
-                  ],
-                },
-                status: {
-                  podIP: '127.0.0.1',
-                  containerStatuses: [
-                    {
-                      name: 'some-container',
-                    },
-                  ],
-                },
-              },
-              errors: [
-                {
-                  type: 'some-error',
-                  severity: 10,
-                  message: 'some error message',
-                  occurrenceCount: 1,
-                  sourceRef: {
-=======
         <TestApiProvider apis={[[discoveryApiRef, mockDiscoveryApi]]}>
           <PodDrawer
             {...({
@@ -75,7 +41,6 @@
                 clusterName: 'some-cluster-1',
                 pod: {
                   metadata: {
->>>>>>> f4e1ea3c
                     name: 'some-pod',
                   },
                   spec: {

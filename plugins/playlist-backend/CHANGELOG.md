--- conflicted
+++ resolved
@@ -1,7 +1,5 @@
 # @backstage/plugin-playlist-backend
 
-<<<<<<< HEAD
-=======
 ## 0.3.6-next.0
 
 ### Patch Changes
@@ -17,7 +15,6 @@
   - @backstage/plugin-permission-node@0.7.13-next.0
   - @backstage/plugin-playlist-common@0.1.9
 
->>>>>>> 413caa19
 ## 0.3.4
 
 ### Patch Changes

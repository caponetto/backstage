/*
 * Copyright 2022 The Backstage Authors
 *
 * Licensed under the Apache License, Version 2.0 (the "License");
 * you may not use this file except in compliance with the License.
 * You may obtain a copy of the License at
 *
 *     http://www.apache.org/licenses/LICENSE-2.0
 *
 * Unless required by applicable law or agreed to in writing, software
 * distributed under the License is distributed on an "AS IS" BASIS,
 * WITHOUT WARRANTIES OR CONDITIONS OF ANY KIND, either express or implied.
 * See the License for the specific language governing permissions and
 * limitations under the License.
 */

import {
  errorHandler,
  PluginDatabaseManager,
  PluginEndpointDiscovery,
  TokenManager,
  UrlReader,
} from '@backstage/backend-common';
import express from 'express';
import Router from 'express-promise-router';
import { Logger } from 'winston';
import { LinguistBackendApi } from '../api';
import { LinguistBackendDatabase } from '../db';
import {
  PluginTaskScheduler,
  readTaskScheduleDefinitionFromConfig,
  TaskScheduleDefinition,
} from '@backstage/backend-tasks';
import { HumanDuration } from '@backstage/types';
import { CatalogClient } from '@backstage/catalog-client';
import { LinguistBackendClient } from '../api/LinguistBackendClient';
import { Config } from '@backstage/config';

/** @public */
export interface PluginOptions {
  schedule?: TaskScheduleDefinition;
  age?: HumanDuration;
  batchSize?: number;
  useSourceLocation?: boolean;
  linguistJsOptions?: Record<string, unknown>;
  kind?: string[];
}

/** @public */
export interface RouterOptions {
  linguistBackendApi?: LinguistBackendApi;
  logger: Logger;
  reader: UrlReader;
  tokenManager: TokenManager;
  database: PluginDatabaseManager;
  discovery: PluginEndpointDiscovery;
  scheduler?: PluginTaskScheduler;
  config?: Config;
}

/** @public */
export async function createRouter(
  pluginOptions: PluginOptions,
  routerOptions: RouterOptions,
): Promise<express.Router> {
  const { logger, reader, database, discovery, scheduler, tokenManager } =
    routerOptions;

  const {
    schedule,
    age,
    batchSize,
    useSourceLocation,
    kind,
    linguistJsOptions,
  } = pluginOptions;

  const linguistBackendStore = await LinguistBackendDatabase.create(
    await database.getClient(),
  );

  const catalogClient = new CatalogClient({ discoveryApi: discovery });

  const linguistBackendClient =
    routerOptions.linguistBackendApi ||
    new LinguistBackendClient(
      logger,
      linguistBackendStore,
      reader,
      tokenManager,
      catalogClient,
      age,
      batchSize,
      useSourceLocation,
      kind,
      linguistJsOptions,
    );

  if (scheduler && schedule) {
    logger.info(
      `Scheduling processing of entities with: ${JSON.stringify(schedule)}`,
    );
    await scheduler.scheduleTask({
      id: 'linguist_process_entities',
      frequency: schedule.frequency,
      timeout: schedule.timeout,
      initialDelay: schedule.initialDelay,
      scope: schedule.scope,
      fn: async () => {
        await linguistBackendClient.processEntities();
      },
    });
  }

  const router = Router();
  router.use(express.json());

  router.get('/health', (_, response) => {
    response.send({ status: 'ok' });
  });

  /**
   * /entity-languages?entity=component:default/my-component
   */
  router.get('/entity-languages', async (req, res) => {
    const { entityRef: entityRef } = req.query;

    if (!entityRef) {
      throw new Error('No entityRef was provided');
    }

    const entityLanguages = await linguistBackendClient.getEntityLanguages(
      entityRef as string,
    );
    res.status(200).json(entityLanguages);
  });

  router.use(errorHandler());
  return router;
}

/** @public */
export async function createRouterFromConfig(routerOptions: RouterOptions) {
  const { config } = routerOptions;
  const pluginOptions: PluginOptions = {};
  if (config) {
    if (config.has('linguist.schedule')) {
      pluginOptions.schedule = readTaskScheduleDefinitionFromConfig(
        config.getConfig('linguist.schedule'),
      );
    }
    pluginOptions.batchSize = config.getOptionalNumber('linguist.batchSize');
<<<<<<< HEAD
    pluginOptions.useSourceLocation = config.getBoolean(
      'linguist.useSourceLocation',
    );
=======
    pluginOptions.useSourceLocation =
      config.getOptionalBoolean('linguist.useSourceLocation') ?? false;
>>>>>>> 413caa19
    pluginOptions.age = config.getOptionalConfig('linguist.age') as
      | HumanDuration
      | undefined;
    pluginOptions.kind = config.getOptionalStringArray('linguist.kind');
    pluginOptions.linguistJsOptions = config.getOptionalConfig(
      'linguist.linguistJsOptions',
    );
  }
  return createRouter(pluginOptions, routerOptions);
}<|MERGE_RESOLUTION|>--- conflicted
+++ resolved
@@ -150,14 +150,8 @@
       );
     }
     pluginOptions.batchSize = config.getOptionalNumber('linguist.batchSize');
-<<<<<<< HEAD
-    pluginOptions.useSourceLocation = config.getBoolean(
-      'linguist.useSourceLocation',
-    );
-=======
     pluginOptions.useSourceLocation =
       config.getOptionalBoolean('linguist.useSourceLocation') ?? false;
->>>>>>> 413caa19
     pluginOptions.age = config.getOptionalConfig('linguist.age') as
       | HumanDuration
       | undefined;

# @backstage/plugin-linguist-backend

<<<<<<< HEAD
=======
## 0.4.2-next.0

### Patch Changes

- b2de501bda31: When creating the router using `createRouterFromConfig` or using the plugin for the new backend system the `linguist.useSourceLocation` configuration is now optional.
- cfc3ca6ce060: Changes needed to support MySQL
- Updated dependencies
  - @backstage/plugin-auth-node@0.3.0-next.0
  - @backstage/backend-common@0.19.4-next.0
  - @backstage/backend-tasks@0.5.7-next.0
  - @backstage/backend-plugin-api@0.6.2-next.0
  - @backstage/catalog-client@1.4.3
  - @backstage/catalog-model@1.4.1
  - @backstage/config@1.0.8
  - @backstage/errors@1.2.1
  - @backstage/types@1.1.0
  - @backstage/plugin-catalog-node@1.4.3-next.0
  - @backstage/plugin-linguist-common@0.1.1

>>>>>>> 413caa19
## 0.4.0

### Minor Changes

- d440f1dd0e72: Adds a processor to the linguist backend which can automatically add language tags to entities
- 0896d85d5ab5: **BREAKING**: Removed the alpha export plugin options from exported `linguistPlugin()` (used by the new backend system) in favour of static config.

### Patch Changes

- 12a8c94eda8d: Add package repository and homepage metadata
- ca5e591cb86a: Fixed bug in LinguistBackendClient.ts file where if the linguistJsOptions is specified and sent over to the linguist-js package it would get changed (another attribute would be added) causing future entities of the batch to fail with an error
- Updated dependencies
  - @backstage/backend-common@0.19.2
  - @backstage/backend-plugin-api@0.6.0
  - @backstage/plugin-linguist-common@0.1.1
  - @backstage/plugin-catalog-node@1.4.1
  - @backstage/plugin-auth-node@0.2.17
  - @backstage/backend-tasks@0.5.5
  - @backstage/catalog-client@1.4.3
  - @backstage/catalog-model@1.4.1
  - @backstage/config@1.0.8
  - @backstage/errors@1.2.1
  - @backstage/types@1.1.0

## 0.4.0-next.2

### Minor Changes

- d440f1dd0e72: Adds a processor to the linguist backend which can automatically add language tags to entities

### Patch Changes

- Updated dependencies
  - @backstage/plugin-linguist-common@0.1.1-next.1
  - @backstage/backend-plugin-api@0.6.0-next.2
  - @backstage/backend-tasks@0.5.5-next.2
  - @backstage/backend-common@0.19.2-next.2
  - @backstage/plugin-catalog-node@1.4.1-next.2
  - @backstage/plugin-auth-node@0.2.17-next.2

## 0.3.2-next.1

### Patch Changes

- 12a8c94eda8d: Add package repository and homepage metadata
- Updated dependencies
  - @backstage/backend-common@0.19.2-next.1
  - @backstage/plugin-linguist-common@0.1.1-next.0
  - @backstage/plugin-auth-node@0.2.17-next.1
  - @backstage/backend-plugin-api@0.6.0-next.1
  - @backstage/backend-tasks@0.5.5-next.1
  - @backstage/catalog-client@1.4.3
  - @backstage/catalog-model@1.4.1
  - @backstage/config@1.0.8
  - @backstage/errors@1.2.1
  - @backstage/types@1.1.0

## 0.3.2-next.0

### Patch Changes

- ca5e591cb86a: Fixed bug in LinguistBackendClient.ts file where if the linguistJsOptions is specified and sent over to the linguist-js package it would get changed (another attribute would be added) causing future entities of the batch to fail with an error
- Updated dependencies
  - @backstage/backend-common@0.19.2-next.0
  - @backstage/backend-plugin-api@0.5.5-next.0
  - @backstage/backend-tasks@0.5.5-next.0
  - @backstage/catalog-client@1.4.3
  - @backstage/catalog-model@1.4.1
  - @backstage/config@1.0.8
  - @backstage/errors@1.2.1
  - @backstage/types@1.1.0
  - @backstage/plugin-auth-node@0.2.17-next.0
  - @backstage/plugin-linguist-common@0.1.0

## 0.3.1

### Patch Changes

- ae261e79d256: Added alpha support for the [new backend system](https://backstage.io/docs/backend-system/)
- Updated dependencies
  - @backstage/errors@1.2.1
  - @backstage/backend-common@0.19.1
  - @backstage/backend-plugin-api@0.5.4
  - @backstage/backend-tasks@0.5.4
  - @backstage/catalog-client@1.4.3
  - @backstage/catalog-model@1.4.1
  - @backstage/config@1.0.8
  - @backstage/types@1.1.0
  - @backstage/plugin-auth-node@0.2.16
  - @backstage/plugin-linguist-common@0.1.0

## 0.3.1-next.1

### Patch Changes

- ae261e79d256: Added alpha support for the [new backend system](https://backstage.io/docs/backend-system/)
- Updated dependencies
  - @backstage/config@1.0.8

## 0.3.1-next.0

### Patch Changes

- Updated dependencies
  - @backstage/errors@1.2.1-next.0
  - @backstage/backend-common@0.19.1-next.0
  - @backstage/backend-tasks@0.5.4-next.0
  - @backstage/catalog-client@1.4.3-next.0
  - @backstage/catalog-model@1.4.1-next.0
  - @backstage/config@1.0.8
  - @backstage/types@1.1.0
  - @backstage/plugin-auth-node@0.2.16-next.0
  - @backstage/plugin-linguist-common@0.1.0

## 0.3.0

### Minor Changes

- bbf91840a52a: **BREAKING**: Removed public constructor from `LinguistBackendApi`. Removed export of `LinguistBackendDatabase` and `LinguistBackendStore`

  Several improvements to the Linguist backend have been made:

  - Added tests for the `LinguistBackendDatabase` and `LinguistBackendApi`
  - Added support for using SQLite as a database, helpful for local development
  - Removed the default from the `processes_date` column
  - Converted the `LinguistBackendApi` into an Interface
  - Added the `LinguistBackendClient` which implements the `LinguistBackendApi` Interface
  - Unprocessed entities will get processed before stale entities
  - Entities in the Linguist database but not in the Catalog anymore will be deleted
  - Improved the README's headings

### Patch Changes

- e39c3829bbd4: Fix: CatalogClient call without token
- 3d11596a72b5: Update plugin installation docs to be more consistent across documentations
- Updated dependencies
  - @backstage/backend-common@0.19.0
  - @backstage/catalog-client@1.4.2
  - @backstage/types@1.1.0
  - @backstage/catalog-model@1.4.0
  - @backstage/errors@1.2.0
  - @backstage/backend-tasks@0.5.3
  - @backstage/plugin-auth-node@0.2.15
  - @backstage/config@1.0.8
  - @backstage/plugin-linguist-common@0.1.0

## 0.3.0-next.2

### Patch Changes

- Updated dependencies
  - @backstage/backend-common@0.19.0-next.2
  - @backstage/catalog-model@1.4.0-next.1
  - @backstage/backend-tasks@0.5.3-next.2
  - @backstage/catalog-client@1.4.2-next.2
  - @backstage/config@1.0.7
  - @backstage/errors@1.2.0-next.0
  - @backstage/types@1.0.2
  - @backstage/plugin-auth-node@0.2.15-next.2
  - @backstage/plugin-linguist-common@0.1.0

## 0.3.0-next.1

### Patch Changes

- Updated dependencies
  - @backstage/backend-common@0.19.0-next.1
  - @backstage/errors@1.2.0-next.0
  - @backstage/catalog-model@1.4.0-next.0
  - @backstage/backend-tasks@0.5.3-next.1
  - @backstage/plugin-auth-node@0.2.15-next.1
  - @backstage/catalog-client@1.4.2-next.1
  - @backstage/config@1.0.7
  - @backstage/types@1.0.2
  - @backstage/plugin-linguist-common@0.1.0

## 0.3.0-next.0

### Minor Changes

- bbf91840a52a: **BREAKING**: Removed public constructor from `LinguistBackendApi`. Removed export of `LinguistBackendDatabase` and `LinguistBackendStore`

  Several improvements to the Linguist backend have been made:

  - Added tests for the `LinguistBackendDatabase` and `LinguistBackendApi`
  - Added support for using SQLite as a database, helpful for local development
  - Removed the default from the `processes_date` column
  - Converted the `LinguistBackendApi` into an Interface
  - Added the `LinguistBackendClient` which implements the `LinguistBackendApi` Interface
  - Unprocessed entities will get processed before stale entities
  - Entities in the Linguist database but not in the Catalog anymore will be deleted
  - Improved the README's headings

### Patch Changes

- 3d11596a72b5: Update plugin installation docs to be more consistent across documentations
- Updated dependencies
  - @backstage/catalog-client@1.4.2-next.0
  - @backstage/backend-common@0.18.6-next.0
  - @backstage/config@1.0.7
  - @backstage/backend-tasks@0.5.3-next.0
  - @backstage/catalog-model@1.3.0
  - @backstage/errors@1.1.5
  - @backstage/types@1.0.2
  - @backstage/plugin-auth-node@0.2.15-next.0
  - @backstage/plugin-linguist-common@0.1.0

## 0.2.2

### Patch Changes

- Updated dependencies
  - @backstage/backend-common@0.18.5
  - @backstage/backend-tasks@0.5.2
  - @backstage/plugin-auth-node@0.2.14
  - @backstage/catalog-client@1.4.1
  - @backstage/catalog-model@1.3.0
  - @backstage/config@1.0.7
  - @backstage/errors@1.1.5
  - @backstage/types@1.0.2
  - @backstage/plugin-linguist-common@0.1.0

## 0.2.2-next.1

### Patch Changes

- Updated dependencies
  - @backstage/backend-common@0.18.5-next.1
  - @backstage/backend-tasks@0.5.2-next.1
  - @backstage/plugin-auth-node@0.2.14-next.1
  - @backstage/config@1.0.7

## 0.2.2-next.0

### Patch Changes

- Updated dependencies
  - @backstage/backend-common@0.18.5-next.0
  - @backstage/backend-tasks@0.5.2-next.0
  - @backstage/plugin-auth-node@0.2.14-next.0
  - @backstage/catalog-client@1.4.1
  - @backstage/catalog-model@1.3.0
  - @backstage/config@1.0.7
  - @backstage/errors@1.1.5
  - @backstage/types@1.0.2
  - @backstage/plugin-linguist-common@0.1.0

## 0.2.1

### Patch Changes

- Updated dependencies
  - @backstage/backend-common@0.18.4
  - @backstage/catalog-client@1.4.1
  - @backstage/backend-tasks@0.5.1
  - @backstage/catalog-model@1.3.0
  - @backstage/plugin-auth-node@0.2.13
  - @backstage/config@1.0.7
  - @backstage/errors@1.1.5
  - @backstage/types@1.0.2
  - @backstage/plugin-linguist-common@0.1.0

## 0.2.1-next.3

### Patch Changes

- Updated dependencies
  - @backstage/catalog-model@1.3.0-next.0
  - @backstage/backend-common@0.18.4-next.2
  - @backstage/backend-tasks@0.5.1-next.2
  - @backstage/catalog-client@1.4.1-next.1
  - @backstage/config@1.0.7
  - @backstage/errors@1.1.5
  - @backstage/types@1.0.2
  - @backstage/plugin-auth-node@0.2.13-next.2
  - @backstage/plugin-linguist-common@0.1.0

## 0.2.1-next.2

### Patch Changes

- Updated dependencies
  - @backstage/backend-common@0.18.4-next.2
  - @backstage/catalog-client@1.4.1-next.0
  - @backstage/backend-tasks@0.5.1-next.2
  - @backstage/catalog-model@1.2.1
  - @backstage/config@1.0.7
  - @backstage/errors@1.1.5
  - @backstage/types@1.0.2
  - @backstage/plugin-auth-node@0.2.13-next.2
  - @backstage/plugin-linguist-common@0.1.0

## 0.2.1-next.1

### Patch Changes

- Updated dependencies
  - @backstage/backend-tasks@0.5.1-next.1
  - @backstage/backend-common@0.18.4-next.1
  - @backstage/catalog-client@1.4.0
  - @backstage/catalog-model@1.2.1
  - @backstage/config@1.0.7
  - @backstage/errors@1.1.5
  - @backstage/types@1.0.2
  - @backstage/plugin-auth-node@0.2.13-next.1
  - @backstage/plugin-linguist-common@0.1.0

## 0.2.1-next.0

### Patch Changes

- Updated dependencies
  - @backstage/backend-common@0.18.4-next.0
  - @backstage/config@1.0.7
  - @backstage/backend-tasks@0.5.1-next.0
  - @backstage/catalog-client@1.4.0
  - @backstage/catalog-model@1.2.1
  - @backstage/errors@1.1.5
  - @backstage/types@1.0.2
  - @backstage/plugin-auth-node@0.2.13-next.0
  - @backstage/plugin-linguist-common@0.1.0

## 0.2.0

### Minor Changes

- 4a1c318853d: **BREAKING** The linguist-backend `createRouter` now requires that the `tokenManger` is passed to the router.

### Patch Changes

- 8a298b47240: Added support for linguist-js options using the linguistJSOptions in the plugin, the available config can be found [here](https://www.npmjs.com/package/linguist-js#API).
- 52b0022dab7: Updated dependency `msw` to `^1.0.0`.
- 2ea57821629: Fixed bug in LinguistBackendApi that caused initial batch of entities to be skipped.
- b271d5ca052: Allow kind to be configurable

  ```ts
  return createRouter({ schedule: schedule, kind: ['Component'] }, { ...env });
  ```

- Updated dependencies
  - @backstage/catalog-client@1.4.0
  - @backstage/plugin-auth-node@0.2.12
  - @backstage/backend-tasks@0.5.0
  - @backstage/backend-common@0.18.3
  - @backstage/errors@1.1.5
  - @backstage/catalog-model@1.2.1
  - @backstage/config@1.0.7
  - @backstage/types@1.0.2
  - @backstage/plugin-linguist-common@0.1.0

## 0.2.0-next.2

### Patch Changes

- 8a298b47240: Added support for linguist-js options using the linguistJSOptions in the plugin, the available config can be found [here](https://www.npmjs.com/package/linguist-js#API).
- Updated dependencies
  - @backstage/plugin-auth-node@0.2.12-next.2
  - @backstage/backend-tasks@0.5.0-next.2
  - @backstage/backend-common@0.18.3-next.2
  - @backstage/config@1.0.7-next.0

## 0.2.0-next.1

### Patch Changes

- 52b0022dab7: Updated dependency `msw` to `^1.0.0`.
- b271d5ca052: Allow kind to be configurable

  ```ts
  return createRouter({ schedule: schedule, kind: ['Component'] }, { ...env });
  ```

- Updated dependencies
  - @backstage/errors@1.1.5-next.0
  - @backstage/backend-common@0.18.3-next.1
  - @backstage/catalog-client@1.4.0-next.1
  - @backstage/plugin-auth-node@0.2.12-next.1
  - @backstage/backend-tasks@0.4.4-next.1
  - @backstage/config@1.0.7-next.0
  - @backstage/catalog-model@1.2.1-next.1
  - @backstage/types@1.0.2
  - @backstage/plugin-linguist-common@0.1.0

## 0.2.0-next.0

### Minor Changes

- 4a1c318853: **BREAKING** The linguist-backend `createRouter` now requires that the `tokenManger` is passed to the router.

### Patch Changes

- 2ea5782162: Fixed bug in LinguistBackendApi that caused initial batch of entities to be skipped.
- Updated dependencies
  - @backstage/catalog-client@1.4.0-next.0
  - @backstage/backend-tasks@0.4.4-next.0
  - @backstage/backend-common@0.18.3-next.0
  - @backstage/catalog-model@1.2.1-next.0
  - @backstage/config@1.0.6
  - @backstage/errors@1.1.4
  - @backstage/types@1.0.2
  - @backstage/plugin-auth-node@0.2.12-next.0
  - @backstage/plugin-linguist-common@0.1.0

## 0.1.0

### Minor Changes

- 75cfee5688: Introduced the Linguist plugin, checkout the plugin's `README.md` for more details!

### Patch Changes

- Updated dependencies
  - @backstage/backend-common@0.18.2
  - @backstage/catalog-model@1.2.0
  - @backstage/plugin-linguist-common@0.1.0
  - @backstage/backend-tasks@0.4.3
  - @backstage/catalog-client@1.3.1
  - @backstage/config@1.0.6
  - @backstage/errors@1.1.4
  - @backstage/types@1.0.2
  - @backstage/plugin-auth-node@0.2.11<|MERGE_RESOLUTION|>--- conflicted
+++ resolved
@@ -1,7 +1,5 @@
 # @backstage/plugin-linguist-backend
 
-<<<<<<< HEAD
-=======
 ## 0.4.2-next.0
 
 ### Patch Changes
@@ -21,7 +19,6 @@
   - @backstage/plugin-catalog-node@1.4.3-next.0
   - @backstage/plugin-linguist-common@0.1.1
 
->>>>>>> 413caa19
 ## 0.4.0
 
 ### Minor Changes

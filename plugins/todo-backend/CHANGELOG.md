# @backstage/plugin-todo-backend

<<<<<<< HEAD
=======
## 0.2.2-next.0

### Patch Changes

- Updated dependencies
  - @backstage/backend-common@0.19.4-next.0
  - @backstage/integration@1.7.0-next.0
  - @backstage/backend-openapi-utils@0.0.3
  - @backstage/backend-plugin-api@0.6.2-next.0
  - @backstage/catalog-client@1.4.3
  - @backstage/catalog-model@1.4.1
  - @backstage/config@1.0.8
  - @backstage/errors@1.2.1
  - @backstage/plugin-catalog-node@1.4.3-next.0

>>>>>>> 413caa19
## 0.2.0

### Minor Changes

- ebeb77586975: Now performs request validation based on OpenAPI schema through `@backstage/backend-openapi-utils`. Error responses for invalid input, like `"a"` instead of a number, may have changed.

### Patch Changes

- 629cbd194a87: Use `coreServices.rootConfig` instead of `coreService.config`
- ad3fb5401729: Fixed a bug where filter queries from the frontend would always fail validation.
- Updated dependencies
  - @backstage/backend-common@0.19.2
  - @backstage/backend-plugin-api@0.6.0
  - @backstage/backend-openapi-utils@0.0.3
  - @backstage/plugin-catalog-node@1.4.1
  - @backstage/integration@1.6.0
  - @backstage/catalog-client@1.4.3
  - @backstage/catalog-model@1.4.1
  - @backstage/config@1.0.8
  - @backstage/errors@1.2.1

## 0.2.0-next.2

### Patch Changes

- Updated dependencies
  - @backstage/backend-plugin-api@0.6.0-next.2
  - @backstage/backend-common@0.19.2-next.2
  - @backstage/plugin-catalog-node@1.4.1-next.2

## 0.2.0-next.1

### Patch Changes

- 629cbd194a87: Use `coreServices.rootConfig` instead of `coreService.config`
- Updated dependencies
  - @backstage/backend-common@0.19.2-next.1
  - @backstage/backend-openapi-utils@0.0.3-next.1
  - @backstage/plugin-catalog-node@1.4.1-next.1
  - @backstage/backend-plugin-api@0.6.0-next.1
  - @backstage/integration@1.5.1
  - @backstage/catalog-client@1.4.3
  - @backstage/catalog-model@1.4.1
  - @backstage/config@1.0.8
  - @backstage/errors@1.2.1

## 0.2.0-next.0

### Minor Changes

- ebeb77586975: Now performs request validation based on OpenAPI schema through `@backstage/backend-openapi-utils`. Error responses for invalid input, like `"a"` instead of a number, may have changed.

### Patch Changes

- Updated dependencies
  - @backstage/backend-openapi-utils@0.0.3-next.0
  - @backstage/backend-common@0.19.2-next.0
  - @backstage/backend-plugin-api@0.5.5-next.0
  - @backstage/catalog-client@1.4.3
  - @backstage/catalog-model@1.4.1
  - @backstage/config@1.0.8
  - @backstage/errors@1.2.1
  - @backstage/integration@1.5.1
  - @backstage/plugin-catalog-node@1.4.1-next.0

## 0.1.44

### Patch Changes

- Updated dependencies
  - @backstage/errors@1.2.1
  - @backstage/backend-common@0.19.1
  - @backstage/plugin-catalog-node@1.4.0
  - @backstage/backend-plugin-api@0.5.4
  - @backstage/catalog-client@1.4.3
  - @backstage/catalog-model@1.4.1
  - @backstage/config@1.0.8
  - @backstage/integration@1.5.1

## 0.1.44-next.0

### Patch Changes

- Updated dependencies
  - @backstage/errors@1.2.1-next.0
  - @backstage/backend-common@0.19.1-next.0
  - @backstage/plugin-catalog-node@1.4.0-next.0
  - @backstage/backend-plugin-api@0.5.4-next.0
  - @backstage/catalog-client@1.4.3-next.0
  - @backstage/catalog-model@1.4.1-next.0
  - @backstage/config@1.0.8
  - @backstage/integration@1.5.1-next.0

## 0.1.43

### Patch Changes

- Updated dependencies
  - @backstage/backend-common@0.19.0
  - @backstage/catalog-client@1.4.2
  - @backstage/integration@1.5.0
  - @backstage/catalog-model@1.4.0
  - @backstage/errors@1.2.0
  - @backstage/backend-plugin-api@0.5.3
  - @backstage/plugin-catalog-node@1.3.7
  - @backstage/config@1.0.8

## 0.1.43-next.2

### Patch Changes

- Updated dependencies
  - @backstage/backend-common@0.19.0-next.2
  - @backstage/catalog-model@1.4.0-next.1
  - @backstage/backend-plugin-api@0.5.3-next.2
  - @backstage/catalog-client@1.4.2-next.2
  - @backstage/config@1.0.7
  - @backstage/errors@1.2.0-next.0
  - @backstage/integration@1.5.0-next.0
  - @backstage/plugin-catalog-node@1.3.7-next.2

## 0.1.43-next.1

### Patch Changes

- Updated dependencies
  - @backstage/backend-common@0.19.0-next.1
  - @backstage/integration@1.5.0-next.0
  - @backstage/errors@1.2.0-next.0
  - @backstage/backend-plugin-api@0.5.3-next.1
  - @backstage/catalog-model@1.4.0-next.0
  - @backstage/plugin-catalog-node@1.3.7-next.1
  - @backstage/catalog-client@1.4.2-next.1
  - @backstage/config@1.0.7

## 0.1.43-next.0

### Patch Changes

- Updated dependencies
  - @backstage/catalog-client@1.4.2-next.0
  - @backstage/plugin-catalog-node@1.3.7-next.0
  - @backstage/backend-common@0.18.6-next.0
  - @backstage/integration@1.4.5
  - @backstage/config@1.0.7
  - @backstage/backend-plugin-api@0.5.3-next.0
  - @backstage/catalog-model@1.3.0
  - @backstage/errors@1.1.5

## 0.1.42

### Patch Changes

- 901f1ada325: Added OpenAPI schema
- Updated dependencies
  - @backstage/backend-common@0.18.5
  - @backstage/integration@1.4.5
  - @backstage/plugin-catalog-node@1.3.6
  - @backstage/backend-plugin-api@0.5.2
  - @backstage/catalog-client@1.4.1
  - @backstage/catalog-model@1.3.0
  - @backstage/config@1.0.7
  - @backstage/errors@1.1.5

## 0.1.42-next.1

### Patch Changes

- Updated dependencies
  - @backstage/backend-common@0.18.5-next.1
  - @backstage/plugin-catalog-node@1.3.6-next.1
  - @backstage/backend-plugin-api@0.5.2-next.1
  - @backstage/config@1.0.7

## 0.1.42-next.0

### Patch Changes

- Updated dependencies
  - @backstage/backend-common@0.18.5-next.0
  - @backstage/integration@1.4.5-next.0
  - @backstage/plugin-catalog-node@1.3.6-next.0
  - @backstage/backend-plugin-api@0.5.2-next.0
  - @backstage/catalog-client@1.4.1
  - @backstage/catalog-model@1.3.0
  - @backstage/config@1.0.7
  - @backstage/errors@1.1.5

## 0.1.41

### Patch Changes

- Updated dependencies
  - @backstage/backend-common@0.18.4
  - @backstage/catalog-client@1.4.1
  - @backstage/catalog-model@1.3.0
  - @backstage/integration@1.4.4
  - @backstage/plugin-catalog-node@1.3.5
  - @backstage/backend-plugin-api@0.5.1
  - @backstage/config@1.0.7
  - @backstage/errors@1.1.5

## 0.1.41-next.3

### Patch Changes

- Updated dependencies
  - @backstage/catalog-model@1.3.0-next.0
  - @backstage/backend-common@0.18.4-next.2
  - @backstage/backend-plugin-api@0.5.1-next.2
  - @backstage/catalog-client@1.4.1-next.1
  - @backstage/config@1.0.7
  - @backstage/errors@1.1.5
  - @backstage/integration@1.4.4-next.0
  - @backstage/plugin-catalog-node@1.3.5-next.3

## 0.1.41-next.2

### Patch Changes

- Updated dependencies
  - @backstage/backend-common@0.18.4-next.2
  - @backstage/catalog-client@1.4.1-next.0
  - @backstage/backend-plugin-api@0.5.1-next.2
  - @backstage/catalog-model@1.2.1
  - @backstage/config@1.0.7
  - @backstage/errors@1.1.5
  - @backstage/integration@1.4.4-next.0
  - @backstage/plugin-catalog-node@1.3.5-next.2

## 0.1.41-next.1

### Patch Changes

- Updated dependencies
  - @backstage/integration@1.4.4-next.0
  - @backstage/backend-common@0.18.4-next.1
  - @backstage/backend-plugin-api@0.5.1-next.1
  - @backstage/catalog-client@1.4.0
  - @backstage/catalog-model@1.2.1
  - @backstage/config@1.0.7
  - @backstage/errors@1.1.5
  - @backstage/plugin-catalog-node@1.3.5-next.1

## 0.1.41-next.0

### Patch Changes

- Updated dependencies
  - @backstage/backend-common@0.18.4-next.0
  - @backstage/config@1.0.7
  - @backstage/integration@1.4.3
  - @backstage/backend-plugin-api@0.5.1-next.0
  - @backstage/catalog-client@1.4.0
  - @backstage/catalog-model@1.2.1
  - @backstage/errors@1.1.5
  - @backstage/plugin-catalog-node@1.3.5-next.0

## 0.1.40

### Patch Changes

- 4120513412a: todo-backend is now exposed as a plugin which uses the new plugin system
- 52b0022dab7: Updated dependency `msw` to `^1.0.0`.
- Updated dependencies
  - @backstage/catalog-client@1.4.0
  - @backstage/backend-common@0.18.3
  - @backstage/errors@1.1.5
  - @backstage/plugin-catalog-node@1.3.4
  - @backstage/backend-plugin-api@0.5.0
  - @backstage/catalog-model@1.2.1
  - @backstage/integration@1.4.3
  - @backstage/config@1.0.7

## 0.1.40-next.2

### Patch Changes

- Updated dependencies
  - @backstage/backend-common@0.18.3-next.2
  - @backstage/backend-plugin-api@0.4.1-next.2
  - @backstage/plugin-catalog-node@1.3.4-next.2
  - @backstage/config@1.0.7-next.0
  - @backstage/integration@1.4.3-next.0

## 0.1.40-next.1

### Patch Changes

- 52b0022dab7: Updated dependency `msw` to `^1.0.0`.
- Updated dependencies
  - @backstage/errors@1.1.5-next.0
  - @backstage/backend-common@0.18.3-next.1
  - @backstage/catalog-client@1.4.0-next.1
  - @backstage/integration@1.4.3-next.0
  - @backstage/backend-plugin-api@0.4.1-next.1
  - @backstage/config@1.0.7-next.0
  - @backstage/catalog-model@1.2.1-next.1
  - @backstage/plugin-catalog-node@1.3.4-next.1

## 0.1.40-next.0

### Patch Changes

- 4120513412: todo-backend is now exposed as a plugin which uses the new plugin system
- Updated dependencies
  - @backstage/catalog-client@1.4.0-next.0
  - @backstage/backend-plugin-api@0.4.1-next.0
  - @backstage/backend-common@0.18.3-next.0
  - @backstage/catalog-model@1.2.1-next.0
  - @backstage/plugin-catalog-node@1.3.4-next.0
  - @backstage/config@1.0.6
  - @backstage/errors@1.1.4
  - @backstage/integration@1.4.2

## 0.1.39

### Patch Changes

- Updated dependencies
  - @backstage/backend-common@0.18.2
  - @backstage/catalog-model@1.2.0
  - @backstage/catalog-client@1.3.1
  - @backstage/config@1.0.6
  - @backstage/errors@1.1.4
  - @backstage/integration@1.4.2

## 0.1.39-next.2

### Patch Changes

- Updated dependencies
  - @backstage/backend-common@0.18.2-next.2
  - @backstage/catalog-model@1.2.0-next.1
  - @backstage/catalog-client@1.3.1-next.1
  - @backstage/config@1.0.6
  - @backstage/errors@1.1.4
  - @backstage/integration@1.4.2

## 0.1.39-next.1

### Patch Changes

- Updated dependencies
  - @backstage/backend-common@0.18.2-next.1
  - @backstage/catalog-client@1.3.1-next.0
  - @backstage/catalog-model@1.1.6-next.0
  - @backstage/config@1.0.6
  - @backstage/errors@1.1.4
  - @backstage/integration@1.4.2

## 0.1.39-next.0

### Patch Changes

- Updated dependencies
  - @backstage/catalog-model@1.1.6-next.0
  - @backstage/backend-common@0.18.2-next.0
  - @backstage/catalog-client@1.3.1-next.0

## 0.1.37

### Patch Changes

- Updated dependencies
  - @backstage/backend-common@0.18.0
  - @backstage/catalog-model@1.1.5
  - @backstage/catalog-client@1.3.0
  - @backstage/config@1.0.6
  - @backstage/errors@1.1.4
  - @backstage/integration@1.4.2

## 0.1.37-next.2

### Patch Changes

- Updated dependencies
  - @backstage/backend-common@0.18.0-next.1
  - @backstage/catalog-client@1.3.0-next.2
  - @backstage/catalog-model@1.1.5-next.1
  - @backstage/config@1.0.6-next.0
  - @backstage/errors@1.1.4
  - @backstage/integration@1.4.2-next.0

## 0.1.37-next.1

### Patch Changes

- Updated dependencies
  - @backstage/backend-common@0.18.0-next.0
  - @backstage/config@1.0.6-next.0
  - @backstage/catalog-client@1.3.0-next.1
  - @backstage/catalog-model@1.1.5-next.1
  - @backstage/errors@1.1.4
  - @backstage/integration@1.4.2-next.0

## 0.1.37-next.0

### Patch Changes

- Updated dependencies
  - @backstage/catalog-model@1.1.5-next.0
  - @backstage/catalog-client@1.3.0-next.0
  - @backstage/backend-common@0.17.0
  - @backstage/config@1.0.5
  - @backstage/errors@1.1.4
  - @backstage/integration@1.4.1

## 0.1.36

### Patch Changes

- 3280711113: Updated dependency `msw` to `^0.49.0`.
- Updated dependencies
  - @backstage/catalog-client@1.2.0
  - @backstage/backend-common@0.17.0
  - @backstage/errors@1.1.4
  - @backstage/integration@1.4.1
  - @backstage/catalog-model@1.1.4
  - @backstage/config@1.0.5

## 0.1.36-next.3

### Patch Changes

- Updated dependencies
  - @backstage/backend-common@0.17.0-next.3
  - @backstage/catalog-client@1.2.0-next.1
  - @backstage/catalog-model@1.1.4-next.1
  - @backstage/config@1.0.5-next.1
  - @backstage/errors@1.1.4-next.1
  - @backstage/integration@1.4.1-next.1

## 0.1.36-next.2

### Patch Changes

- Updated dependencies
  - @backstage/backend-common@0.17.0-next.2
  - @backstage/catalog-client@1.2.0-next.1
  - @backstage/catalog-model@1.1.4-next.1
  - @backstage/config@1.0.5-next.1
  - @backstage/errors@1.1.4-next.1
  - @backstage/integration@1.4.1-next.1

## 0.1.36-next.1

### Patch Changes

- Updated dependencies
  - @backstage/backend-common@0.17.0-next.1
  - @backstage/config@1.0.5-next.1
  - @backstage/integration@1.4.1-next.1
  - @backstage/catalog-client@1.2.0-next.1
  - @backstage/catalog-model@1.1.4-next.1
  - @backstage/errors@1.1.4-next.1

## 0.1.36-next.0

### Patch Changes

- 3280711113: Updated dependency `msw` to `^0.49.0`.
- Updated dependencies
  - @backstage/catalog-client@1.2.0-next.0
  - @backstage/backend-common@0.16.1-next.0
  - @backstage/integration@1.4.1-next.0
  - @backstage/catalog-model@1.1.4-next.0
  - @backstage/config@1.0.5-next.0
  - @backstage/errors@1.1.4-next.0

## 0.1.35

### Patch Changes

- Updated dependencies
  - @backstage/backend-common@0.16.0
  - @backstage/integration@1.4.0
  - @backstage/catalog-model@1.1.3
  - @backstage/catalog-client@1.1.2
  - @backstage/config@1.0.4
  - @backstage/errors@1.1.3

## 0.1.35-next.1

### Patch Changes

- Updated dependencies
  - @backstage/backend-common@0.16.0-next.1
  - @backstage/catalog-client@1.1.2-next.0
  - @backstage/catalog-model@1.1.3-next.0
  - @backstage/config@1.0.4-next.0
  - @backstage/errors@1.1.3-next.0
  - @backstage/integration@1.4.0-next.0

## 0.1.35-next.0

### Patch Changes

- Updated dependencies
  - @backstage/backend-common@0.16.0-next.0
  - @backstage/integration@1.4.0-next.0
  - @backstage/catalog-model@1.1.3-next.0
  - @backstage/catalog-client@1.1.2-next.0
  - @backstage/config@1.0.4-next.0
  - @backstage/errors@1.1.3-next.0

## 0.1.34

### Patch Changes

- Updated dependencies
  - @backstage/catalog-model@1.1.2
  - @backstage/backend-common@0.15.2
  - @backstage/catalog-client@1.1.1
  - @backstage/config@1.0.3
  - @backstage/errors@1.1.2
  - @backstage/integration@1.3.2

## 0.1.34-next.2

### Patch Changes

- Updated dependencies
  - @backstage/backend-common@0.15.2-next.2
  - @backstage/catalog-client@1.1.1-next.2
  - @backstage/catalog-model@1.1.2-next.2
  - @backstage/config@1.0.3-next.2
  - @backstage/errors@1.1.2-next.2
  - @backstage/integration@1.3.2-next.2

## 0.1.34-next.1

### Patch Changes

- Updated dependencies
  - @backstage/catalog-client@1.1.1-next.1
  - @backstage/backend-common@0.15.2-next.1
  - @backstage/catalog-model@1.1.2-next.1
  - @backstage/config@1.0.3-next.1
  - @backstage/errors@1.1.2-next.1
  - @backstage/integration@1.3.2-next.1

## 0.1.34-next.0

### Patch Changes

- Updated dependencies
  - @backstage/catalog-model@1.1.2-next.0
  - @backstage/catalog-client@1.1.1-next.0
  - @backstage/backend-common@0.15.2-next.0
  - @backstage/config@1.0.3-next.0
  - @backstage/errors@1.1.2-next.0
  - @backstage/integration@1.3.2-next.0

## 0.1.33

### Patch Changes

- 667d917488: Updated dependency `msw` to `^0.47.0`.
- 87ec2ba4d6: Updated dependency `msw` to `^0.46.0`.
- bf5e9030eb: Updated dependency `msw` to `^0.45.0`.
- Updated dependencies
  - @backstage/backend-common@0.15.1
  - @backstage/integration@1.3.1
  - @backstage/catalog-client@1.1.0
  - @backstage/catalog-model@1.1.1
  - @backstage/config@1.0.2
  - @backstage/errors@1.1.1

## 0.1.33-next.2

### Patch Changes

- Updated dependencies
  - @backstage/catalog-client@1.1.0-next.2
  - @backstage/catalog-model@1.1.1-next.0
  - @backstage/config@1.0.2-next.0
  - @backstage/errors@1.1.1-next.0
  - @backstage/integration@1.3.1-next.2
  - @backstage/backend-common@0.15.1-next.3

## 0.1.33-next.1

### Patch Changes

- 667d917488: Updated dependency `msw` to `^0.47.0`.
- 87ec2ba4d6: Updated dependency `msw` to `^0.46.0`.
- Updated dependencies
  - @backstage/backend-common@0.15.1-next.2
  - @backstage/integration@1.3.1-next.1
  - @backstage/catalog-client@1.0.5-next.1

## 0.1.33-next.0

### Patch Changes

- bf5e9030eb: Updated dependency `msw` to `^0.45.0`.
- Updated dependencies
  - @backstage/backend-common@0.15.1-next.0
  - @backstage/catalog-client@1.0.5-next.0
  - @backstage/integration@1.3.1-next.0

## 0.1.32

### Patch Changes

- Updated dependencies
  - @backstage/backend-common@0.15.0
  - @backstage/integration@1.3.0

## 0.1.32-next.0

### Patch Changes

- Updated dependencies
  - @backstage/backend-common@0.15.0-next.0
  - @backstage/integration@1.3.0-next.0

## 0.1.31

### Patch Changes

- a70869e775: Updated dependency `msw` to `^0.43.0`.
- 8006d0f9bf: Updated dependency `msw` to `^0.44.0`.
- Updated dependencies
  - @backstage/backend-common@0.14.1
  - @backstage/catalog-model@1.1.0
  - @backstage/integration@1.2.2
  - @backstage/catalog-client@1.0.4
  - @backstage/errors@1.1.0

## 0.1.31-next.2

### Patch Changes

- a70869e775: Updated dependency `msw` to `^0.43.0`.
- Updated dependencies
  - @backstage/backend-common@0.14.1-next.3
  - @backstage/catalog-client@1.0.4-next.2
  - @backstage/integration@1.2.2-next.3
  - @backstage/catalog-model@1.1.0-next.3

## 0.1.31-next.1

### Patch Changes

- Updated dependencies
  - @backstage/catalog-model@1.1.0-next.1
  - @backstage/backend-common@0.14.1-next.1
  - @backstage/errors@1.1.0-next.0
  - @backstage/catalog-client@1.0.4-next.1
  - @backstage/integration@1.2.2-next.1

## 0.1.31-next.0

### Patch Changes

- Updated dependencies
  - @backstage/backend-common@0.14.1-next.0
  - @backstage/catalog-model@1.1.0-next.0
  - @backstage/integration@1.2.2-next.0
  - @backstage/catalog-client@1.0.4-next.0

## 0.1.30

### Patch Changes

- 8f7b1835df: Updated dependency `msw` to `^0.41.0`.
- Updated dependencies
  - @backstage/backend-common@0.14.0
  - @backstage/integration@1.2.1
  - @backstage/catalog-client@1.0.3
  - @backstage/catalog-model@1.0.3

## 0.1.30-next.2

### Patch Changes

- Updated dependencies
  - @backstage/backend-common@0.14.0-next.2
  - @backstage/integration@1.2.1-next.2

## 0.1.30-next.1

### Patch Changes

- 8f7b1835df: Updated dependency `msw` to `^0.41.0`.
- Updated dependencies
  - @backstage/backend-common@0.13.6-next.1
  - @backstage/catalog-client@1.0.3-next.0
  - @backstage/integration@1.2.1-next.1
  - @backstage/catalog-model@1.0.3-next.0

## 0.1.30-next.0

### Patch Changes

- Updated dependencies
  - @backstage/backend-common@0.13.6-next.0
  - @backstage/integration@1.2.1-next.0

## 0.1.29

### Patch Changes

- Updated dependencies
  - @backstage/backend-common@0.13.3
  - @backstage/integration@1.2.0
  - @backstage/config@1.0.1
  - @backstage/catalog-client@1.0.2
  - @backstage/catalog-model@1.0.2

## 0.1.29-next.1

### Patch Changes

- Updated dependencies
  - @backstage/backend-common@0.13.3-next.2
  - @backstage/config@1.0.1-next.0
  - @backstage/catalog-model@1.0.2-next.0
  - @backstage/integration@1.2.0-next.1
  - @backstage/catalog-client@1.0.2-next.0

## 0.1.29-next.0

### Patch Changes

- Updated dependencies
  - @backstage/backend-common@0.13.3-next.0
  - @backstage/integration@1.2.0-next.0

## 0.1.28

### Patch Changes

- 5da036264b: Fix method to get source-location.
- Updated dependencies
  - @backstage/integration@1.1.0
  - @backstage/catalog-model@1.0.1
  - @backstage/backend-common@0.13.2
  - @backstage/catalog-client@1.0.1

## 0.1.28-next.2

### Patch Changes

- 5da036264b: Fix method to get source-location.
- Updated dependencies
  - @backstage/backend-common@0.13.2-next.2
  - @backstage/integration@1.1.0-next.2

## 0.1.28-next.1

### Patch Changes

- Updated dependencies
  - @backstage/integration@1.1.0-next.1
  - @backstage/backend-common@0.13.2-next.1

## 0.1.28-next.0

### Patch Changes

- Updated dependencies
  - @backstage/catalog-model@1.0.1-next.0
  - @backstage/backend-common@0.13.2-next.0
  - @backstage/integration@1.0.1-next.0
  - @backstage/catalog-client@1.0.1-next.0

## 0.1.27

### Patch Changes

- 89c7e47967: Minor README update
- Updated dependencies
  - @backstage/backend-common@0.13.1
  - @backstage/catalog-model@1.0.0
  - @backstage/integration@1.0.0
  - @backstage/catalog-client@1.0.0
  - @backstage/config@1.0.0
  - @backstage/errors@1.0.0

## 0.1.26

### Patch Changes

- Updated dependencies
  - @backstage/backend-common@0.13.0
  - @backstage/catalog-model@0.13.0
  - @backstage/catalog-client@0.9.0

## 0.1.26-next.0

### Patch Changes

- Updated dependencies
  - @backstage/backend-common@0.13.0-next.0
  - @backstage/catalog-model@0.13.0-next.0
  - @backstage/catalog-client@0.9.0-next.0

## 0.1.25

### Patch Changes

- 899f196af5: Use `getEntityByRef` instead of `getEntityByName` in the catalog client
- 36aa63022b: Use `CompoundEntityRef` instead of `EntityName`, and `getCompoundEntityRef` instead of `getEntityName`, from `@backstage/catalog-model`.
- Updated dependencies
  - @backstage/catalog-model@0.12.0
  - @backstage/catalog-client@0.8.0
  - @backstage/backend-common@0.12.0
  - @backstage/integration@0.8.0

## 0.1.24

### Patch Changes

- 67a7c02d26: Remove usages of `EntityRef` and `parseEntityName` from `@backstage/catalog-model`
- 6e1cbc12a6: Updated according to the new `getEntityFacets` catalog API method
- be9e010da0: Add support to exclude certain folders in `todo` plugin.

  You can add function by configuring your own exclusion logic, for example:

  ```ts
  import {
    TodoScmReader,
    createTodoParser,
  } from '@backstage/plugin-todo-backend';

  // ...

  const todoReader = TodoScmReader.fromConfig(config, {
    logger,
    reader,
    filePathFilter: (filePath: string): boolean => {
        ...
        YOUR LOGIC HERE
    },
  });
  ```

- Updated dependencies
  - @backstage/backend-common@0.11.0
  - @backstage/catalog-model@0.11.0
  - @backstage/catalog-client@0.7.2
  - @backstage/integration@0.7.5

## 0.1.23

### Patch Changes

- Fix for the previous release with missing type declarations.
- Updated dependencies
  - @backstage/backend-common@0.10.9
  - @backstage/catalog-client@0.7.1
  - @backstage/catalog-model@0.10.1
  - @backstage/config@0.1.15
  - @backstage/errors@0.2.2
  - @backstage/integration@0.7.4

## 0.1.22

### Patch Changes

- c77c5c7eb6: Added `backstage.role` to `package.json`
- edbc03814a: Replace usage of `serializeEntityRef` with `stringifyEntityRef`
- deaf6065db: Adapt to the new `CatalogApi.getLocationByRef`
- 216725b434: Updated to use new names for `parseLocationRef` and `stringifyLocationRef`
- 27eccab216: Replaces use of deprecated catalog-model constants.
- Updated dependencies
  - @backstage/backend-common@0.10.8
  - @backstage/catalog-client@0.7.0
  - @backstage/errors@0.2.1
  - @backstage/integration@0.7.3
  - @backstage/catalog-model@0.10.0
  - @backstage/config@0.1.14

## 0.1.21

### Patch Changes

- Updated dependencies
  - @backstage/catalog-client@0.6.0
  - @backstage/backend-common@0.10.7

## 0.1.21-next.0

### Patch Changes

- Updated dependencies
  - @backstage/backend-common@0.10.7-next.0

## 0.1.20

### Patch Changes

- Updated dependencies
  - @backstage/backend-common@0.10.6

## 0.1.20-next.0

### Patch Changes

- Updated dependencies
  - @backstage/backend-common@0.10.6-next.0

## 0.1.19

### Patch Changes

- Updated dependencies
  - @backstage/integration@0.7.2
  - @backstage/backend-common@0.10.4
  - @backstage/config@0.1.13
  - @backstage/catalog-model@0.9.10
  - @backstage/catalog-client@0.5.5

## 0.1.19-next.0

### Patch Changes

- Updated dependencies
  - @backstage/backend-common@0.10.4-next.0
  - @backstage/config@0.1.13-next.0
  - @backstage/catalog-model@0.9.10-next.0
  - @backstage/catalog-client@0.5.5-next.0
  - @backstage/integration@0.7.2-next.0

## 0.1.18

### Patch Changes

- 2260702efd: Properly exported all referenced types
- Updated dependencies
  - @backstage/config@0.1.12
  - @backstage/integration@0.7.1
  - @backstage/backend-common@0.10.3
  - @backstage/errors@0.2.0
  - @backstage/catalog-client@0.5.4
  - @backstage/catalog-model@0.9.9

## 0.1.17

### Patch Changes

- Updated dependencies
  - @backstage/backend-common@0.10.1
  - @backstage/integration@0.7.0

## 0.1.16

### Patch Changes

- Updated dependencies
  - @backstage/backend-common@0.10.0
  - @backstage/catalog-client@0.5.3

## 0.1.15

### Patch Changes

- dcd1a0c3f4: Minor improvement to the API reports, by not unpacking arguments directly
- Updated dependencies
  - @backstage/backend-common@0.9.13

## 0.1.14

### Patch Changes

- b055a6addc: Align on usage of `cross-fetch` vs `node-fetch` in frontend vs backend packages, and remove some unnecessary imports of either one of them
- Updated dependencies
  - @backstage/integration@0.6.10
  - @backstage/backend-common@0.9.12

## 0.1.13

### Patch Changes

- Updated dependencies
  - @backstage/catalog-model@0.9.4
  - @backstage/backend-common@0.9.6
  - @backstage/catalog-client@0.5.0
  - @backstage/integration@0.6.7

## 0.1.12

### Patch Changes

- Updated dependencies
  - @backstage/integration@0.6.5
  - @backstage/catalog-client@0.4.0
  - @backstage/catalog-model@0.9.3
  - @backstage/backend-common@0.9.4
  - @backstage/config@0.1.10

## 0.1.11

### Patch Changes

- Updated dependencies
  - @backstage/backend-common@0.9.0
  - @backstage/integration@0.6.2
  - @backstage/config@0.1.8

## 0.1.10

### Patch Changes

- 0b34dc7a3: Ignore images and files that are larger than 200KB.
- Updated dependencies
  - @backstage/backend-common@0.8.10
  - @backstage/config@0.1.7
  - @backstage/integration@0.6.1

## 0.1.9

### Patch Changes

- Updated dependencies
  - @backstage/integration@0.6.0
  - @backstage/backend-common@0.8.9

## 0.1.8

### Patch Changes

- Updated dependencies
  - @backstage/integration@0.5.8
  - @backstage/catalog-model@0.9.0
  - @backstage/backend-common@0.8.5
  - @backstage/catalog-client@0.3.16

## 0.1.7

### Patch Changes

- a6a0ba7ff: Bump `leasot` dependency from 11.5.0 to 12.0.0, removing support for Node.js version 10.
- Updated dependencies
  - @backstage/backend-common@0.8.3
  - @backstage/catalog-model@0.8.3

## 0.1.6

### Patch Changes

- Updated dependencies [0fd4ea443]
- Updated dependencies [add62a455]
- Updated dependencies [704875e26]
  - @backstage/integration@0.5.4
  - @backstage/catalog-client@0.3.12
  - @backstage/catalog-model@0.8.0

## 0.1.5

### Patch Changes

- Updated dependencies [22fd8ce2a]
- Updated dependencies [10c008a3a]
- Updated dependencies [f9fb4a205]
- Updated dependencies [16be1d093]
  - @backstage/backend-common@0.8.0
  - @backstage/catalog-model@0.7.9

## 0.1.4

### Patch Changes

- Updated dependencies [e0bfd3d44]
- Updated dependencies [38ca05168]
- Updated dependencies [d8b81fd28]
- Updated dependencies [d1b1306d9]
  - @backstage/backend-common@0.7.0
  - @backstage/integration@0.5.2
  - @backstage/catalog-model@0.7.8
  - @backstage/config@0.1.5
  - @backstage/catalog-client@0.3.11

## 0.1.3

### Patch Changes

- 676ede643: Added the `getOriginLocationByEntity` and `removeLocationById` methods to the catalog client
- Updated dependencies [676ede643]
- Updated dependencies [b196a4569]
- Updated dependencies [8488a1a96]
- Updated dependencies [37e3a69f5]
  - @backstage/catalog-client@0.3.9
  - @backstage/catalog-model@0.7.5
  - @backstage/backend-common@0.6.1

## 0.1.2

### Patch Changes

- 36d933ec5: Forward authorization on todo backend requests

## 0.1.1

### Patch Changes

- Updated dependencies [8686eb38c]
- Updated dependencies [8686eb38c]
- Updated dependencies [0434853a5]
- Updated dependencies [8686eb38c]
  - @backstage/catalog-client@0.3.8
  - @backstage/backend-common@0.6.0
  - @backstage/config@0.1.4<|MERGE_RESOLUTION|>--- conflicted
+++ resolved
@@ -1,7 +1,5 @@
 # @backstage/plugin-todo-backend
 
-<<<<<<< HEAD
-=======
 ## 0.2.2-next.0
 
 ### Patch Changes
@@ -17,7 +15,6 @@
   - @backstage/errors@1.2.1
   - @backstage/plugin-catalog-node@1.4.3-next.0
 
->>>>>>> 413caa19
 ## 0.2.0
 
 ### Minor Changes

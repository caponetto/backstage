--- conflicted
+++ resolved
@@ -1,11 +1,7 @@
 {
   "name": "@backstage/plugin-techdocs-module-addons-contrib",
   "description": "Plugin module for contributed TechDocs Addons",
-<<<<<<< HEAD
-  "version": "1.0.16",
-=======
   "version": "1.1.0-next.2",
->>>>>>> f4e1ea3c
   "main": "src/index.ts",
   "types": "src/index.ts",
   "license": "Apache-2.0",

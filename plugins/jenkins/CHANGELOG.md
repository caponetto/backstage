--- conflicted
+++ resolved
@@ -1,7 +1,5 @@
 # @backstage/plugin-jenkins
 
-<<<<<<< HEAD
-=======
 ## 0.8.5-next.0
 
 ### Patch Changes
@@ -16,7 +14,6 @@
   - @backstage/plugin-catalog-react@1.8.3-next.0
   - @backstage/plugin-jenkins-common@0.1.18
 
->>>>>>> 413caa19
 ## 0.8.3
 
 ### Patch Changes

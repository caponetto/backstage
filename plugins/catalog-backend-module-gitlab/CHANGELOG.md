--- conflicted
+++ resolved
@@ -1,7 +1,5 @@
 # @backstage/plugin-catalog-backend-module-gitlab
 
-<<<<<<< HEAD
-=======
 ## 0.2.6-next.0
 
 ### Patch Changes
@@ -17,7 +15,6 @@
   - @backstage/types@1.1.0
   - @backstage/plugin-catalog-node@1.4.3-next.0
 
->>>>>>> 413caa19
 ## 0.2.4
 
 ### Patch Changes

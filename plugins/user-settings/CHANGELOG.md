# @backstage/plugin-user-settings

<<<<<<< HEAD
=======
## 0.7.9-next.2

### Patch Changes

- e03f3ee2be94: changed auto theme tooltip title to camel case
- 8cec7664e146: Removed `@types/node` dependency
- 6e30769cc627: Introduced experimental support for internationalization.
- Updated dependencies
  - @backstage/core-components@0.13.5-next.2
  - @backstage/core-plugin-api@1.6.0-next.2
  - @backstage/core-app-api@1.10.0-next.2
  - @backstage/plugin-catalog-react@1.8.4-next.2
  - @backstage/errors@1.2.1
  - @backstage/theme@0.4.1
  - @backstage/types@1.1.0

## 0.7.9-next.1

### Patch Changes

- ce77b23423cb: conditionally rendering the user email in user profile card
- Updated dependencies
  - @backstage/plugin-catalog-react@1.8.4-next.1
  - @backstage/core-components@0.13.5-next.1
  - @backstage/core-app-api@1.10.0-next.1
  - @backstage/core-plugin-api@1.6.0-next.1
  - @backstage/errors@1.2.1
  - @backstage/theme@0.4.1
  - @backstage/types@1.1.0

## 0.7.8-next.0

### Patch Changes

- Updated dependencies
  - @backstage/core-app-api@1.10.0-next.0
  - @backstage/core-plugin-api@1.6.0-next.0
  - @backstage/core-components@0.13.5-next.0
  - @backstage/errors@1.2.1
  - @backstage/theme@0.4.1
  - @backstage/types@1.1.0
  - @backstage/plugin-catalog-react@1.8.3-next.0

>>>>>>> f4e1ea3c
## 0.7.6

### Patch Changes

- Updated dependencies
  - @backstage/core-app-api@1.9.1
  - @backstage/core-components@0.13.4
  - @backstage/plugin-catalog-react@1.8.1
  - @backstage/core-plugin-api@1.5.3
  - @backstage/errors@1.2.1
  - @backstage/theme@0.4.1
  - @backstage/types@1.1.0

## 0.7.6-next.1

### Patch Changes

- Updated dependencies
  - @backstage/plugin-catalog-react@1.8.1-next.1

## 0.7.6-next.0

### Patch Changes

- Updated dependencies
  - @backstage/core-app-api@1.9.1-next.0
  - @backstage/core-components@0.13.4-next.0
  - @backstage/core-plugin-api@1.5.3
  - @backstage/plugin-catalog-react@1.8.1-next.0
  - @backstage/errors@1.2.1
  - @backstage/theme@0.4.1
  - @backstage/types@1.1.0

## 0.7.5

### Patch Changes

- 8174cf4c0edf: Fixing MUI / Material UI references
- Updated dependencies
  - @backstage/theme@0.4.1
  - @backstage/errors@1.2.1
  - @backstage/plugin-catalog-react@1.8.0
  - @backstage/core-components@0.13.3
  - @backstage/core-app-api@1.9.0
  - @backstage/core-plugin-api@1.5.3
  - @backstage/types@1.1.0

## 0.7.5-next.2

### Patch Changes

- 8174cf4c0edf: Fixing MUI / Material UI references
- Updated dependencies
  - @backstage/plugin-catalog-react@1.8.0-next.2
  - @backstage/theme@0.4.1-next.1
  - @backstage/core-plugin-api@1.5.3-next.1
  - @backstage/core-components@0.13.3-next.2
  - @backstage/core-app-api@1.8.2-next.1
  - @backstage/errors@1.2.1-next.0
  - @backstage/types@1.1.0

## 0.7.5-next.1

### Patch Changes

- Updated dependencies
  - @backstage/theme@0.4.1-next.0
  - @backstage/core-components@0.13.3-next.1
  - @backstage/core-plugin-api@1.5.3-next.0
  - @backstage/plugin-catalog-react@1.7.1-next.1
  - @backstage/core-app-api@1.8.2-next.0

## 0.7.5-next.0

### Patch Changes

- Updated dependencies
  - @backstage/errors@1.2.1-next.0
  - @backstage/core-components@0.13.3-next.0
  - @backstage/core-app-api@1.8.1
  - @backstage/core-plugin-api@1.5.2
  - @backstage/theme@0.4.0
  - @backstage/types@1.1.0
  - @backstage/plugin-catalog-react@1.7.1-next.0

## 0.7.4

### Patch Changes

- 7a8441b9a323: Reflect the updated sign on status for a provider after signing out.
- 5362a7c58eaa: Improved the user experience of the feature flags list. It now sorts the enabled flags to the top of the list to increase the visibilities of the toggled flags.
- Updated dependencies
  - @backstage/core-app-api@1.8.1
  - @backstage/core-plugin-api@1.5.2
  - @backstage/core-components@0.13.2
  - @backstage/types@1.1.0
  - @backstage/theme@0.4.0
  - @backstage/plugin-catalog-react@1.7.0
  - @backstage/errors@1.2.0

## 0.7.4-next.3

### Patch Changes

- Updated dependencies
  - @backstage/core-components@0.13.2-next.3
  - @backstage/core-app-api@1.8.1-next.0
  - @backstage/core-plugin-api@1.5.2-next.0
  - @backstage/errors@1.2.0-next.0
  - @backstage/theme@0.4.0-next.1
  - @backstage/types@1.0.2
  - @backstage/plugin-catalog-react@1.7.0-next.3

## 0.7.4-next.2

### Patch Changes

- Updated dependencies
  - @backstage/theme@0.4.0-next.1
  - @backstage/plugin-catalog-react@1.7.0-next.2
  - @backstage/core-components@0.13.2-next.2
  - @backstage/core-app-api@1.8.1-next.0
  - @backstage/core-plugin-api@1.5.2-next.0

## 0.7.4-next.1

### Patch Changes

- 5362a7c58eaa: Improved the user experience of the feature flags list. It now sorts the enabled flags to the top of the list to increase the visibilities of the toggled flags.
- Updated dependencies
  - @backstage/errors@1.2.0-next.0
  - @backstage/core-components@0.13.2-next.1
  - @backstage/plugin-catalog-react@1.7.0-next.1
  - @backstage/core-app-api@1.8.1-next.0
  - @backstage/core-plugin-api@1.5.2-next.0
  - @backstage/theme@0.4.0-next.0
  - @backstage/types@1.0.2

## 0.7.4-next.0

### Patch Changes

- 7a8441b9a323: Reflect the updated sign on status for a provider after signing out.
- Updated dependencies
  - @backstage/plugin-catalog-react@1.7.0-next.0
  - @backstage/theme@0.4.0-next.0
  - @backstage/core-app-api@1.8.0
  - @backstage/core-components@0.13.2-next.0
  - @backstage/core-plugin-api@1.5.1
  - @backstage/errors@1.1.5
  - @backstage/types@1.0.2

## 0.7.3

### Patch Changes

- 473db605a4f: Fix config schema definition.
- Updated dependencies
  - @backstage/theme@0.3.0
  - @backstage/plugin-catalog-react@1.6.0
  - @backstage/core-app-api@1.8.0
  - @backstage/core-components@0.13.1
  - @backstage/core-plugin-api@1.5.1
  - @backstage/errors@1.1.5
  - @backstage/types@1.0.2

## 0.7.3-next.2

### Patch Changes

- Updated dependencies
  - @backstage/theme@0.3.0-next.0
  - @backstage/core-components@0.13.1-next.1
  - @backstage/plugin-catalog-react@1.6.0-next.2
  - @backstage/core-app-api@1.8.0-next.1
  - @backstage/core-plugin-api@1.5.1

## 0.7.3-next.1

### Patch Changes

- Updated dependencies
  - @backstage/core-app-api@1.8.0-next.1
  - @backstage/core-components@0.13.1-next.0
  - @backstage/core-plugin-api@1.5.1
  - @backstage/plugin-catalog-react@1.6.0-next.1

## 0.7.3-next.0

### Patch Changes

- Updated dependencies
  - @backstage/plugin-catalog-react@1.6.0-next.0
  - @backstage/core-app-api@1.7.1-next.0
  - @backstage/core-components@0.13.0
  - @backstage/core-plugin-api@1.5.1
  - @backstage/errors@1.1.5
  - @backstage/theme@0.2.19
  - @backstage/types@1.0.2

## 0.7.2

### Patch Changes

- 8e00acb28db: Small tweaks to remove warnings in the console during development (mainly focusing on techdocs)
- e0c6e8b9c3c: Update peer dependencies
- Updated dependencies
  - @backstage/core-components@0.13.0
  - @backstage/plugin-catalog-react@1.5.0
  - @backstage/core-app-api@1.7.0
  - @backstage/theme@0.2.19
  - @backstage/core-plugin-api@1.5.1
  - @backstage/errors@1.1.5
  - @backstage/types@1.0.2

## 0.7.2-next.3

### Patch Changes

- Updated dependencies
  - @backstage/plugin-catalog-react@1.5.0-next.3
  - @backstage/core-app-api@1.7.0-next.3
  - @backstage/core-components@0.13.0-next.3
  - @backstage/core-plugin-api@1.5.1-next.1
  - @backstage/errors@1.1.5
  - @backstage/theme@0.2.19-next.0
  - @backstage/types@1.0.2

## 0.7.2-next.2

### Patch Changes

- Updated dependencies
  - @backstage/core-components@0.12.6-next.2
  - @backstage/plugin-catalog-react@1.4.1-next.2
  - @backstage/core-plugin-api@1.5.1-next.1
  - @backstage/core-app-api@1.7.0-next.2
  - @backstage/errors@1.1.5
  - @backstage/theme@0.2.19-next.0
  - @backstage/types@1.0.2

## 0.7.2-next.1

### Patch Changes

- e0c6e8b9c3c: Update peer dependencies
- Updated dependencies
  - @backstage/core-components@0.12.6-next.1
  - @backstage/core-app-api@1.7.0-next.1
  - @backstage/core-plugin-api@1.5.1-next.0
  - @backstage/plugin-catalog-react@1.4.1-next.1
  - @backstage/theme@0.2.19-next.0
  - @backstage/errors@1.1.5
  - @backstage/types@1.0.2

## 0.7.2-next.0

### Patch Changes

- 8e00acb28db: Small tweaks to remove warnings in the console during development (mainly focusing on techdocs)
- Updated dependencies
  - @backstage/core-components@0.12.6-next.0
  - @backstage/core-app-api@1.7.0-next.0
  - @backstage/plugin-catalog-react@1.4.1-next.0
  - @backstage/core-plugin-api@1.5.0
  - @backstage/errors@1.1.5
  - @backstage/theme@0.2.18
  - @backstage/types@1.0.2

## 0.7.1

### Patch Changes

- 52b0022dab7: Updated dependency `msw` to `^1.0.0`.
- Updated dependencies
  - @backstage/core-components@0.12.5
  - @backstage/plugin-catalog-react@1.4.0
  - @backstage/errors@1.1.5
  - @backstage/core-plugin-api@1.5.0
  - @backstage/core-app-api@1.6.0
  - @backstage/theme@0.2.18
  - @backstage/types@1.0.2

## 0.7.1-next.2

### Patch Changes

- Updated dependencies
  - @backstage/core-components@0.12.5-next.2
  - @backstage/plugin-catalog-react@1.4.0-next.2
  - @backstage/core-app-api@1.6.0-next.2
  - @backstage/core-plugin-api@1.5.0-next.2

## 0.7.1-next.1

### Patch Changes

- 52b0022dab7: Updated dependency `msw` to `^1.0.0`.
- Updated dependencies
  - @backstage/core-components@0.12.5-next.1
  - @backstage/errors@1.1.5-next.0
  - @backstage/core-app-api@1.5.1-next.1
  - @backstage/core-plugin-api@1.4.1-next.1
  - @backstage/theme@0.2.18-next.0
  - @backstage/plugin-catalog-react@1.4.0-next.1
  - @backstage/types@1.0.2

## 0.7.1-next.0

### Patch Changes

- Updated dependencies
  - @backstage/plugin-catalog-react@1.4.0-next.0
  - @backstage/core-plugin-api@1.4.1-next.0
  - @backstage/core-app-api@1.5.1-next.0
  - @backstage/core-components@0.12.5-next.0
  - @backstage/errors@1.1.4
  - @backstage/theme@0.2.17
  - @backstage/types@1.0.2

## 0.7.0

### Minor Changes

- db10b6ef65: Added a Bitbucket Server Auth Provider and added its API to the app defaults

### Patch Changes

- c4940b6322: Added a message to advise a page reload when toggling feature flags
- Updated dependencies
  - @backstage/core-components@0.12.4
  - @backstage/theme@0.2.17
  - @backstage/core-app-api@1.5.0
  - @backstage/core-plugin-api@1.4.0
  - @backstage/plugin-catalog-react@1.3.0
  - @backstage/errors@1.1.4
  - @backstage/types@1.0.2

## 0.6.3-next.2

### Patch Changes

- Updated dependencies
  - @backstage/core-components@0.12.4-next.1
  - @backstage/core-app-api@1.4.1-next.0
  - @backstage/core-plugin-api@1.3.0
  - @backstage/errors@1.1.4
  - @backstage/theme@0.2.16
  - @backstage/types@1.0.2
  - @backstage/plugin-catalog-react@1.3.0-next.2

## 0.6.3-next.1

### Patch Changes

- Updated dependencies
  - @backstage/core-app-api@1.4.1-next.0
  - @backstage/core-components@0.12.4-next.0
  - @backstage/plugin-catalog-react@1.3.0-next.1
  - @backstage/core-plugin-api@1.3.0
  - @backstage/errors@1.1.4
  - @backstage/theme@0.2.16
  - @backstage/types@1.0.2

## 0.6.3-next.0

### Patch Changes

- c4940b6322: Added a message to advise a page reload when toggling feature flags
- Updated dependencies
  - @backstage/plugin-catalog-react@1.3.0-next.0

## 0.6.2

### Patch Changes

- a942f70435: Minor update to the `UserSettingsIdentityCard` to have clickable entity refs
- d61f622db8: Refactor for the feature flag filter functionality
- 80ce4e8c29: Small updates to some components to ensure theme typography properties are inherited correctly.
- bca8e8b393: Feature flags now accept a description property.
- Updated dependencies
  - @backstage/plugin-catalog-react@1.2.4
  - @backstage/core-components@0.12.3
  - @backstage/core-plugin-api@1.3.0
  - @backstage/core-app-api@1.4.0
  - @backstage/errors@1.1.4
  - @backstage/theme@0.2.16
  - @backstage/types@1.0.2

## 0.6.2-next.2

### Patch Changes

- d61f622db8: Refactor for the feature flag filter functionality
- bca8e8b393: Feature flags now accept a description property.
- Updated dependencies
  - @backstage/core-plugin-api@1.3.0-next.1
  - @backstage/core-app-api@1.4.0-next.1
  - @backstage/core-components@0.12.3-next.2
  - @backstage/errors@1.1.4
  - @backstage/theme@0.2.16
  - @backstage/types@1.0.2

## 0.6.2-next.1

### Patch Changes

- Updated dependencies
  - @backstage/core-app-api@1.3.1-next.0
  - @backstage/core-components@0.12.3-next.1
  - @backstage/core-plugin-api@1.2.1-next.0
  - @backstage/errors@1.1.4
  - @backstage/theme@0.2.16
  - @backstage/types@1.0.2

## 0.6.2-next.0

### Patch Changes

- Updated dependencies
  - @backstage/core-components@0.12.3-next.0
  - @backstage/core-app-api@1.3.0
  - @backstage/core-plugin-api@1.2.0
  - @backstage/errors@1.1.4
  - @backstage/theme@0.2.16
  - @backstage/types@1.0.2

## 0.6.1

### Patch Changes

- Updated dependencies
  - @backstage/core-components@0.12.2

## 0.6.0

### Minor Changes

- 29bdda5442: Added the ability to fully customize settings page. Deprecated UserSettingsTab in favour of SettingsLayout.Route

### Patch Changes

- 2e701b3796: Internal refactor to use `react-router-dom` rather than `react-router`.
- 3280711113: Updated dependency `msw` to `^0.49.0`.
- 19356df560: Updated dependency `zen-observable` to `^0.9.0`.
- c3fa90e184: Updated dependency `zen-observable` to `^0.10.0`.
- Updated dependencies
  - @backstage/core-plugin-api@1.2.0
  - @backstage/core-components@0.12.1
  - @backstage/core-app-api@1.3.0
  - @backstage/errors@1.1.4
  - @backstage/types@1.0.2
  - @backstage/theme@0.2.16

## 0.6.0-next.4

### Patch Changes

- 2e701b3796: Internal refactor to use `react-router-dom` rather than `react-router`.
- Updated dependencies
  - @backstage/core-app-api@1.3.0-next.4
  - @backstage/core-components@0.12.1-next.4
  - @backstage/core-plugin-api@1.2.0-next.2
  - @backstage/errors@1.1.4-next.1
  - @backstage/theme@0.2.16
  - @backstage/types@1.0.2-next.1

## 0.6.0-next.3

### Patch Changes

- Updated dependencies
  - @backstage/core-app-api@1.2.1-next.3
  - @backstage/core-components@0.12.1-next.3
  - @backstage/core-plugin-api@1.2.0-next.2
  - @backstage/errors@1.1.4-next.1
  - @backstage/theme@0.2.16
  - @backstage/types@1.0.2-next.1

## 0.6.0-next.2

### Patch Changes

- Updated dependencies
  - @backstage/core-plugin-api@1.2.0-next.2
  - @backstage/core-app-api@1.2.1-next.2
  - @backstage/core-components@0.12.1-next.2
  - @backstage/errors@1.1.4-next.1
  - @backstage/theme@0.2.16
  - @backstage/types@1.0.2-next.1

## 0.6.0-next.1

### Patch Changes

- c3fa90e184: Updated dependency `zen-observable` to `^0.10.0`.
- Updated dependencies
  - @backstage/core-app-api@1.2.1-next.1
  - @backstage/core-components@0.12.1-next.1
  - @backstage/core-plugin-api@1.1.1-next.1
  - @backstage/types@1.0.2-next.1
  - @backstage/errors@1.1.4-next.1
  - @backstage/theme@0.2.16

## 0.6.0-next.0

### Minor Changes

- 29bdda5442: Added the ability to fully customize settings page. Deprecated UserSettingsTab in favour of SettingsLayout.Route

### Patch Changes

- 3280711113: Updated dependency `msw` to `^0.49.0`.
- 19356df560: Updated dependency `zen-observable` to `^0.9.0`.
- Updated dependencies
  - @backstage/core-components@0.12.1-next.0
  - @backstage/core-app-api@1.2.1-next.0
  - @backstage/core-plugin-api@1.1.1-next.0
  - @backstage/types@1.0.2-next.0
  - @backstage/errors@1.1.4-next.0
  - @backstage/theme@0.2.16

## 0.5.1

### Patch Changes

- Updated dependencies
  - @backstage/core-components@0.12.0
  - @backstage/core-app-api@1.2.0
  - @backstage/core-plugin-api@1.1.0
  - @backstage/types@1.0.1
  - @backstage/errors@1.1.3
  - @backstage/theme@0.2.16

## 0.5.1-next.1

### Patch Changes

- Updated dependencies
  - @backstage/core-components@0.12.0-next.1
  - @backstage/core-app-api@1.2.0-next.0
  - @backstage/core-plugin-api@1.1.0-next.0
  - @backstage/errors@1.1.3-next.0
  - @backstage/theme@0.2.16
  - @backstage/types@1.0.1-next.0

## 0.5.1-next.0

### Patch Changes

- Updated dependencies
  - @backstage/core-components@0.12.0-next.0
  - @backstage/core-app-api@1.2.0-next.0
  - @backstage/core-plugin-api@1.1.0-next.0
  - @backstage/types@1.0.1-next.0
  - @backstage/errors@1.1.3-next.0
  - @backstage/theme@0.2.16

## 0.5.0

### Minor Changes

- 5543e86660: **BREAKING**: The `apiRef` passed to `ProviderSettingsItem` now needs to
  implement `ProfileInfoApi & SessionApi`, rather than just the latter. This is
  unlikely to have an effect on most users though, since the builtin auth
  providers generally implement both.

  Fixed settings page showing providers as logged out when the user is using more
  than one provider, and displayed some additional login information.

### Patch Changes

- 06d61d1266: Handle errors that may occur when the user logs out
- 44c9a95dcf: Prevent `.set()` to execute a request to the StorageClient if the user is `guest`
- 174f02a00a: Update installation instructions
- Updated dependencies
  - @backstage/core-components@0.11.2
  - @backstage/core-app-api@1.1.1
  - @backstage/core-plugin-api@1.0.7
  - @backstage/errors@1.1.2
  - @backstage/theme@0.2.16
  - @backstage/types@1.0.0

## 0.5.0-next.2

### Patch Changes

- Updated dependencies
  - @backstage/core-app-api@1.1.1-next.2
  - @backstage/core-components@0.11.2-next.2
  - @backstage/core-plugin-api@1.0.7-next.2
  - @backstage/errors@1.1.2-next.2
  - @backstage/theme@0.2.16
  - @backstage/types@1.0.0

## 0.5.0-next.1

### Patch Changes

- 06d61d1266: Handle errors that may occur when the user logs out
- 44c9a95dcf: Prevent `.set()` to execute a request to the StorageClient if the user is `guest`
- 174f02a00a: Update installation instructions
- Updated dependencies
  - @backstage/core-app-api@1.1.1-next.1
  - @backstage/core-components@0.11.2-next.1
  - @backstage/core-plugin-api@1.0.7-next.1
  - @backstage/errors@1.1.2-next.1
  - @backstage/theme@0.2.16
  - @backstage/types@1.0.0

## 0.5.0-next.0

### Minor Changes

- 5543e86660: **BREAKING**: The `apiRef` passed to `ProviderSettingsItem` now needs to
  implement `ProfileInfoApi & SessionApi`, rather than just the latter. This is
  unlikely to have an effect on most users though, since the builtin auth
  providers generally implement both.

  Fixed settings page showing providers as logged out when the user is using more
  than one provider, and displayed some additional login information.

### Patch Changes

- Updated dependencies
  - @backstage/core-components@0.11.2-next.0
  - @backstage/core-app-api@1.1.1-next.0
  - @backstage/core-plugin-api@1.0.7-next.0
  - @backstage/errors@1.1.2-next.0
  - @backstage/theme@0.2.16
  - @backstage/types@1.0.0

## 0.4.8

### Patch Changes

- 817f3196f6: Updated React Router dependencies to be peer dependencies.
- 3f739be9d9: Minor API signatures cleanup
- 7d47def9c4: Removed dependency on `@types/jest`.
- d669d89206: Minor API signatures cleanup
- 667d917488: Updated dependency `msw` to `^0.47.0`.
- 87ec2ba4d6: Updated dependency `msw` to `^0.46.0`.
- bf5e9030eb: Updated dependency `msw` to `^0.45.0`.
- 8448b53dd6: Added a `UserSettingsStorage` implementation of the `StorageApi` for use as
  drop-in replacement for the `WebStorage`, in conjunction with the newly created
  `@backstage/plugin-user-settings-backend`.
- Updated dependencies
  - @backstage/core-app-api@1.1.0
  - @backstage/core-components@0.11.1
  - @backstage/core-plugin-api@1.0.6
  - @backstage/errors@1.1.1

## 0.4.8-next.3

### Patch Changes

- 7d47def9c4: Removed dependency on `@types/jest`.
- Updated dependencies
  - @backstage/core-components@0.11.1-next.3
  - @backstage/core-plugin-api@1.0.6-next.3

## 0.4.8-next.2

### Patch Changes

- 667d917488: Updated dependency `msw` to `^0.47.0`.
- 87ec2ba4d6: Updated dependency `msw` to `^0.46.0`.
- Updated dependencies
  - @backstage/core-components@0.11.1-next.2
  - @backstage/core-plugin-api@1.0.6-next.2

## 0.4.8-next.1

### Patch Changes

- 817f3196f6: Updated React Router dependencies to be peer dependencies.
- d669d89206: Minor API signatures cleanup
- Updated dependencies
  - @backstage/core-components@0.11.1-next.1
  - @backstage/core-plugin-api@1.0.6-next.1

## 0.4.8-next.0

### Patch Changes

- 3f739be9d9: Minor API signatures cleanup
- bf5e9030eb: Updated dependency `msw` to `^0.45.0`.
- Updated dependencies
  - @backstage/core-plugin-api@1.0.6-next.0
  - @backstage/core-components@0.11.1-next.0

## 0.4.7

### Patch Changes

- Updated dependencies
  - @backstage/core-components@0.11.0
  - @backstage/core-plugin-api@1.0.5

## 0.4.7-next.1

### Patch Changes

- Updated dependencies
  - @backstage/core-components@0.11.0-next.2

## 0.4.7-next.0

### Patch Changes

- Updated dependencies
  - @backstage/core-plugin-api@1.0.5-next.0
  - @backstage/core-components@0.10.1-next.0

## 0.4.6

### Patch Changes

- a70869e775: Updated dependency `msw` to `^0.43.0`.
- 8006d0f9bf: Updated dependency `msw` to `^0.44.0`.
- Updated dependencies
  - @backstage/core-components@0.10.0
  - @backstage/core-plugin-api@1.0.4
  - @backstage/theme@0.2.16

## 0.4.6-next.3

### Patch Changes

- a70869e775: Updated dependency `msw` to `^0.43.0`.
- Updated dependencies
  - @backstage/core-plugin-api@1.0.4-next.0
  - @backstage/core-components@0.10.0-next.3

## 0.4.6-next.2

### Patch Changes

- Updated dependencies
  - @backstage/core-components@0.10.0-next.2
  - @backstage/theme@0.2.16-next.1

## 0.4.6-next.1

### Patch Changes

- Updated dependencies
  - @backstage/core-components@0.9.6-next.1
  - @backstage/theme@0.2.16-next.0

## 0.4.6-next.0

### Patch Changes

- Updated dependencies
  - @backstage/core-components@0.9.6-next.0

## 0.4.5

### Patch Changes

- 9d2d6a0cea: Added new `<UserSettingsIdentityCard />` to show the result of the `identityApi.getBackstageIdentity()` call to help debug ownership issues. The new card has been added to the user settings page.
- 8f7b1835df: Updated dependency `msw` to `^0.41.0`.
- bff65e6958: Updated sidebar-related logic to use `<SidebarPinStateProvider>` + `useSidebarPinState()` and/or `<SidebarOpenStateProvider>` + `useSidebarOpenState()` from `@backstage/core-components`.
- Updated dependencies
  - @backstage/core-components@0.9.5
  - @backstage/core-plugin-api@1.0.3

## 0.4.5-next.1

### Patch Changes

- 8f7b1835df: Updated dependency `msw` to `^0.41.0`.
- bff65e6958: Updated sidebar-related logic to use `<SidebarPinStateProvider>` + `useSidebarPinState()` and/or `<SidebarOpenStateProvider>` + `useSidebarOpenState()` from `@backstage/core-components`.
- Updated dependencies
  - @backstage/core-components@0.9.5-next.1
  - @backstage/core-plugin-api@1.0.3-next.0

## 0.4.5-next.0

### Patch Changes

- Updated dependencies
  - @backstage/core-components@0.9.5-next.0

## 0.4.4

### Patch Changes

- ed075219aa: Added alternative text to profile picture
- Updated dependencies
  - @backstage/core-components@0.9.4
  - @backstage/core-plugin-api@1.0.2

## 0.4.4-next.0

### Patch Changes

- ed075219aa: Added alternative text to profile picture
- Updated dependencies
  - @backstage/core-components@0.9.4-next.0
  - @backstage/core-plugin-api@1.0.2-next.0

## 0.4.3

### Patch Changes

- 24254fd433: build(deps): bump `@testing-library/user-event` from 13.5.0 to 14.0.0
- cf647f6a72: Wired up the OneLogin provider to be visible in the Settings UI when configured correctly.

  Previously it wasn't visible at all.

- af508a895e: Dynamically layout User Settings theme toggle container
- 230ad0826f: Bump to using `@types/node` v16
- 016c574b51: Added the ability to render extra setting tabs
- Updated dependencies
  - @backstage/core-components@0.9.3
  - @backstage/core-plugin-api@1.0.1

## 0.4.3-next.1

### Patch Changes

- 24254fd433: build(deps): bump `@testing-library/user-event` from 13.5.0 to 14.0.0
- af508a895e: Dynamically layout User Settings theme toggle container
- 230ad0826f: Bump to using `@types/node` v16
- 016c574b51: Added the ability to render extra setting tabs
- Updated dependencies
  - @backstage/core-components@0.9.3-next.2
  - @backstage/core-plugin-api@1.0.1-next.0

## 0.4.3-next.0

### Patch Changes

- cf647f6a72: Wired up the OneLogin provider to be visible in the Settings UI when configured correctly.

  Previously it wasn't visible at all.

- Updated dependencies
  - @backstage/core-components@0.9.3-next.0

## 0.4.2

### Patch Changes

- a422d7ce5e: chore(deps): bump `@testing-library/react` from 11.2.6 to 12.1.3
- Updated dependencies
  - @backstage/core-components@0.9.2
  - @backstage/core-plugin-api@1.0.0

## 0.4.1

### Patch Changes

- Updated dependencies
  - @backstage/core-components@0.9.1

## 0.4.1-next.0

### Patch Changes

- Updated dependencies
  - @backstage/core-components@0.9.1-next.0

## 0.4.0

### Minor Changes

- af5eaa87f4: **BREAKING**: Removed deprecated `auth0AuthApiRef`, `oauth2ApiRef`, `samlAuthApiRef` and `oidcAuthApiRef` as these APIs are too generic to be useful. Instructions for how to migrate can be found at [https://backstage.io/docs/api/deprecations#generic-auth-api-refs](https://backstage.io/docs/api/deprecations#generic-auth-api-refs).

### Patch Changes

- Updated dependencies
  - @backstage/core-components@0.9.0
  - @backstage/core-plugin-api@0.8.0

## 0.3.21

### Patch Changes

- Updated dependencies
  - @backstage/core-components@0.8.10
  - @backstage/core-plugin-api@0.7.0

## 0.3.20

### Patch Changes

- 1ed305728b: Bump `node-fetch` to version 2.6.7 and `cross-fetch` to version 3.1.5
- c77c5c7eb6: Added `backstage.role` to `package.json`
- 12dd25c2a1: Updated example code for registering feature flags in the `EmptyFlags` component
- Updated dependencies
  - @backstage/core-components@0.8.9
  - @backstage/core-plugin-api@0.6.1
  - @backstage/theme@0.2.15

## 0.3.19

### Patch Changes

- Updated dependencies
  - @backstage/core-components@0.8.8

## 0.3.19-next.0

### Patch Changes

- Updated dependencies
  - @backstage/core-components@0.8.8-next.0

## 0.3.18

### Patch Changes

- Updated dependencies
  - @backstage/core-components@0.8.7

## 0.3.18-next.0

### Patch Changes

- Updated dependencies
  - @backstage/core-components@0.8.7-next.0

## 0.3.17

### Patch Changes

- 7ba416be78: **@backstage/plugin-user-settings:** Hide Header on mobile screens to improve the UI & give more space to the content. Furthermore, the "Pin Sidebar" setting is removed on mobile screens, as the mobile sidebar is always pinned to the bottom.

  **Other plugins:** Smaller style adjustments across plugins to improve the UI on mobile devices.

- Updated dependencies
  - @backstage/core-components@0.8.5
  - @backstage/core-plugin-api@0.6.0

## 0.3.17-next.0

### Patch Changes

- 7ba416be78: **@backstage/plugin-user-settings:** Hide Header on mobile screens to improve the UI & give more space to the content. Furthermore, the "Pin Sidebar" setting is removed on mobile screens, as the mobile sidebar is always pinned to the bottom.

  **Other plugins:** Smaller style adjustments across plugins to improve the UI on mobile devices.

- Updated dependencies
  - @backstage/core-components@0.8.5-next.0
  - @backstage/core-plugin-api@0.6.0-next.0

## 0.3.16

### Patch Changes

- Updated dependencies
  - @backstage/core-components@0.8.4
  - @backstage/core-plugin-api@0.5.0

## 0.3.15

### Patch Changes

- 4ce51ab0f1: Internal refactor of the `react-use` imports to use `react-use/lib/*` instead.
- Updated dependencies
  - @backstage/core-plugin-api@0.4.1
  - @backstage/core-components@0.8.3

## 0.3.14

### Patch Changes

- 2a374057f5: Fix undefined identity bug in UserSettingsProfileCard caused by using deprecated methods of the IdentityApi
- Updated dependencies
  - @backstage/core-plugin-api@0.4.0
  - @backstage/core-components@0.8.2

## 0.3.13

### Patch Changes

- cd450844f6: Moved React dependencies to `peerDependencies` and allow both React v16 and v17 to be used.
- Updated dependencies
  - @backstage/core-components@0.8.0
  - @backstage/core-plugin-api@0.3.0

## 0.3.12

### Patch Changes

- 9a1c8e92eb: The theme switcher now renders the title of themes instead of their variant
- Updated dependencies
  - @backstage/core-components@0.7.6
  - @backstage/theme@0.2.14
  - @backstage/core-plugin-api@0.2.2

## 0.3.11

### Patch Changes

- a125278b81: Refactor out the deprecated path and icon from RouteRefs
- 274a4fc633: Add Props Icon for Sidebar Item SidebarSearchField and Settings
- Updated dependencies
  - @backstage/core-components@0.7.4
  - @backstage/core-plugin-api@0.2.0

## 0.3.10

### Patch Changes

- 63602a1753: Align grid height
- 202f322927: Atlassian auth provider

  - AtlassianAuth added to core-app-api
  - Atlassian provider added to plugin-auth-backend
  - Updated user-settings with Atlassian connection

- Updated dependencies
  - @backstage/core-components@0.7.1
  - @backstage/core-plugin-api@0.1.11

## 0.3.9

### Patch Changes

- Updated dependencies
  - @backstage/core-components@0.7.0
  - @backstage/theme@0.2.11

## 0.3.8

### Patch Changes

- 4c3eea7788: Bitbucket Cloud authentication - based on the existing GitHub authentication + changes around BB apis and updated scope.

  - BitbucketAuth added to core-app-api.
  - Bitbucket provider added to plugin-auth-backend.
  - Cosmetic entry for Bitbucket connection in user-settings Authentication Providers tab.

- ca0559444c: Avoid usage of `.to*Case()`, preferring `.toLocale*Case('en-US')` instead.
- 81a41ec249: Added a `name` key to all extensions in order to improve Analytics API metadata.
- Updated dependencies
  - @backstage/core-components@0.6.1
  - @backstage/core-plugin-api@0.1.10

## 0.3.7

### Patch Changes

- 79ebee7a6b: Add "data-testid" for e2e tests and fix techdocs entity not found error.
- Updated dependencies
  - @backstage/core-plugin-api@0.1.9
  - @backstage/core-components@0.6.0

## 0.3.6

### Patch Changes

- 038b9763d1: Add search to FeatureFlags
- Updated dependencies
  - @backstage/core-components@0.5.0

## 0.3.5

### Patch Changes

- 6082b9178c: Fix import for `createPlugin` in example snippet
- 9f1362dcc1: Upgrade `@material-ui/lab` to `4.0.0-alpha.57`.
- Updated dependencies
  - @backstage/core-components@0.4.2
  - @backstage/core-plugin-api@0.1.8

## 0.3.4

### Patch Changes

- Updated dependencies
  - @backstage/core-components@0.4.0

## 0.3.3

### Patch Changes

- Updated dependencies
  - @backstage/core-components@0.3.0
  - @backstage/core-plugin-api@0.1.5

## 0.3.2

### Patch Changes

- 9d40fcb1e: - Bumping `material-ui/core` version to at least `4.12.2` as they made some breaking changes in later versions which broke `Pagination` of the `Table`.
  - Switching out `material-table` to `@material-table/core` for support for the later versions of `material-ui/core`
  - This causes a minor API change to `@backstage/core-components` as the interface for `Table` re-exports the `prop` from the underlying `Table` components.
  - `onChangeRowsPerPage` has been renamed to `onRowsPerPageChange`
  - `onChangePage` has been renamed to `onPageChange`
  - Migration guide is here: https://material-table-core.com/docs/breaking-changes
- Updated dependencies
  - @backstage/core-components@0.2.0
  - @backstage/core-plugin-api@0.1.4
  - @backstage/theme@0.2.9

## 0.3.1

### Patch Changes

- b5953c1df: Aligns switch left and allows clicking on rows
- Updated dependencies
  - @backstage/core-components@0.1.6

## 0.3.0

### Minor Changes

- 71afed7f3: Exported and renamed components from the `@backstage/plugin-user-settings` plugin , to be able to use it in the consumer side and customize the `SettingPage`

## 0.2.12

### Patch Changes

- 48c9fcd33: Migrated to use the new `@backstage/core-*` packages rather than `@backstage/core`.
- Updated dependencies
  - @backstage/core-plugin-api@0.1.3

## 0.2.11

### Patch Changes

- 42a2d2ebc: Fix a bug that prevented changing themes on the user settings page when the theme `id` didn't match exactly the theme `variant`.
- Updated dependencies
  - @backstage/core@0.7.13

## 0.2.10

### Patch Changes

- 062bbf90f: chore: bump `@testing-library/user-event` from 12.8.3 to 13.1.8
- 675a569a9: chore: bump `react-use` dependency in all packages
- Updated dependencies [062bbf90f]
- Updated dependencies [889d89b6e]
- Updated dependencies [3f988cb63]
- Updated dependencies [675a569a9]
  - @backstage/core@0.7.9

## 0.2.9

### Patch Changes

- dd7fa21e2: Adds Auth0 to the default Authentication Providers settings page

## 0.2.8

### Patch Changes

- 147b4c5b1: Avoid using `ApiRef` descriptions in the UI.
- Updated dependencies [8686eb38c]
- Updated dependencies [9ca0e4009]
- Updated dependencies [34ff49b0f]
  - @backstage/core@0.7.2

## 0.2.7

### Patch Changes

- Updated dependencies [40c0fdbaa]
- Updated dependencies [2a271d89e]
- Updated dependencies [bece09057]
- Updated dependencies [169f48deb]
- Updated dependencies [8a1566719]
- Updated dependencies [4c049a1a1]
  - @backstage/core@0.7.0

## 0.2.6

### Patch Changes

- d872f662d: Use routed tabs to link to every settings page.
- Updated dependencies [fd3f2a8c0]
- Updated dependencies [f4c2bcf54]
- Updated dependencies [07e226872]
- Updated dependencies [f62e7abe5]
- Updated dependencies [96f378d10]
- Updated dependencies [688b73110]
  - @backstage/core@0.6.2

## 0.2.5

### Patch Changes

- bc5082a00: Migrate to new composability API, exporting the plugin as `userSettingsPlugin` and the page as `UserSettingsPage`.
- de98c32ed: Keep the Pin Sidebar setting visible on small screens.
- Updated dependencies [12ece98cd]
- Updated dependencies [d82246867]
- Updated dependencies [c810082ae]
- Updated dependencies [5fa3bdb55]
- Updated dependencies [21e624ba9]
- Updated dependencies [da9f53c60]
- Updated dependencies [32c95605f]
- Updated dependencies [54c7d02f7]
  - @backstage/core@0.6.0
  - @backstage/theme@0.2.3

## 0.2.4

### Patch Changes

- Updated dependencies [efd6ef753]
- Updated dependencies [a187b8ad0]
  - @backstage/core@0.5.0

## 0.2.3

### Patch Changes

- Updated dependencies [2527628e1]
- Updated dependencies [1c69d4716]
- Updated dependencies [1665ae8bb]
- Updated dependencies [04f26f88d]
- Updated dependencies [ff243ce96]
  - @backstage/core@0.4.0
  - @backstage/theme@0.2.2

## 0.2.2

### Patch Changes

- 1722cb53c: Added configuration schema
- Updated dependencies [1722cb53c]
  - @backstage/core@0.3.1

## 0.2.1

### Patch Changes

- 5a2705de2: Export `AuthProviders`, `DefaultProviderSettings` and `ProviderSettingsItem`.
- Updated dependencies [7b37d65fd]
- Updated dependencies [4aca74e08]
- Updated dependencies [e8f69ba93]
- Updated dependencies [0c0798f08]
- Updated dependencies [0c0798f08]
- Updated dependencies [199237d2f]
- Updated dependencies [6627b626f]
- Updated dependencies [4577e377b]
  - @backstage/core@0.3.0
  - @backstage/theme@0.2.1

## 0.2.0

### Minor Changes

- 4fc1d440e: Add settings button to sidebar

### Patch Changes

- Updated dependencies [819a70229]
- Updated dependencies [ae5983387]
- Updated dependencies [0d4459c08]
- Updated dependencies [482b6313d]
- Updated dependencies [1c60f716e]
- Updated dependencies [144c66d50]
- Updated dependencies [b79017fd3]
- Updated dependencies [6d97d2d6f]
- Updated dependencies [93a3fa3ae]
- Updated dependencies [782f3b354]
- Updated dependencies [2713f28f4]
- Updated dependencies [406015b0d]
- Updated dependencies [82759d3e4]
- Updated dependencies [ac8d5d5c7]
- Updated dependencies [ebca83d48]
- Updated dependencies [aca79334f]
- Updated dependencies [c0d5242a0]
- Updated dependencies [3beb5c9fc]
- Updated dependencies [754e31db5]
- Updated dependencies [1611c6dbc]
  - @backstage/core@0.2.0
  - @backstage/theme@0.2.0<|MERGE_RESOLUTION|>--- conflicted
+++ resolved
@@ -1,7 +1,5 @@
 # @backstage/plugin-user-settings
 
-<<<<<<< HEAD
-=======
 ## 0.7.9-next.2
 
 ### Patch Changes
@@ -45,7 +43,6 @@
   - @backstage/types@1.1.0
   - @backstage/plugin-catalog-react@1.8.3-next.0
 
->>>>>>> f4e1ea3c
 ## 0.7.6
 
 ### Patch Changes
